--- conflicted
+++ resolved
@@ -116,12 +116,9 @@
 
 def release_config(all_flags, all_values):
     "Return the make variables that should be set for this release config."
-<<<<<<< HEAD
-=======
     validate(all_flags, _all_flags_schema)
     validate(all_values, _all_values_schema)
 
->>>>>>> 9e31e29b
     # Validate flags
     flag_names = []
     for flag in all_flags:
