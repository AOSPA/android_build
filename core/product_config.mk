--- conflicted
+++ resolved
@@ -87,8 +87,6 @@
 $(foreach f,$(1),$(f):$(2)/$(notdir $(f)))
 endef
 
-<<<<<<< HEAD
-=======
 #
 # Convert the list of file names to the list of PRODUCT_COPY_FILES items
 # $(1): from pattern
@@ -112,7 +110,6 @@
 $(filter $(1),$(TARGET_BOARD_PLATFORM))
 endef
 
->>>>>>> 2bb49d4d
 # ---------------------------------------------------------------
 # Check for obsolete PRODUCT- and APP- goals
 ifeq ($(CALLED_FROM_SETUP),true)
@@ -202,13 +199,8 @@
 ifndef RBC_PRODUCT_CONFIG
 $(call import-products, $(current_product_makefile))
 else
-<<<<<<< HEAD
-  rbcscript=build/soong/scripts/rbc-run
-  rc := $(shell $(rbcscript) $(TARGET_PRODUCT)-$(TARGET_BUILD_VARIANT) >$(OUT_DIR)/rbctemp.mk || echo $$?)
-=======
   rc := $(shell build/soong/scripts/rbc-run $(current_product_makefile) \
       >$(OUT_DIR)/rbctemp.mk || echo $$?)
->>>>>>> 2bb49d4d
   ifneq (,$(rc))
     $(error product configuration converter failed: $(rc))
   endif
@@ -315,22 +307,6 @@
 PRODUCT_APEX_BOOT_JARS := $(filter-out com.android.i18n:core-icu4j,$(PRODUCT_APEX_BOOT_JARS))
 # All APEX jars come after /system and /system_ext jars, so adding core-icu4j at the end of the list
 PRODUCT_BOOT_JARS += com.android.i18n:core-icu4j
-<<<<<<< HEAD
-
-# Replaces references to overridden boot jar modules in a boot jars variable.
-# $(1): Name of a boot jars variable with <apex>:<jar> pairs.
-define replace-boot-jar-module-overrides
-  $(foreach pair,$(PRODUCT_BOOT_JAR_MODULE_OVERRIDES),\
-    $(eval _rbjmo_from := $(call word-colon,1,$(pair)))\
-    $(eval _rbjmo_to := $(call word-colon,2,$(pair)))\
-    $(eval $(1) := $(patsubst $(_rbjmo_from):%,$(_rbjmo_to):%,$($(1)))))
-endef
-
-$(call replace-boot-jar-module-overrides,PRODUCT_BOOT_JARS)
-$(call replace-boot-jar-module-overrides,PRODUCT_APEX_BOOT_JARS)
-$(call replace-boot-jar-module-overrides,ART_APEX_JARS)
-=======
->>>>>>> 2bb49d4d
 
 # The extra system server jars must be appended at the end after common system server jars.
 PRODUCT_SYSTEM_SERVER_JARS += $(PRODUCT_SYSTEM_SERVER_JARS_EXTRA)
