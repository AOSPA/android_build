#############################################################################
## Standard rules for installing runtime resouce overlay APKs.
##
## Set LOCAL_RRO_THEME to the theme name if the package should apply only to
## a particular theme as set by ro.boot.vendor.overlay.theme system property.
##
## If LOCAL_RRO_THEME is not set, the package will apply always, independent
## of themes.
##
#############################################################################

LOCAL_IS_RUNTIME_RESOURCE_OVERLAY := true

ifneq ($(LOCAL_SRC_FILES),)
  $(error runtime resource overlay package should not contain sources)
endif

partition :=
ifeq ($(strip $(LOCAL_ODM_MODULE)),true)
  partition := $(TARGET_OUT_ODM)
else ifeq ($(strip $(LOCAL_VENDOR_MODULE)),true)
  partition := $(TARGET_OUT_VENDOR)
<<<<<<< HEAD
else ifeq ($(strip $(LOCAL_PRODUCT_SERVICES_MODULE)),true)
  partition := $(TARGET_OUT_PRODUCT_SERVICES)
=======
else ifeq ($(strip $(LOCAL_SYSTEM_EXT_MODULE)),true)
  partition := $(TARGET_OUT_SYSTEM_EXT)
>>>>>>> 5e9a20c3
else
  partition := $(TARGET_OUT_PRODUCT)
endif

ifeq ($(LOCAL_RRO_THEME),)
  LOCAL_MODULE_PATH := $(partition)/overlay
else
  LOCAL_MODULE_PATH := $(partition)/overlay/$(LOCAL_RRO_THEME)
endif

partition :=

include $(BUILD_SYSTEM)/package.mk<|MERGE_RESOLUTION|>--- conflicted
+++ resolved
@@ -20,13 +20,8 @@
   partition := $(TARGET_OUT_ODM)
 else ifeq ($(strip $(LOCAL_VENDOR_MODULE)),true)
   partition := $(TARGET_OUT_VENDOR)
-<<<<<<< HEAD
-else ifeq ($(strip $(LOCAL_PRODUCT_SERVICES_MODULE)),true)
-  partition := $(TARGET_OUT_PRODUCT_SERVICES)
-=======
 else ifeq ($(strip $(LOCAL_SYSTEM_EXT_MODULE)),true)
   partition := $(TARGET_OUT_SYSTEM_EXT)
->>>>>>> 5e9a20c3
 else
   partition := $(TARGET_OUT_PRODUCT)
 endif
