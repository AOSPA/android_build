--- conflicted
+++ resolved
@@ -18,8 +18,4 @@
 # (like "CRB01").  It must be a single word, and is
 # capitalized by convention.
 
-<<<<<<< HEAD
-BUILD_ID=TKQ1.221111.002
-=======
-BUILD_ID=TPM1.221011.001
->>>>>>> ba4941bf
+BUILD_ID=TKQ1.221114.001