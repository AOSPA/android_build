--- conflicted
+++ resolved
@@ -18,8 +18,4 @@
 # (like "CRB01").  It must be a single word, and is
 # capitalized by convention.
 
-<<<<<<< HEAD
-BUILD_ID=SKQ1.210310.001
-=======
-BUILD_ID=SP1A.210222.001
->>>>>>> ae0b477e
+BUILD_ID=SKQ1.210311.001