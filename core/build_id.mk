#
# Copyright (C) 2008 The Android Open Source Project
#
# Licensed under the Apache License, Version 2.0 (the "License");
# you may not use this file except in compliance with the License.
# You may obtain a copy of the License at
#
#      http://www.apache.org/licenses/LICENSE-2.0
#
# Unless required by applicable law or agreed to in writing, software
# distributed under the License is distributed on an "AS IS" BASIS,
# WITHOUT WARRANTIES OR CONDITIONS OF ANY KIND, either express or implied.
# See the License for the specific language governing permissions and
# limitations under the License.
#
# BUILD_ID is usually used to specify the branch name
# (like "MAIN") or a branch name and a release candidate
# (like "CRB01").  It must be a single word, and is
# capitalized by convention.

<<<<<<< HEAD
BUILD_ID=QKQ1.200806.001
=======
BUILD_ID=QQ3A.200805.001
>>>>>>> 514fc4f5
<|MERGE_RESOLUTION|>--- conflicted
+++ resolved
@@ -18,8 +18,4 @@
 # (like "CRB01").  It must be a single word, and is
 # capitalized by convention.
 
-<<<<<<< HEAD
-BUILD_ID=QKQ1.200806.001
-=======
-BUILD_ID=QQ3A.200805.001
->>>>>>> 514fc4f5
+BUILD_ID=QKQ1.200806.002