--- conflicted
+++ resolved
@@ -18,8 +18,4 @@
 # (like "CRB01").  It must be a single word, and is
 # capitalized by convention.
 
-<<<<<<< HEAD
-BUILD_ID=TKQ1.230613.001
-=======
-BUILD_ID=TPM1.230608.003
->>>>>>> f3fbe3ed
+BUILD_ID=TKQ1.230615.001