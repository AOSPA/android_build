--- conflicted
+++ resolved
@@ -18,8 +18,4 @@
 # (like "CRB01").  It must be a single word, and is
 # capitalized by convention.
 
-<<<<<<< HEAD
-BUILD_ID=TKQ1.230426.002
-=======
-BUILD_ID=TPM1.230404.001
->>>>>>> 6b4a7e38
+BUILD_ID=TKQ1.230501.001