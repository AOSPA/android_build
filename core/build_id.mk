--- conflicted
+++ resolved
@@ -18,8 +18,4 @@
 # (like "CRB01").  It must be a single word, and is
 # capitalized by convention.
 
-<<<<<<< HEAD
-BUILD_ID=SKQ1.220108.001
-=======
-BUILD_ID=SQ1A.220105.002
->>>>>>> 3d1596a1
+BUILD_ID=SKQ1.220108.002