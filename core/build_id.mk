--- conflicted
+++ resolved
@@ -18,8 +18,4 @@
 # (like "CRB01").  It must be a single word, and is
 # capitalized by convention.
 
-<<<<<<< HEAD
-BUILD_ID=SKQ1.211217.001
-=======
-BUILD_ID=SD1A.210817.036.A8
->>>>>>> c8b2483e
+BUILD_ID=SKQ1.211217.002