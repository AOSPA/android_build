--- conflicted
+++ resolved
@@ -18,8 +18,5 @@
 # (like "CRB01").  It must be a single word, and is
 # capitalized by convention.
 
-<<<<<<< HEAD
-export BUILD_ID=KVT49L
-=======
+
 export BUILD_ID=KTU84M
->>>>>>> 1313d472
