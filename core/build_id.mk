#
# Copyright (C) 2008 The Android Open Source Project
#
# Licensed under the Apache License, Version 2.0 (the "License");
# you may not use this file except in compliance with the License.
# You may obtain a copy of the License at
#
#      http://www.apache.org/licenses/LICENSE-2.0
#
# Unless required by applicable law or agreed to in writing, software
# distributed under the License is distributed on an "AS IS" BASIS,
# WITHOUT WARRANTIES OR CONDITIONS OF ANY KIND, either express or implied.
# See the License for the specific language governing permissions and
# limitations under the License.
#
# BUILD_ID is usually used to specify the branch name
# (like "MAIN") or a branch name and a release candidate
# (like "CRB01").  It must be a single word, and is
# capitalized by convention.

<<<<<<< HEAD
BUILD_ID=UKQ1.230817.001
=======
BUILD_ID=UP1A.230905.016.A2
>>>>>>> fecbe3f8
<|MERGE_RESOLUTION|>--- conflicted
+++ resolved
@@ -18,8 +18,4 @@
 # (like "CRB01").  It must be a single word, and is
 # capitalized by convention.
 
-<<<<<<< HEAD
-BUILD_ID=UKQ1.230817.001
-=======
-BUILD_ID=UP1A.230905.016.A2
->>>>>>> fecbe3f8
+BUILD_ID=UKQ1.230818.001