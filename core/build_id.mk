--- conflicted
+++ resolved
@@ -18,8 +18,4 @@
 # (like "CRB01").  It must be a single word, and is
 # capitalized by convention.
 
-<<<<<<< HEAD
-BUILD_ID=UKQ1.230908.001
-=======
-BUILD_ID=UP1A.231005.005
->>>>>>> bd9bb139
+BUILD_ID=UKQ1.230910.001