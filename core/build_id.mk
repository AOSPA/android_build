#
# Copyright (C) 2008 The Android Open Source Project
#
# Licensed under the Apache License, Version 2.0 (the "License");
# you may not use this file except in compliance with the License.
# You may obtain a copy of the License at
#
#      http://www.apache.org/licenses/LICENSE-2.0
#
# Unless required by applicable law or agreed to in writing, software
# distributed under the License is distributed on an "AS IS" BASIS,
# WITHOUT WARRANTIES OR CONDITIONS OF ANY KIND, either express or implied.
# See the License for the specific language governing permissions and
# limitations under the License.
#
# BUILD_ID is usually used to specify the branch name
# (like "MAIN") or a branch name and a release candidate
# (like "CRB01").  It must be a single word, and is
# capitalized by convention.

<<<<<<< HEAD
BUILD_ID=UD1A.230223.003
=======
BUILD_ID=UP1A.230223.003
>>>>>>> e5f0894f
<|MERGE_RESOLUTION|>--- conflicted
+++ resolved
@@ -18,8 +18,4 @@
 # (like "CRB01").  It must be a single word, and is
 # capitalized by convention.
 
-<<<<<<< HEAD
-BUILD_ID=UD1A.230223.003
-=======
-BUILD_ID=UP1A.230223.003
->>>>>>> e5f0894f
+BUILD_ID=UD1A.230224.001