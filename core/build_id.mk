#
# Copyright (C) 2008 The Android Open Source Project
#
# Licensed under the Apache License, Version 2.0 (the "License");
# you may not use this file except in compliance with the License.
# You may obtain a copy of the License at
#
#      http://www.apache.org/licenses/LICENSE-2.0
#
# Unless required by applicable law or agreed to in writing, software
# distributed under the License is distributed on an "AS IS" BASIS,
# WITHOUT WARRANTIES OR CONDITIONS OF ANY KIND, either express or implied.
# See the License for the specific language governing permissions and
# limitations under the License.
#
# BUILD_ID is usually used to specify the branch name
# (like "MAIN") or a branch name and a release candidate
# (like "CRB01").  It must be a single word, and is
# capitalized by convention.

<<<<<<< HEAD
BUILD_ID=UPM1.230905.001
=======
BUILD_ID=UP1A.231105.001
>>>>>>> 2369e3b5
<|MERGE_RESOLUTION|>--- conflicted
+++ resolved
@@ -18,8 +18,4 @@
 # (like "CRB01").  It must be a single word, and is
 # capitalized by convention.
 
-<<<<<<< HEAD
-BUILD_ID=UPM1.230905.001
-=======
-BUILD_ID=UP1A.231105.001
->>>>>>> 2369e3b5
+BUILD_ID=UPM1.230918.001