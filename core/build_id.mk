#
# Copyright (C) 2008 The Android Open Source Project
#
# Licensed under the Apache License, Version 2.0 (the "License");
# you may not use this file except in compliance with the License.
# You may obtain a copy of the License at
#
#      http://www.apache.org/licenses/LICENSE-2.0
#
# Unless required by applicable law or agreed to in writing, software
# distributed under the License is distributed on an "AS IS" BASIS,
# WITHOUT WARRANTIES OR CONDITIONS OF ANY KIND, either express or implied.
# See the License for the specific language governing permissions and
# limitations under the License.
#
# BUILD_ID is usually used to specify the branch name
# (like "MAIN") or a branch name and a release candidate
# (like "CRB01").  It must be a single word, and is
# capitalized by convention.

<<<<<<< HEAD
BUILD_ID=TKQ1.220307.002
=======
BUILD_ID=TP1A.220209.001
>>>>>>> 4adb8d9e
<|MERGE_RESOLUTION|>--- conflicted
+++ resolved
@@ -18,8 +18,4 @@
 # (like "CRB01").  It must be a single word, and is
 # capitalized by convention.
 
-<<<<<<< HEAD
-BUILD_ID=TKQ1.220307.002
-=======
-BUILD_ID=TP1A.220209.001
->>>>>>> 4adb8d9e
+BUILD_ID=TKQ1.220307.003