--- conflicted
+++ resolved
@@ -18,8 +18,4 @@
 # (like "CRB01").  It must be a single word, and is
 # capitalized by convention.
 
-<<<<<<< HEAD
-BUILD_ID=TKQ1.220328.001
-=======
-BUILD_ID=TP1A.220321.002
->>>>>>> 88d88203
+BUILD_ID=TKQ1.220328.002