#
# Copyright (C) 2008 The Android Open Source Project
#
# Licensed under the Apache License, Version 2.0 (the "License");
# you may not use this file except in compliance with the License.
# You may obtain a copy of the License at
#
#      http://www.apache.org/licenses/LICENSE-2.0
#
# Unless required by applicable law or agreed to in writing, software
# distributed under the License is distributed on an "AS IS" BASIS,
# WITHOUT WARRANTIES OR CONDITIONS OF ANY KIND, either express or implied.
# See the License for the specific language governing permissions and
# limitations under the License.
#
# BUILD_ID is usually used to specify the branch name
# (like "MAIN") or a branch name and a release candidate
# (like "CRB01").  It must be a single word, and is
# capitalized by convention.

<<<<<<< HEAD
BUILD_ID=RKQ1.210311.002
=======
BUILD_ID=RQ2A.210305.007
>>>>>>> 92f7617d
<|MERGE_RESOLUTION|>--- conflicted
+++ resolved
@@ -18,8 +18,4 @@
 # (like "CRB01").  It must be a single word, and is
 # capitalized by convention.
 
-<<<<<<< HEAD
-BUILD_ID=RKQ1.210311.002
-=======
-BUILD_ID=RQ2A.210305.007
->>>>>>> 92f7617d
+BUILD_ID=RKQ1.210317.001