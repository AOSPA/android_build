#
# Copyright (C) 2008 The Android Open Source Project
#
# Licensed under the Apache License, Version 2.0 (the "License");
# you may not use this file except in compliance with the License.
# You may obtain a copy of the License at
#
#      http://www.apache.org/licenses/LICENSE-2.0
#
# Unless required by applicable law or agreed to in writing, software
# distributed under the License is distributed on an "AS IS" BASIS,
# WITHOUT WARRANTIES OR CONDITIONS OF ANY KIND, either express or implied.
# See the License for the specific language governing permissions and
# limitations under the License.
#
# BUILD_ID is usually used to specify the branch name
# (like "MAIN") or a branch name and a release candidate
# (like "CRB01").  It must be a single word, and is
# capitalized by convention.

<<<<<<< HEAD
BUILD_ID=RP1A.201105.002
=======
BUILD_ID=RQ1A.201205.008.A1
>>>>>>> 429f25c6
<|MERGE_RESOLUTION|>--- conflicted
+++ resolved
@@ -18,8 +18,4 @@
 # (like "CRB01").  It must be a single word, and is
 # capitalized by convention.
 
-<<<<<<< HEAD
-BUILD_ID=RP1A.201105.002
-=======
-BUILD_ID=RQ1A.201205.008.A1
->>>>>>> 429f25c6
+BUILD_ID=RQ1A.201205.008.A1