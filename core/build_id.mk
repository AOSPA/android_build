--- conflicted
+++ resolved
@@ -18,8 +18,4 @@
 # (like "CRB01").  It must be a single word, and is
 # capitalized by convention.
 
-<<<<<<< HEAD
-BUILD_ID=UPM1.230822.001
-=======
-BUILD_ID=UP1A.231005.003
->>>>>>> c5ef8e12
+BUILD_ID=UPM1.230824.001