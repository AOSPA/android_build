# Print a list of the modules that could be built
# Currently runtime_dependencies only include the runtime libs information for cc binaries.

MODULE_INFO_JSON := $(PRODUCT_OUT)/module-info.json
COMMA := ,
_NEWLINE := '\n'

define write-optional-json-list
$(if $(strip $(2)),'$(COMMA)$(strip $(1)): [$(KATI_foreach_sep w,$(COMMA) ,$(2),"$(w)")]')
endef

define write-optional-json-bool
$(if $(strip $(2)),'$(COMMA)$(strip $(1)): "$(strip $(2))"')
endef

SOONG_MODULE_INFO := $(SOONG_OUT_DIR)/module-info-$(TARGET_PRODUCT).json

$(MODULE_INFO_JSON): PRIVATE_SOONG_MODULE_INFO := $(SOONG_MODULE_INFO)
$(MODULE_INFO_JSON): PRIVATE_MERGE_JSON_OBJECTS := $(HOST_OUT_EXECUTABLES)/merge_module_info_json
$(MODULE_INFO_JSON): $(HOST_OUT_EXECUTABLES)/merge_module_info_json
$(MODULE_INFO_JSON): $(SOONG_MODULE_INFO)
	@echo Generating $@
<<<<<<< HEAD
	$(foreach m, $(sort $(ALL_MODULES)), $(eval ALL_MODULES.$(m).INCS := \
					$(patsubst -D%,,$(subst -I,,$(foreach imp,$(ALL_MODULES.$(m).IMPORTS), \
					$(EXPORTS.$(imp).FLAGS))) $(ALL_MODULES.$(m).INCS))))
	$(hide) echo -ne '{\n ' > $@
	$(hide) echo -ne $(KATI_foreach_sep m,$(COMMA)$(_NEWLINE), $(sort $(ALL_MODULES)),\
=======
	$(hide) echo -ne '{\n ' > $@.tmp
	$(hide) echo -ne $(KATI_foreach_sep m,$(COMMA)$(_NEWLINE), $(sort $(ALL_MAKE_MODULE_INFO_JSON_MODULES)),\
>>>>>>> e1822d88
		'"$(m)": {' \
			'"module_name": "$(ALL_MODULES.$(m).MODULE_NAME)"' \
			$(call write-optional-json-list, "class", $(sort $(ALL_MODULES.$(m).CLASS))) \
			$(call write-optional-json-list, "path", $(sort $(ALL_MODULES.$(m).PATH))) \
			$(call write-optional-json-list, "tags", $(sort $(ALL_MODULES.$(m).TAGS))) \
			$(call write-optional-json-list, "installed", $(sort $(ALL_MODULES.$(m).INSTALLED))) \
			$(call write-optional-json-list, "compatibility_suites", $(sort $(ALL_MODULES.$(m).COMPATIBILITY_SUITES))) \
			$(call write-optional-json-list, "auto_test_config", $(sort $(ALL_MODULES.$(m).auto_test_config))) \
			$(call write-optional-json-list, "test_config", $(strip $(ALL_MODULES.$(m).TEST_CONFIG) $(ALL_MODULES.$(m).EXTRA_TEST_CONFIGS))) \
			$(call write-optional-json-list, "dependencies", $(sort $(ALL_MODULES.$(m).ALL_DEPS))) \
			$(call write-optional-json-list, "shared_libs", $(sort $(ALL_MODULES.$(m).SHARED_LIBS))) \
			$(call write-optional-json-list, "static_libs", $(sort $(ALL_MODULES.$(m).STATIC_LIBS))) \
			$(call write-optional-json-list, "system_shared_libs", $(sort $(ALL_MODULES.$(m).SYSTEM_SHARED_LIBS))) \
			$(call write-optional-json-list, "srcs", $(sort $(ALL_MODULES.$(m).SRCS))) \
			$(call write-optional-json-list, "incs", $(sort $(ALL_MODULES.$(m).INCS))) \
			$(call write-optional-json-list, "static", $(sort $(ALL_MODULES.$(m).STATIC))) \
			$(call write-optional-json-list, "wstatic", $(sort $(ALL_MODULES.$(m).WSTATIC))) \
			$(call write-optional-json-list, "export", $(sort $(ALL_MODULES.$(m).EXPORT))) \
			$(call write-optional-json-list, "cflags", $(sort $(ALL_MODULES.$(m).CFLAGS))) \
			$(call write-optional-json-list, "abi_checker", $(sort $(ALL_MODULES.$(m).ABI_CHECKER))) \
			$(call write-optional-json-list, "srcjars", $(sort $(ALL_MODULES.$(m).SRCJARS))) \
			$(call write-optional-json-list, "classes_jar", $(sort $(ALL_MODULES.$(m).CLASSES_JAR))) \
			$(call write-optional-json-list, "test_mainline_modules", $(sort $(ALL_MODULES.$(m).TEST_MAINLINE_MODULES))) \
			$(call write-optional-json-bool, $(ALL_MODULES.$(m).IS_UNIT_TEST)) \
			$(call write-optional-json-list, "test_options_tags", $(sort $(ALL_MODULES.$(m).TEST_OPTIONS_TAGS))) \
			$(call write-optional-json-list, "data", $(sort $(ALL_MODULES.$(m).TEST_DATA))) \
			$(call write-optional-json-list, "runtime_dependencies", $(sort $(ALL_MODULES.$(m).LOCAL_RUNTIME_LIBRARIES))) \
			$(call write-optional-json-list, "static_dependencies", $(sort $(ALL_MODULES.$(m).LOCAL_STATIC_LIBRARIES))) \
			$(call write-optional-json-list, "data_dependencies", $(sort $(ALL_MODULES.$(m).TEST_DATA_BINS))) \
			$(call write-optional-json-list, "supported_variants", $(sort $(ALL_MODULES.$(m).SUPPORTED_VARIANTS))) \
			$(call write-optional-json-list, "host_dependencies", $(sort $(ALL_MODULES.$(m).HOST_REQUIRED_FROM_TARGET))) \
			$(call write-optional-json-list, "target_dependencies", $(sort $(ALL_MODULES.$(m).TARGET_REQUIRED_FROM_HOST))) \
<<<<<<< HEAD
			'}') '\n}\n' | sed -e 's/, *\]/]/g' -e 's/, *\}/ }/g' -e '$$s/,$$//' >> $@
=======
		'}')'\n}\n' >> $@.tmp
	$(PRIVATE_MERGE_JSON_OBJECTS) -o $@ $(PRIVATE_SOONG_MODULE_INFO) $@.tmp
	rm $@.tmp
>>>>>>> e1822d88


droidcore-unbundled: $(MODULE_INFO_JSON)

$(call dist-for-goals, general-tests, $(MODULE_INFO_JSON))
$(call dist-for-goals, droidcore-unbundled, $(MODULE_INFO_JSON))

# On every build, generate an all_modules.txt file to be used for autocompleting
# the m command. After timing this using $(shell date +"%s.%3N"), it only adds
# 0.01 seconds to the internal master build, and will only rerun on builds that
# rerun kati.
$(file >$(PRODUCT_OUT)/all_modules.txt,$(subst $(space),$(newline),$(ALL_MODULES)))<|MERGE_RESOLUTION|>--- conflicted
+++ resolved
@@ -20,16 +20,11 @@
 $(MODULE_INFO_JSON): $(HOST_OUT_EXECUTABLES)/merge_module_info_json
 $(MODULE_INFO_JSON): $(SOONG_MODULE_INFO)
 	@echo Generating $@
-<<<<<<< HEAD
 	$(foreach m, $(sort $(ALL_MODULES)), $(eval ALL_MODULES.$(m).INCS := \
 					$(patsubst -D%,,$(subst -I,,$(foreach imp,$(ALL_MODULES.$(m).IMPORTS), \
 					$(EXPORTS.$(imp).FLAGS))) $(ALL_MODULES.$(m).INCS))))
-	$(hide) echo -ne '{\n ' > $@
-	$(hide) echo -ne $(KATI_foreach_sep m,$(COMMA)$(_NEWLINE), $(sort $(ALL_MODULES)),\
-=======
 	$(hide) echo -ne '{\n ' > $@.tmp
 	$(hide) echo -ne $(KATI_foreach_sep m,$(COMMA)$(_NEWLINE), $(sort $(ALL_MAKE_MODULE_INFO_JSON_MODULES)),\
->>>>>>> e1822d88
 		'"$(m)": {' \
 			'"module_name": "$(ALL_MODULES.$(m).MODULE_NAME)"' \
 			$(call write-optional-json-list, "class", $(sort $(ALL_MODULES.$(m).CLASS))) \
@@ -62,13 +57,9 @@
 			$(call write-optional-json-list, "supported_variants", $(sort $(ALL_MODULES.$(m).SUPPORTED_VARIANTS))) \
 			$(call write-optional-json-list, "host_dependencies", $(sort $(ALL_MODULES.$(m).HOST_REQUIRED_FROM_TARGET))) \
 			$(call write-optional-json-list, "target_dependencies", $(sort $(ALL_MODULES.$(m).TARGET_REQUIRED_FROM_HOST))) \
-<<<<<<< HEAD
-			'}') '\n}\n' | sed -e 's/, *\]/]/g' -e 's/, *\}/ }/g' -e '$$s/,$$//' >> $@
-=======
-		'}')'\n}\n' >> $@.tmp
+			'}') '\n}\n' | sed -e 's/, *\]/]/g' -e 's/, *\}/ }/g' -e '$$s/,$$//' >> $@.tmp
 	$(PRIVATE_MERGE_JSON_OBJECTS) -o $@ $(PRIVATE_SOONG_MODULE_INFO) $@.tmp
 	rm $@.tmp
->>>>>>> e1822d88
 
 
 droidcore-unbundled: $(MODULE_INFO_JSON)
