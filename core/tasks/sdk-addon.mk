# Copyright (C) 2009 The Android Open Source Project
#
# Licensed under the Apache License, Version 2.0 (the "License");
# you may not use this file except in compliance with the License.
# You may obtain a copy of the License at
#
#      http://www.apache.org/licenses/LICENSE-2.0
#
# Unless required by applicable law or agreed to in writing, software
# distributed under the License is distributed on an "AS IS" BASIS,
# WITHOUT WARRANTIES OR CONDITIONS OF ANY KIND, either express or implied.
# See the License for the specific language governing permissions and
# limitations under the License.


# If they didn't define PRODUCT_SDK_ADDON_NAME, then we won't define
# any of these rules.
addon_name := $(strip $(PRODUCTS.$(INTERNAL_PRODUCT).PRODUCT_SDK_ADDON_NAME))
ifneq ($(addon_name),)

addon_dir_leaf := $(addon_name)-$(FILE_NAME_TAG)-$(INTERNAL_SDK_HOST_OS_NAME)

intermediates := $(HOST_OUT_INTERMEDIATES)/SDK_ADDON/$(addon_name)_intermediates
full_target := $(HOST_OUT_SDK_ADDON)/$(addon_dir_leaf).zip
staging := $(intermediates)/$(addon_dir_leaf)

sdk_addon_deps :=
files_to_copy :=

define stub-addon-jar-file
$(subst .jar,_stub-addon.jar,$(1))
endef

define stub-addon-jar
$(call stub-addon-jar-file,$(1)): $(1) | mkstubs
	$(info Stubbing addon jar using $(PRODUCT_SDK_ADDON_STUB_DEFS))
	$(hide) java -jar $(call module-installed-files,mkstubs) $(if $(hide),,--v) \
		"$$<" "$$@" @$(PRODUCT_SDK_ADDON_STUB_DEFS)
endef

# Files that are built and then copied into the sdk-addon
ifneq ($(strip $(PRODUCTS.$(INTERNAL_PRODUCT).PRODUCT_SDK_ADDON_COPY_MODULES)),)
$(foreach cf,$(PRODUCTS.$(INTERNAL_PRODUCT).PRODUCT_SDK_ADDON_COPY_MODULES), \
  $(eval _src := $(call module-stubs-files,$(call word-colon,1,$(cf)))) \
  $(eval $(call stub-addon-jar,$(_src))) \
  $(eval _src := $(call stub-addon-jar-file,$(_src))) \
  $(if $(_src),,$(eval $(error Unknown or unlinkable module: $(call word-colon,1,$(cf)). Requested by $(INTERNAL_PRODUCT)))) \
  $(eval _dest := $(call word-colon,2,$(cf))) \
  $(eval files_to_copy += $(_src):$(_dest)) \
 )
endif

# Files that are copied directly into the sdk-addon
files_to_copy += $(PRODUCTS.$(INTERNAL_PRODUCT).PRODUCT_SDK_ADDON_COPY_FILES)

# All SDK add-ons have these files
files_to_copy += \
        $(BUILT_SYSTEMIMAGE):images/$(TARGET_CPU_ABI)/system.img \
        $(BUILT_USERDATAIMAGE_TARGET):images/$(TARGET_CPU_ABI)/userdata.img \
        $(BUILT_RAMDISK_TARGET):images/$(TARGET_CPU_ABI)/ramdisk.img \
        $(target_notice_file_txt):images/$(TARGET_CPU_ABI)/NOTICE.txt

# Generate rules to copy the requested files
$(foreach cf,$(files_to_copy), \
  $(eval _src := $(call word-colon,1,$(cf))) \
  $(eval _dest := $(call append-path,$(staging),$(call word-colon,2,$(cf)))) \
  $(eval $(call copy-one-file,$(_src),$(_dest))) \
  $(eval sdk_addon_deps += $(_dest)) \
 )

# We don't know about all of the docs files, so depend on the timestamp for
# that, and record the directory, and the packaging rule will just copy the
# whole thing.
doc_module := $(strip $(PRODUCTS.$(INTERNAL_PRODUCT).PRODUCT_SDK_ADDON_DOC_MODULE))
ifneq ($(doc_module),)
  doc_timestamp := $(call doc-timestamp-for, $(doc_module))
  sdk_addon_deps += $(doc_timestamp)
  $(full_target): PRIVATE_DOCS_DIR := $(OUT_DOCS)/$(doc_module)
else
  $(full_target): PRIVATE_DOCS_DIR :=
endif

$(full_target): PRIVATE_STAGING_DIR := $(staging)

$(full_target): $(sdk_addon_deps) | $(ACP)
	@echo Packaging SDK Addon: $@
	$(hide) mkdir -p $(PRIVATE_STAGING_DIR)/docs/reference
	$(hide) if [ -n "$(PRIVATE_DOCS_DIR)" ] ; then \
	    $(ACP) -r $(PRIVATE_DOCS_DIR)/* $(PRIVATE_STAGING_DIR)/docs/reference ;\
	  fi
	$(hide) mkdir -p $(dir $@)
	$(hide) ( F=$$(pwd)/$@ ; cd $(PRIVATE_STAGING_DIR)/.. && zip -rq $$F * )

.PHONY: sdk_addon
sdk_addon: $(full_target)

<<<<<<< HEAD
ifneq ($(sdk_repo_goal),)
# If we're building the sdk_repo, keep the name of the addon zip
# around so that development/build/tools/sdk_repo.mk can dist it
# at the appropriate location.
ADDON_SDK_ZIP := $(full_target)
else
# When not building an sdk_repo, just dist the addon zip file
# as-is.
=======
# Keep the name of the addon final zip around for sdk_repo.
# This is used by development/build/tools/sdk_repo.mk.
ADDON_SDK_ZIP := $(full_target)

>>>>>>> fdc3192e
$(call dist-for-goals, sdk_addon, $(full_target))
endif

else # addon_name
ifneq ($(filter sdk_addon,$(MAKECMDGOALS)),)
$(error Trying to build sdk_addon, but product '$(INTERNAL_PRODUCT)' does not define one)
endif
endif # addon_name
<|MERGE_RESOLUTION|>--- conflicted
+++ resolved
@@ -94,7 +94,6 @@
 .PHONY: sdk_addon
 sdk_addon: $(full_target)
 
-<<<<<<< HEAD
 ifneq ($(sdk_repo_goal),)
 # If we're building the sdk_repo, keep the name of the addon zip
 # around so that development/build/tools/sdk_repo.mk can dist it
@@ -103,12 +102,6 @@
 else
 # When not building an sdk_repo, just dist the addon zip file
 # as-is.
-=======
-# Keep the name of the addon final zip around for sdk_repo.
-# This is used by development/build/tools/sdk_repo.mk.
-ADDON_SDK_ZIP := $(full_target)
-
->>>>>>> fdc3192e
 $(call dist-for-goals, sdk_addon, $(full_target))
 endif
 
@@ -116,4 +109,4 @@
 ifneq ($(filter sdk_addon,$(MAKECMDGOALS)),)
 $(error Trying to build sdk_addon, but product '$(INTERNAL_PRODUCT)' does not define one)
 endif
-endif # addon_name
+endif # addon_name