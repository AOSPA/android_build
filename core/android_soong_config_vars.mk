# Copyright (C) 2020 The Android Open Source Project
#
# Licensed under the Apache License, Version 2.0 (the "License");
# you may not use this file except in compliance with the License.
# You may obtain a copy of the License at
#
#      http://www.apache.org/licenses/LICENSE-2.0
#
# Unless required by applicable law or agreed to in writing, software
# distributed under the License is distributed on an "AS IS" BASIS,
# WITHOUT WARRANTIES OR CONDITIONS OF ANY KIND, either express or implied.
# See the License for the specific language governing permissions and
# limitations under the License.

# This file defines the Soong Config Variable namespace ANDROID, and also any
# variables in that namespace.

# The expectation is that no vendor should be using the ANDROID namespace. This
# check ensures that we don't collide with any existing vendor usage.

ifdef SOONG_CONFIG_ANDROID
$(error The Soong config namespace ANDROID is reserved.)
endif

$(call add_soong_config_namespace,ANDROID)

# Add variables to the namespace below:

$(call add_soong_config_var,ANDROID,BOARD_USES_ODMIMAGE)
$(call add_soong_config_var,ANDROID,BOARD_USES_RECOVERY_AS_BOOT)
$(call add_soong_config_var,ANDROID,CHECK_DEV_TYPE_VIOLATIONS)
$(call add_soong_config_var,ANDROID,PLATFORM_SEPOLICY_COMPAT_VERSIONS)
$(call add_soong_config_var,ANDROID,PRODUCT_INSTALL_DEBUG_POLICY_TO_SYSTEM_EXT)
$(call add_soong_config_var,ANDROID,TARGET_DYNAMIC_64_32_DRMSERVER)
$(call add_soong_config_var,ANDROID,TARGET_ENABLE_MEDIADRM_64)
$(call add_soong_config_var,ANDROID,TARGET_DYNAMIC_64_32_MEDIASERVER)

# PRODUCT_PRECOMPILED_SEPOLICY defaults to true. Explicitly check if it's "false" or not.
$(call add_soong_config_var_value,ANDROID,PRODUCT_PRECOMPILED_SEPOLICY,$(if $(filter false,$(PRODUCT_PRECOMPILED_SEPOLICY)),false,true))

ifdef ART_DEBUG_OPT_FLAG
$(call soong_config_set,art_module,art_debug_opt_flag,$(ART_DEBUG_OPT_FLAG))
endif

ifdef TARGET_BOARD_AUTO
  $(call add_soong_config_var_value, ANDROID, target_board_auto, $(TARGET_BOARD_AUTO))
endif

<<<<<<< HEAD
=======
# Ensure that those mainline modules who have individually toggleable prebuilts
# are controlled by the MODULE_BUILD_FROM_SOURCE environment variable by
# default.
INDIVIDUALLY_TOGGLEABLE_PREBUILT_MODULES := \
  adservices \
  appsearch \
  btservices \
  configinfrastructure \
  conscrypt \
  devicelock \
  healthfitness \
  ipsec \
  media \
  mediaprovider \
  mediaprovider \
  ondevicepersonalization \
  permission \
  rkpd \
  scheduling \
  sdkext \
  statsd \
  tethering \
  uwb \
  wifi \
  mediaprovider \

$(foreach m, $(INDIVIDUALLY_TOGGLEABLE_PREBUILT_MODULES),\
  $(if $(call soong_config_get,$(m)_module,source_build),,\
    $(call soong_config_set,$(m)_module,source_build,$(MODULE_BUILD_FROM_SOURCE))))

>>>>>>> 7b0d9878
# Apex build mode variables
ifdef APEX_BUILD_FOR_PRE_S_DEVICES
$(call add_soong_config_var_value,ANDROID,library_linking_strategy,prefer_static)
else
ifdef KEEP_APEX_INHERIT
$(call add_soong_config_var_value,ANDROID,library_linking_strategy,prefer_static)
endif
endif

# TODO(b/308187800): some internal modules set `prefer` to true on the prebuilt apex module,
# and set that to false when `ANDROID.module_build_from_source` is true.
# Set this soong config variable to true for now, and cleanup `prefer` as part of b/308187800
$(call add_soong_config_var_value,ANDROID,module_build_from_source,true)

# Enable SystemUI optimizations by default unless explicitly set.
SYSTEMUI_OPTIMIZE_JAVA ?= true
$(call add_soong_config_var,ANDROID,SYSTEMUI_OPTIMIZE_JAVA)

ifdef PRODUCT_AVF_ENABLED
$(call add_soong_config_var_value,ANDROID,avf_enabled,$(PRODUCT_AVF_ENABLED))
endif

ifdef PRODUCT_AVF_MICRODROID_GUEST_GKI_VERSION
$(call add_soong_config_var_value,ANDROID,avf_microdroid_guest_gki_version,$(PRODUCT_AVF_MICRODROID_GUEST_GKI_VERSION))
endif

ifdef PRODUCT_MEMCG_V2_FORCE_ENABLED
$(call add_soong_config_var_value,ANDROID,memcg_v2_force_enabled,$(PRODUCT_MEMCG_V2_FORCE_ENABLED))
endif

ifdef PRODUCT_CGROUP_V2_SYS_APP_ISOLATION_ENABLED
$(call add_soong_config_var_value,ANDROID,cgroup_v2_sys_app_isolation,$(PRODUCT_CGROUP_V2_SYS_APP_ISOLATION_ENABLED))
endif

$(call add_soong_config_var_value,ANDROID,release_avf_allow_preinstalled_apps,$(RELEASE_AVF_ALLOW_PREINSTALLED_APPS))
$(call add_soong_config_var_value,ANDROID,release_avf_enable_device_assignment,$(RELEASE_AVF_ENABLE_DEVICE_ASSIGNMENT))
$(call add_soong_config_var_value,ANDROID,release_avf_enable_dice_changes,$(RELEASE_AVF_ENABLE_DICE_CHANGES))
$(call add_soong_config_var_value,ANDROID,release_avf_enable_llpvm_changes,$(RELEASE_AVF_ENABLE_LLPVM_CHANGES))
$(call add_soong_config_var_value,ANDROID,release_avf_enable_multi_tenant_microdroid_vm,$(RELEASE_AVF_ENABLE_MULTI_TENANT_MICRODROID_VM))
$(call add_soong_config_var_value,ANDROID,release_avf_enable_network,$(RELEASE_AVF_ENABLE_NETWORK))
$(call add_soong_config_var_value,ANDROID,release_avf_enable_remote_attestation,$(RELEASE_AVF_ENABLE_REMOTE_ATTESTATION))
$(call add_soong_config_var_value,ANDROID,release_avf_enable_vendor_modules,$(RELEASE_AVF_ENABLE_VENDOR_MODULES))
$(call add_soong_config_var_value,ANDROID,release_avf_enable_virt_cpufreq,$(RELEASE_AVF_ENABLE_VIRT_CPUFREQ))
$(call add_soong_config_var_value,ANDROID,release_avf_microdroid_kernel_version,$(RELEASE_AVF_MICRODROID_KERNEL_VERSION))
$(call add_soong_config_var_value,ANDROID,release_avf_support_custom_vm_with_paravirtualized_devices,$(RELEASE_AVF_SUPPORT_CUSTOM_VM_WITH_PARAVIRTUALIZED_DEVICES))

$(call add_soong_config_var_value,ANDROID,release_binder_death_recipient_weak_from_jni,$(RELEASE_BINDER_DEATH_RECIPIENT_WEAK_FROM_JNI))

$(call add_soong_config_var_value,ANDROID,release_package_libandroid_runtime_punch_holes,$(RELEASE_PACKAGE_LIBANDROID_RUNTIME_PUNCH_HOLES))

$(call add_soong_config_var_value,ANDROID,release_selinux_data_data_ignore,$(RELEASE_SELINUX_DATA_DATA_IGNORE))

$(call add_soong_config_var_value,ANDROID,release_write_appcompat_override_system_properties,$(RELEASE_WRITE_APPCOMPAT_OVERRIDE_SYSTEM_PROPERTIES))

# Enable system_server optimizations by default unless explicitly set or if
# there may be dependent runtime jars.
# TODO(b/240588226): Remove the off-by-default exceptions after handling
# system_server jars automatically w/ R8.
ifeq (true,$(PRODUCT_BROKEN_SUBOPTIMAL_ORDER_OF_SYSTEM_SERVER_JARS))
  # If system_server jar ordering is broken, don't assume services.jar can be
  # safely optimized in isolation, as there may be dependent jars.
  SYSTEM_OPTIMIZE_JAVA ?= false
else ifneq (platform:services,$(lastword $(PRODUCT_SYSTEM_SERVER_JARS)))
  # If services is not the final jar in the dependency ordering, don't assume
  # it can be safely optimized in isolation, as there may be dependent jars.
  SYSTEM_OPTIMIZE_JAVA ?= false
else
  SYSTEM_OPTIMIZE_JAVA ?= true
endif

ifeq (true,$(FULL_SYSTEM_OPTIMIZE_JAVA))
  SYSTEM_OPTIMIZE_JAVA := true
endif

$(call add_soong_config_var,ANDROID,SYSTEM_OPTIMIZE_JAVA)
$(call add_soong_config_var,ANDROID,FULL_SYSTEM_OPTIMIZE_JAVA)

# TODO(b/319697968): Remove this build flag support when metalava fully supports flagged api
$(call soong_config_set,ANDROID,release_hidden_api_exportable_stubs,$(RELEASE_HIDDEN_API_EXPORTABLE_STUBS))

# Check for SupplementalApi module.
ifeq ($(wildcard packages/modules/SupplementalApi),)
$(call add_soong_config_var_value,ANDROID,include_nonpublic_framework_api,false)
else
$(call add_soong_config_var_value,ANDROID,include_nonpublic_framework_api,true)
endif

# Add crashrecovery build flag to soong
$(call soong_config_set,ANDROID,release_crashrecovery_module,$(RELEASE_CRASHRECOVERY_MODULE))
# Add crashrecovery file move flags to soong, for both platform and module
ifeq (true,$(RELEASE_CRASHRECOVERY_FILE_MOVE))
  $(call soong_config_set,ANDROID,crashrecovery_files_in_module,true)
  $(call soong_config_set,ANDROID,crashrecovery_files_in_platform,false)
else
  $(call soong_config_set,ANDROID,crashrecovery_files_in_module,false)
  $(call soong_config_set,ANDROID,crashrecovery_files_in_platform,true)
endif
# Required as platform_bootclasspath is using this namespace
$(call soong_config_set,bootclasspath,release_crashrecovery_module,$(RELEASE_CRASHRECOVERY_MODULE))

# Enable Profiling module. Also used by platform_bootclasspath.
$(call soong_config_set,ANDROID,release_package_profiling_module,$(RELEASE_PACKAGE_PROFILING_MODULE))
$(call soong_config_set,bootclasspath,release_package_profiling_module,$(RELEASE_PACKAGE_PROFILING_MODULE))<|MERGE_RESOLUTION|>--- conflicted
+++ resolved
@@ -46,39 +46,6 @@
   $(call add_soong_config_var_value, ANDROID, target_board_auto, $(TARGET_BOARD_AUTO))
 endif
 
-<<<<<<< HEAD
-=======
-# Ensure that those mainline modules who have individually toggleable prebuilts
-# are controlled by the MODULE_BUILD_FROM_SOURCE environment variable by
-# default.
-INDIVIDUALLY_TOGGLEABLE_PREBUILT_MODULES := \
-  adservices \
-  appsearch \
-  btservices \
-  configinfrastructure \
-  conscrypt \
-  devicelock \
-  healthfitness \
-  ipsec \
-  media \
-  mediaprovider \
-  mediaprovider \
-  ondevicepersonalization \
-  permission \
-  rkpd \
-  scheduling \
-  sdkext \
-  statsd \
-  tethering \
-  uwb \
-  wifi \
-  mediaprovider \
-
-$(foreach m, $(INDIVIDUALLY_TOGGLEABLE_PREBUILT_MODULES),\
-  $(if $(call soong_config_get,$(m)_module,source_build),,\
-    $(call soong_config_set,$(m)_module,source_build,$(MODULE_BUILD_FROM_SOURCE))))
-
->>>>>>> 7b0d9878
 # Apex build mode variables
 ifdef APEX_BUILD_FOR_PRE_S_DEVICES
 $(call add_soong_config_var_value,ANDROID,library_linking_strategy,prefer_static)
