--- conflicted
+++ resolved
@@ -76,26 +76,12 @@
   prebuilt_module_is_dex_javalib :=
 endif
 
-# Run veridex on product, product_services and vendor modules.
-# We skip it for unbundled app builds where we cannot build veridex.
-module_run_appcompat :=
-ifeq (true,$(non_system_module))
-ifeq (,$(TARGET_BUILD_APPS)$(filter true,$(TARGET_BUILD_PDK)))  # ! unbundled app build
-ifneq ($(UNSAFE_DISABLE_HIDDENAPI_FLAGS),true)
-  module_run_appcompat := true
-endif
-endif
-endif
-
 ifdef LOCAL_COMPRESSED_MODULE
 $(error $(LOCAL_MODULE) : LOCAL_COMPRESSED_MODULE can only be defined for module class APPS)
 endif  # LOCAL_COMPRESSED_MODULE
 
-<<<<<<< HEAD
-=======
 my_check_elf_file_shared_lib_files :=
 
->>>>>>> 6ba7b178
 ifneq ($(filter true keep_symbols no_debuglink mini-debug-info,$(my_strip_module)),)
   ifdef LOCAL_IS_HOST_MODULE
     $(call pretty-error,Cannot strip/pack host module)
@@ -111,15 +97,12 @@
   include $(BUILD_SYSTEM)/dynamic_binary.mk
   built_module := $(linked_module)
 
-<<<<<<< HEAD
-=======
   ifneq ($(LOCAL_SDK_VERSION),)
     # binary.mk filters out NDK_MIGRATED_LIBS from my_shared_libs, thus those NDK libs are not added
     # to DEPENDENCIES_ON_SHARED_LIBRARIES. Assign $(my_ndk_shared_libraries_fullpath) to
     # my_check_elf_file_shared_lib_files so that check_elf_file.py can see those NDK stub libs.
     my_check_elf_file_shared_lib_files := $(my_ndk_shared_libraries_fullpath)
   endif
->>>>>>> 6ba7b178
 else  # my_strip_module not true
   include $(BUILD_SYSTEM)/base_rules.mk
   built_module := $(LOCAL_BUILT_MODULE)
@@ -236,247 +219,14 @@
 endif
 endif
 
-<<<<<<< HEAD
-ifeq ($(LOCAL_MODULE_CLASS),APPS)
-PACKAGES.$(LOCAL_MODULE).OVERRIDES := $(strip $(LOCAL_OVERRIDES_PACKAGES))
-
-my_extract_apk := $(strip $(LOCAL_EXTRACT_APK))
-
-# Select dpi-specific source
-ifdef LOCAL_DPI_VARIANTS
-my_dpi := $(firstword $(filter $(LOCAL_DPI_VARIANTS),$(PRODUCT_AAPT_PREF_CONFIG) $(PRODUCT_AAPT_PREBUILT_DPI)))
-ifdef my_dpi
-ifdef LOCAL_DPI_FILE_STEM
-my_prebuilt_dpi_file_stem := $(LOCAL_DPI_FILE_STEM)
-else
-my_prebuilt_dpi_file_stem := $(LOCAL_MODULE)_%.apk
-endif
-my_prebuilt_src_file := $(dir $(my_prebuilt_src_file))$(subst %,$(my_dpi),$(my_prebuilt_dpi_file_stem))
-
-ifneq ($(strip $(LOCAL_EXTRACT_DPI_APK)),)
-my_extract_apk := $(subst %,$(my_dpi),$(LOCAL_EXTRACT_DPI_APK))
-endif  # LOCAL_EXTRACT_DPI_APK
-endif  # my_dpi
-endif  # LOCAL_DPI_VARIANTS
-
-ifdef my_extract_apk
-my_extracted_apk := $(intermediates)/extracted.apk
-
-$(my_extracted_apk): PRIVATE_EXTRACT := $(my_extract_apk)
-$(my_extracted_apk): $(my_prebuilt_src_file)
-	@echo Extract APK: $@
-	$(hide) mkdir -p $(dir $@) && rm -f $@
-	$(hide) unzip -p $< $(PRIVATE_EXTRACT) >$@
-
-my_prebuilt_src_file := $(my_extracted_apk)
-my_extracted_apk :=
-my_extract_apk :=
-ifeq ($(PRODUCT_ALWAYS_PREOPT_EXTRACTED_APK),true)
-# If the product property is set, always preopt for extracted modules to prevent executing out of
-# the APK.
-my_preopt_for_extracted_apk := true
-endif
-endif
-
-dex_preopt_profile_src_file := $(my_prebuilt_src_file)
-
-rs_compatibility_jni_libs :=
-include $(BUILD_SYSTEM)/install_jni_libs.mk
-
-ifeq ($(LOCAL_CERTIFICATE),EXTERNAL)
-  # The magic string "EXTERNAL" means this package will be signed with
-  # the default dev key throughout the build process, but we expect
-  # the final package to be signed with a different key.
-  #
-  # This can be used for packages where we don't have access to the
-  # keys, but want the package to be predexopt'ed.
-  LOCAL_CERTIFICATE := $(DEFAULT_SYSTEM_DEV_CERTIFICATE)
-  PACKAGES.$(LOCAL_MODULE).EXTERNAL_KEY := 1
-
-  $(built_module) : $(LOCAL_CERTIFICATE).pk8 $(LOCAL_CERTIFICATE).x509.pem
-  $(built_module) : PRIVATE_PRIVATE_KEY := $(LOCAL_CERTIFICATE).pk8
-  $(built_module) : PRIVATE_CERTIFICATE := $(LOCAL_CERTIFICATE).x509.pem
-endif
-ifeq ($(LOCAL_CERTIFICATE),)
-  # It is now a build error to add a prebuilt .apk without
-  # specifying a key for it.
-  $(error No LOCAL_CERTIFICATE specified for prebuilt "$(my_prebuilt_src_file)")
-else ifeq ($(LOCAL_CERTIFICATE),PRESIGNED)
-  # The magic string "PRESIGNED" means this package is already checked
-  # signed with its release key.
-  #
-  # By setting .CERTIFICATE but not .PRIVATE_KEY, this package will be
-  # mentioned in apkcerts.txt (with certificate set to "PRESIGNED")
-  # but the dexpreopt process will not try to re-sign the app.
-  PACKAGES.$(LOCAL_MODULE).CERTIFICATE := PRESIGNED
-  PACKAGES := $(PACKAGES) $(LOCAL_MODULE)
-else
-  # If this is not an absolute certificate, assign it to a generic one.
-  ifeq ($(dir $(strip $(LOCAL_CERTIFICATE))),./)
-      LOCAL_CERTIFICATE := $(dir $(DEFAULT_SYSTEM_DEV_CERTIFICATE))$(LOCAL_CERTIFICATE)
-  endif
-
-  PACKAGES.$(LOCAL_MODULE).PRIVATE_KEY := $(LOCAL_CERTIFICATE).pk8
-  PACKAGES.$(LOCAL_MODULE).CERTIFICATE := $(LOCAL_CERTIFICATE).x509.pem
-  PACKAGES := $(PACKAGES) $(LOCAL_MODULE)
-
-  $(built_module) : $(LOCAL_CERTIFICATE).pk8 $(LOCAL_CERTIFICATE).x509.pem
-  $(built_module) : PRIVATE_PRIVATE_KEY := $(LOCAL_CERTIFICATE).pk8
-  $(built_module) : PRIVATE_CERTIFICATE := $(LOCAL_CERTIFICATE).x509.pem
-endif
-
-include $(BUILD_SYSTEM)/app_certificate_validate.mk
-
-# Disable dex-preopt of prebuilts to save space, if requested.
-ifndef LOCAL_DEX_PREOPT
-ifeq ($(DONT_DEXPREOPT_PREBUILTS),true)
-LOCAL_DEX_PREOPT := false
-endif
-endif
-
-# If the module is a compressed module, we don't pre-opt it because its final
-# installation location will be the data partition.
-ifdef LOCAL_COMPRESSED_MODULE
-LOCAL_DEX_PREOPT := false
-endif
-
-my_dex_jar := $(my_prebuilt_src_file)
-
-#######################################
-# defines built_odex along with rule to install odex
-include $(BUILD_SYSTEM)/dex_preopt_odex_install.mk
-#######################################
-ifneq ($(LOCAL_REPLACE_PREBUILT_APK_INSTALLED),)
-# There is a replacement for the prebuilt .apk we can install without any processing.
-$(built_module) : $(LOCAL_REPLACE_PREBUILT_APK_INSTALLED)
-	$(transform-prebuilt-to-target)
-
-else  # ! LOCAL_REPLACE_PREBUILT_APK_INSTALLED
-# Sign and align non-presigned .apks.
-# The embedded prebuilt jni to uncompress.
-ifeq ($(LOCAL_CERTIFICATE),PRESIGNED)
-# For PRESIGNED apks we must uncompress every .so file:
-# even if the .so file isn't for the current TARGET_ARCH,
-# we can't strip the file.
-embedded_prebuilt_jni_libs :=
-endif
-ifndef embedded_prebuilt_jni_libs
-# No LOCAL_PREBUILT_JNI_LIBS, uncompress all.
-embedded_prebuilt_jni_libs :=
-endif
-$(built_module): PRIVATE_EMBEDDED_JNI_LIBS := $(embedded_prebuilt_jni_libs)
-
-ifdef LOCAL_COMPRESSED_MODULE
-$(built_module) : $(MINIGZIP)
-endif
-
-ifeq ($(module_run_appcompat),true)
-$(built_module) : $(appcompat-files)
-$(LOCAL_BUILT_MODULE): PRIVATE_INSTALLED_MODULE := $(LOCAL_INSTALLED_MODULE)
-endif
-
-ifneq ($(BUILD_PLATFORM_ZIP),)
-$(built_module) : .KATI_IMPLICIT_OUTPUTS := $(dir $(LOCAL_BUILT_MODULE))package.dex.apk
-endif
-ifneq ($(LOCAL_CERTIFICATE),PRESIGNED)
-ifdef LOCAL_DEX_PREOPT
-$(built_module) : PRIVATE_STRIP_SCRIPT := $(intermediates)/strip.sh
-$(built_module) : $(intermediates)/strip.sh
-$(built_module) : | $(DEXPREOPT_STRIP_DEPS)
-$(built_module) : .KATI_DEPFILE := $(built_module).d
-endif
-endif
-$(built_module) : $(my_prebuilt_src_file) | $(ZIPALIGN) $(ZIP2ZIP) $(SIGNAPK_JAR)
-	$(transform-prebuilt-to-target)
-	$(uncompress-prebuilt-embedded-jni-libs)
-ifeq (true, $(LOCAL_UNCOMPRESS_DEX))
-	$(uncompress-dexs)
-endif  # LOCAL_UNCOMPRESS_DEX
-ifdef LOCAL_DEX_PREOPT
-ifneq ($(BUILD_PLATFORM_ZIP),)
-	@# Keep a copy of apk with classes.dex unstripped
-	$(hide) cp -f $@ $(dir $@)package.dex.apk
-endif  # BUILD_PLATFORM_ZIP
-endif  # LOCAL_DEX_PREOPT
-ifneq ($(LOCAL_CERTIFICATE),PRESIGNED)
-	@# Only strip out files if we can re-sign the package.
-# Run appcompat before stripping the classes.dex file.
-ifeq ($(module_run_appcompat),true)
-ifeq ($(LOCAL_USE_AAPT2),true)
-	$(call appcompat-header, aapt2)
-else
-	$(appcompat-header)
-endif
-	$(run-appcompat)
-endif  # module_run_appcompat
-ifdef LOCAL_DEX_PREOPT
-	mv -f $@ $@.tmp
-	$(PRIVATE_STRIP_SCRIPT) $@.tmp $@
-endif  # LOCAL_DEX_PREOPT
-	$(sign-package)
-	# No need for align-package because sign-package takes care of alignment
-else  # LOCAL_CERTIFICATE == PRESIGNED
-	$(align-package)
-endif  # LOCAL_CERTIFICATE
-ifdef LOCAL_COMPRESSED_MODULE
-	$(compress-package)
-endif  # LOCAL_COMPRESSED_MODULE
-endif  # ! LOCAL_REPLACE_PREBUILT_APK_INSTALLED
-
-
-###############################
-## Install split apks.
-ifdef LOCAL_PACKAGE_SPLITS
-ifdef LOCAL_COMPRESSED_MODULE
-$(error $(LOCAL_MODULE): LOCAL_COMPRESSED_MODULE is not currently supported for split installs)
-endif  # LOCAL_COMPRESSED_MODULE
-
-# LOCAL_PACKAGE_SPLITS is a list of apks to be installed.
-built_apk_splits := $(addprefix $(intermediates)/,$(notdir $(LOCAL_PACKAGE_SPLITS)))
-installed_apk_splits := $(addprefix $(my_module_path)/,$(notdir $(LOCAL_PACKAGE_SPLITS)))
-=======
 ifeq ($(prebuilt_module_is_dex_javalib),true)
 my_dex_jar := $(my_prebuilt_src_file)
 # This is a target shared library, i.e. a jar with classes.dex.
->>>>>>> 6ba7b178
 
 ifneq ($(filter $(LOCAL_MODULE),$(PRODUCT_BOOT_JARS)),)
   $(call pretty-error,Modules in PRODUCT_BOOT_JARS must be defined in Android.bp files)
 endif
 
-<<<<<<< HEAD
-$(built_apk_splits) : $(LOCAL_CERTIFICATE).pk8 $(LOCAL_CERTIFICATE).x509.pem
-$(built_apk_splits) : PRIVATE_PRIVATE_KEY := $(LOCAL_CERTIFICATE).pk8
-$(built_apk_splits) : PRIVATE_CERTIFICATE := $(LOCAL_CERTIFICATE).x509.pem
-$(built_apk_splits) : $(intermediates)/%.apk : $(my_src_dir)/%.apk
-	$(copy-file-to-new-target)
-	$(sign-package)
-
-# Rules to install the split apks.
-$(installed_apk_splits) : $(my_module_path)/%.apk : $(intermediates)/%.apk
-	@echo "Install: $@"
-	$(copy-file-to-new-target)
-
-# Register the additional built and installed files.
-ALL_MODULES.$(my_register_name).INSTALLED += $(installed_apk_splits)
-ALL_MODULES.$(my_register_name).BUILT_INSTALLED += \
-  $(foreach s,$(LOCAL_PACKAGE_SPLITS),$(intermediates)/$(notdir $(s)):$(my_module_path)/$(notdir $(s)))
-
-# Make sure to install the splits when you run "make <module_name>".
-$(my_all_targets): $(installed_apk_splits)
-
-endif # LOCAL_PACKAGE_SPLITS
-
-else ifeq ($(prebuilt_module_is_dex_javalib),true)  # ! LOCAL_MODULE_CLASS != APPS
-my_dex_jar := $(my_prebuilt_src_file)
-# This is a target shared library, i.e. a jar with classes.dex.
-
-ifneq ($(filter $(LOCAL_MODULE),$(PRODUCT_BOOT_JARS)),)
-  $(call pretty-error,Modules in PRODUCT_BOOT_JARS must be defined in Android.bp files)
-endif
-
-=======
->>>>>>> 6ba7b178
 #######################################
 # defines built_odex along with rule to install odex
 include $(BUILD_SYSTEM)/dex_preopt_odex_install.mk
@@ -623,8 +373,6 @@
 $(common_javalib_jar) : $(common_classes_jar)
 	$(transform-prebuilt-to-target)
 endif
-
-include $(BUILD_SYSTEM)/force_aapt2.mk
 
 include $(BUILD_SYSTEM)/force_aapt2.mk
 
