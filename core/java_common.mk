--- conflicted
+++ resolved
@@ -276,11 +276,7 @@
       my_system_modules := $(DEFAULT_SYSTEM_MODULES)
     endif  # LOCAL_NO_STANDARD_LIBRARIES
 
-<<<<<<< HEAD
-    ifneq (,$(TARGET_BUILD_APPS))
-=======
     ifneq (,$(TARGET_BUILD_APPS_USE_PREBUILT_SDK))
->>>>>>> 83da2a07
       sdk_libs := $(foreach lib_name,$(LOCAL_SDK_LIBRARIES),$(call resolve-prebuilt-sdk-module,system_current,$(lib_name)))
     else
       # When SDK libraries are referenced from modules built without SDK, provide the all APIs to them
@@ -295,11 +291,7 @@
              Choices are: $(TARGET_AVAILABLE_SDK_VERSIONS))
     endif
 
-<<<<<<< HEAD
-    ifneq (,$(TARGET_BUILD_APPS)$(filter-out %current,$(LOCAL_SDK_VERSION)))
-=======
     ifneq (,$(TARGET_BUILD_APPS_USE_PREBUILT_SDK)$(filter-out %current,$(LOCAL_SDK_VERSION)))
->>>>>>> 83da2a07
       # TARGET_BUILD_APPS mode or numbered SDK. Use prebuilt modules.
       sdk_module := $(call resolve-prebuilt-sdk-module,$(LOCAL_SDK_VERSION))
       sdk_libs := $(foreach lib_name,$(LOCAL_SDK_LIBRARIES),$(call resolve-prebuilt-sdk-module,$(LOCAL_SDK_VERSION),$(lib_name)))
