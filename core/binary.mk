--- conflicted
+++ resolved
@@ -1512,17 +1512,9 @@
    $(foreach l,$(LOCAL_EXPORT_STATIC_LIBRARY_HEADERS), \
      $(call intermediates-dir-for,STATIC_LIBRARIES,$(l),$(LOCAL_IS_HOST_MODULE),,$(LOCAL_2ND_ARCH_VAR_PREFIX),$(my_host_cross))/export_includes))
 $(export_includes): PRIVATE_REEXPORTED_INCLUDES := $(export_include_deps)
-<<<<<<< HEAD
-# Make sure .pb.h are already generated before any dependent source files get compiled.
-# Similarly, the generated DBus headers need to exist before we export their location.
-# People are not going to consume the aidl generated cpp file, but the cpp file is
-# generated after the headers, so this is a convenient way to ensure the headers exist.
-$(export_includes) : $(proto_generated_headers) $(dbus_generated_headers) $(aidl_gen_cpp) $(export_include_deps) $(vts_gen_cpp)
-=======
 # By adding $(my_generated_sources) it makes sure the headers get generated
 # before any dependent source files get compiled.
 $(export_includes) : $(my_generated_sources) $(export_include_deps)
->>>>>>> e6b72b36
 	@echo Export includes file: $< -- $@
 	$(hide) mkdir -p $(dir $@) && rm -f $@.tmp && touch $@.tmp
 ifdef my_export_c_include_dirs
