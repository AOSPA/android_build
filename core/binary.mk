###########################################################
## Standard rules for building binary object files from
## asm/c/cpp/yacc/lex/etc source files.
##
## The list of object files is exported in $(all_objects).
###########################################################

#######################################
include $(BUILD_SYSTEM)/base_rules.mk
include $(BUILD_SYSTEM)/use_lld_setup.mk
#######################################

##################################################
# Compute the dependency of the shared libraries
##################################################
# On the target, we compile with -nostdlib, so we must add in the
# default system shared libraries, unless they have requested not
# to by supplying a LOCAL_SYSTEM_SHARED_LIBRARIES value.  One would
# supply that, for example, when building libc itself.
ifdef LOCAL_IS_HOST_MODULE
  ifeq ($(LOCAL_SYSTEM_SHARED_LIBRARIES),none)
      my_system_shared_libraries :=
  else
      my_system_shared_libraries := $(LOCAL_SYSTEM_SHARED_LIBRARIES)
  endif
else
  ifeq ($(LOCAL_SYSTEM_SHARED_LIBRARIES),none)
      my_system_shared_libraries := libc libm libdl
  else
      my_system_shared_libraries := $(LOCAL_SYSTEM_SHARED_LIBRARIES)
      my_system_shared_libraries := $(patsubst libc,libc libdl,$(my_system_shared_libraries))
  endif
endif

my_soong_problems :=

# The following LOCAL_ variables will be modified in this file.
# Because the same LOCAL_ variables may be used to define modules for both 1st arch and 2nd arch,
# we can't modify them in place.
my_src_files := $(LOCAL_SRC_FILES)
my_src_files_exclude := $(LOCAL_SRC_FILES_EXCLUDE)
my_static_libraries := $(LOCAL_STATIC_LIBRARIES)
my_whole_static_libraries := $(LOCAL_WHOLE_STATIC_LIBRARIES)
my_shared_libraries := $(filter-out $(my_system_shared_libraries),$(LOCAL_SHARED_LIBRARIES))
my_header_libraries := $(LOCAL_HEADER_LIBRARIES)
my_cflags := $(LOCAL_CFLAGS)
my_conlyflags := $(LOCAL_CONLYFLAGS)
my_cppflags := $(LOCAL_CPPFLAGS)
my_cflags_no_override := $(GLOBAL_CLANG_CFLAGS_NO_OVERRIDE)
my_cppflags_no_override := $(GLOBAL_CLANG_CPPFLAGS_NO_OVERRIDE)
my_ldflags := $(LOCAL_LDFLAGS)
my_ldlibs := $(LOCAL_LDLIBS)
my_asflags := $(LOCAL_ASFLAGS)
my_cc := $(LOCAL_CC)
my_cc_wrapper := $(CC_WRAPPER)
my_cxx := $(LOCAL_CXX)
my_cxx_link := $(LOCAL_CXX)
my_cxx_ldlibs :=
my_cxx_wrapper := $(CXX_WRAPPER)
my_c_includes := $(LOCAL_C_INCLUDES)
my_generated_sources := $(LOCAL_GENERATED_SOURCES)
my_additional_dependencies := $(LOCAL_ADDITIONAL_DEPENDENCIES)
my_export_c_include_dirs := $(LOCAL_EXPORT_C_INCLUDE_DIRS)
my_export_c_include_deps := $(LOCAL_EXPORT_C_INCLUDE_DEPS)
my_arflags :=

ifneq (,$(strip $(foreach dir,$(COVERAGE_PATHS),$(filter $(dir)%,$(LOCAL_PATH)))))
ifeq (,$(strip $(foreach dir,$(COVERAGE_EXCLUDE_PATHS),$(filter $(dir)%,$(LOCAL_PATH)))))
  my_native_coverage := true
else
  my_native_coverage := false
endif
else
  my_native_coverage := false
endif
ifneq ($(NATIVE_COVERAGE),true)
  my_native_coverage := false
endif

ifneq ($(strip $(ENABLE_XOM)),false)
  ifndef LOCAL_IS_HOST_MODULE
    my_xom := true
    # Disable XOM in excluded paths.
    combined_xom_exclude_paths := $(XOM_EXCLUDE_PATHS) \
                                  $(PRODUCT_XOM_EXCLUDE_PATHS)
    ifneq ($(strip $(foreach dir,$(subst $(comma),$(space),$(combined_xom_exclude_paths)),\
           $(filter $(dir)%,$(LOCAL_PATH)))),)
      my_xom := false
    endif

    # Allow LOCAL_XOM to override the above
    ifdef LOCAL_XOM
      my_xom := $(LOCAL_XOM)
    endif

    ifeq ($(strip $(my_xom)),true)
      ifeq (arm64,$(TARGET_$(LOCAL_2ND_ARCH_VAR_PREFIX)ARCH))
        ifeq ($(my_use_clang_lld),true)
          my_ldflags += -Wl,-execute-only
        endif
      endif
    endif
  endif
endif

my_allow_undefined_symbols := $(strip $(LOCAL_ALLOW_UNDEFINED_SYMBOLS))
ifdef SANITIZE_HOST
ifdef LOCAL_IS_HOST_MODULE
my_allow_undefined_symbols := true
endif
endif

my_ndk_sysroot :=
my_ndk_sysroot_include :=
my_ndk_sysroot_lib :=
my_api_level := 10000

ifneq ($(LOCAL_SDK_VERSION),)
  ifdef LOCAL_IS_HOST_MODULE
    $(error $(LOCAL_PATH): LOCAL_SDK_VERSION cannot be used in host module)
  endif

  my_cflags += -D__ANDROID_NDK__

  # Make sure we've built the NDK.
  my_additional_dependencies += $(SOONG_OUT_DIR)/ndk_base.timestamp

  # mips32r6 is not supported by the NDK. No released NDK contains these
  # libraries, but the r10 in prebuilts/ndk had a local hack to add them :(
  #
  # We need to find a real solution to this problem, but until we do just drop
  # mips32r6 things back to r10 to get the tree building again.
  ifeq (mips32r6,$(TARGET_$(LOCAL_2ND_ARCH_VAR_PREFIX)ARCH_VARIANT))
    ifeq ($(LOCAL_NDK_VERSION), current)
      LOCAL_NDK_VERSION := r10
    endif
  endif

  my_arch := $(TARGET_$(LOCAL_2ND_ARCH_VAR_PREFIX)ARCH)
  ifneq (,$(filter arm64 mips64 x86_64,$(my_arch)))
    my_min_sdk_version := 21
  else
    my_min_sdk_version := $(MIN_SUPPORTED_SDK_VERSION)
  endif

  # Historically we've just set up a bunch of symlinks in prebuilts/ndk to map
  # missing API levels to existing ones where necessary, but we're not doing
  # that for the generated libraries. Clip the API level to the minimum where
  # appropriate.
  my_ndk_api := $(LOCAL_SDK_VERSION)
  ifneq ($(my_ndk_api),current)
    my_ndk_api := $(call math_max,$(my_ndk_api),$(my_min_sdk_version))
  endif

  my_ndk_hist_api := $(my_ndk_api)
  ifeq ($(my_ndk_api),current)
    # The last API level supported by the old prebuilt NDKs.
    my_ndk_hist_api := 24
  else
    my_api_level := $(my_ndk_api)
  endif

  my_ndk_source_root := \
      $(HISTORICAL_NDK_VERSIONS_ROOT)/$(LOCAL_NDK_VERSION)/sources
  my_ndk_sysroot := \
    $(HISTORICAL_NDK_VERSIONS_ROOT)/$(LOCAL_NDK_VERSION)/platforms/android-$(my_ndk_hist_api)/arch-$(my_arch)
  my_built_ndk := $(SOONG_OUT_DIR)/ndk
  my_ndk_triple := $($(LOCAL_2ND_ARCH_VAR_PREFIX)TARGET_NDK_TRIPLE)
  my_ndk_sysroot_include := \
      $(my_built_ndk)/sysroot/usr/include \
      $(my_built_ndk)/sysroot/usr/include/$(my_ndk_triple) \
      $(my_ndk_sysroot)/usr/include \

  # x86_64 and and mips64 are both multilib toolchains, so their libraries are
  # installed in /usr/lib64. Aarch64, on the other hand, is not a multilib
  # compiler, so its libraries are in /usr/lib.
  #
  # Mips32r6 is yet another variation, with libraries installed in libr6.
  #
  # For the rest, the libraries are installed simply to /usr/lib.
  ifneq (,$(filter x86_64 mips64,$(my_arch)))
    my_ndk_libdir_name := lib64
  else ifeq (mips32r6,$(TARGET_$(LOCAL_2ND_ARCH_VAR_PREFIX)ARCH_VARIANT))
    my_ndk_libdir_name := libr6
  else
    my_ndk_libdir_name := lib
  endif

  my_ndk_platform_dir := \
      $(my_built_ndk)/platforms/android-$(my_ndk_api)/arch-$(my_arch)
  my_built_ndk_libs := $(my_ndk_platform_dir)/usr/$(my_ndk_libdir_name)
  my_ndk_sysroot_lib := $(my_ndk_sysroot)/usr/$(my_ndk_libdir_name)

  # The bionic linker now has support for packed relocations and gnu style
  # hashes (which are much faster!), but shipping to older devices requires
  # the old style hash. Fortunately, we can build with both and it'll work
  # anywhere.
  #
  # This is not currently supported on MIPS architectures.
  ifeq (,$(filter mips mips64,$(TARGET_$(LOCAL_2ND_ARCH_VAR_PREFIX)ARCH)))
    my_ldflags += -Wl,--hash-style=both
  endif

  # We don't want to expose the relocation packer to the NDK just yet.
  LOCAL_PACK_MODULE_RELOCATIONS := false

  # Set up the NDK stl variant. Starting from NDK-r5 the c++ stl resides in a separate location.
  # See ndk/docs/CPLUSPLUS-SUPPORT.html
  my_ndk_stl_include_path :=
  my_ndk_stl_shared_lib_fullpath :=
  my_ndk_stl_static_lib :=
  my_cpu_variant := $(TARGET_$(LOCAL_2ND_ARCH_VAR_PREFIX)CPU_ABI)
  ifeq (mips32r6,$(TARGET_$(LOCAL_2ND_ARCH_VAR_PREFIX)ARCH_VARIANT))
    my_cpu_variant := mips32r6
  endif
  LOCAL_NDK_STL_VARIANT := $(strip $(LOCAL_NDK_STL_VARIANT))
  ifeq (,$(LOCAL_NDK_STL_VARIANT))
    LOCAL_NDK_STL_VARIANT := system
  endif
  ifneq (1,$(words $(filter none system c++_static c++_shared, $(LOCAL_NDK_STL_VARIANT))))
    $(error $(LOCAL_PATH): Unknown LOCAL_NDK_STL_VARIANT $(LOCAL_NDK_STL_VARIANT))
  endif

  ifeq (system,$(LOCAL_NDK_STL_VARIANT))
    my_ndk_stl_include_path := $(my_ndk_source_root)/cxx-stl/system/include
    my_system_shared_libraries += libstdc++
  else ifneq (,$(filter c++_%, $(LOCAL_NDK_STL_VARIANT)))
    my_ndk_stl_include_path := \
      $(my_ndk_source_root)/cxx-stl/llvm-libc++/include
    my_ndk_stl_include_path += \
      $(my_ndk_source_root)/cxx-stl/llvm-libc++abi/include

    my_libcxx_libdir := \
      $(my_ndk_source_root)/cxx-stl/llvm-libc++/libs/$(my_cpu_variant)

    ifeq (c++_static,$(LOCAL_NDK_STL_VARIANT))
      my_ndk_stl_static_lib := \
        $(my_libcxx_libdir)/libc++_static.a \
        $(my_libcxx_libdir)/libc++abi.a
    else
      my_ndk_stl_shared_lib_fullpath := $(my_libcxx_libdir)/libc++_shared.so
    endif

    ifneq ($(my_ndk_api),current)
      ifeq ($(call math_lt,$(my_ndk_api),21),true)
        my_ndk_stl_include_path += $(my_ndk_source_root)/android/support/include
        my_ndk_stl_static_lib += $(my_libcxx_libdir)/libandroid_support.a
      endif
    endif

    ifneq (,$(filter armeabi armeabi-v7a,$(my_cpu_variant)))
      my_ndk_stl_static_lib += $(my_libcxx_libdir)/libunwind.a
    endif

    my_ldlibs += -ldl
  else # LOCAL_NDK_STL_VARIANT must be none
    # Do nothing.
  endif

  # Clang's coverage/profile runtime needs symbols like 'stderr' that were not
  # exported from libc prior to API level 23
  ifneq ($(my_ndk_api),current)
    ifeq ($(call math_lt, $(my_ndk_api),23),true)
      my_native_coverage := false
    endif
  endif
<<<<<<< HEAD
=======
endif

ifeq ($(NATIVE_COVERAGE),true)
  ifndef LOCAL_IS_HOST_MODULE
    my_ldflags += -Wl,--wrap,getenv

    ifneq ($(LOCAL_MODULE_CLASS),STATIC_LIBRARIES)
      ifeq ($(LOCAL_SDK_VERSION),)
        my_whole_static_libraries += libprofile-extras
      else
        my_whole_static_libraries += libprofile-extras_ndk
      endif
    endif
  endif
>>>>>>> 5e9a20c3
endif

ifneq ($(LOCAL_USE_VNDK),)
  # Required VNDK version for vendor modules is BOARD_VNDK_VERSION.
  my_api_level := $(BOARD_VNDK_VERSION)
  ifeq ($(my_api_level),current)
    # Build with current PLATFORM_VNDK_VERSION.
    # If PLATFORM_VNDK_VERSION has a CODENAME, it will return
    # __ANDROID_API_FUTURE__.
    my_api_level := $(call codename-or-sdk-to-sdk,$(PLATFORM_VNDK_VERSION))
  endif
  my_cflags += -D__ANDROID_VNDK__
endif

ifndef LOCAL_IS_HOST_MODULE
# For device libraries, move LOCAL_LDLIBS references to my_shared_libraries. We
# no longer need to use my_ldlibs to pick up NDK prebuilt libraries since we're
# linking my_shared_libraries by full path now.
my_allowed_ldlibs :=

# Sort ldlibs and ldflags between -l and other linker flags
# We'll do this again later, since there are still changes happening, but that's fine.
my_ldlib_flags := $(my_ldflags) $(my_ldlibs)
my_ldlibs := $(filter -l%,$(my_ldlib_flags))
my_ldflags := $(filter-out -l%,$(my_ldlib_flags))
my_ldlib_flags :=

# Move other ldlibs back to shared libraries
my_shared_libraries += $(patsubst -l%,lib%,$(filter-out $(my_allowed_ldlibs),$(my_ldlibs)))
my_ldlibs := $(filter $(my_allowed_ldlibs),$(my_ldlibs))
else # LOCAL_IS_HOST_MODULE
  # Add -ldl, -lpthread, -lm and -lrt to host builds to match the default behavior of
  # device builds
  my_ldlibs += -ldl -lpthread -lm
  ifneq ($(HOST_OS),darwin)
    my_ldlibs += -lrt
  endif
endif

ifneq ($(LOCAL_SDK_VERSION),)
  my_all_ndk_libraries := \
      $(NDK_MIGRATED_LIBS) $(addprefix lib,$(NDK_PREBUILT_SHARED_LIBRARIES))
  my_ndk_shared_libraries := \
      $(filter $(my_all_ndk_libraries),\
        $(my_shared_libraries) $(my_system_shared_libraries))

  my_shared_libraries := \
      $(filter-out $(my_all_ndk_libraries),$(my_shared_libraries))
  my_system_shared_libraries := \
      $(filter-out $(my_all_ndk_libraries),$(my_system_shared_libraries))
endif

# MinGW spits out warnings about -fPIC even for -fpie?!) being ignored because
# all code is position independent, and then those warnings get promoted to
# errors.
ifneq ($(LOCAL_NO_PIC),true)
  ifneq ($(filter EXECUTABLES NATIVE_TESTS,$(LOCAL_MODULE_CLASS)),)
    my_cflags += -fPIE
    ifndef BUILD_HOST_static
      ifneq ($(LOCAL_FORCE_STATIC_EXECUTABLE),true)
        my_ldflags += -pie
      endif
    endif
  else
    my_cflags += -fPIC
  endif
endif

ifdef LOCAL_IS_HOST_MODULE
my_src_files += $(LOCAL_SRC_FILES_$($(my_prefix)OS)) $(LOCAL_SRC_FILES_$($(my_prefix)OS)_$($(my_prefix)$(LOCAL_2ND_ARCH_VAR_PREFIX)ARCH))
my_static_libraries += $(LOCAL_STATIC_LIBRARIES_$($(my_prefix)OS))
my_shared_libraries += $(LOCAL_SHARED_LIBRARIES_$($(my_prefix)OS))
my_header_libraries += $(LOCAL_HEADER_LIBRARIES_$($(my_prefix)OS))
my_cflags += $(LOCAL_CFLAGS_$($(my_prefix)OS))
my_cppflags += $(LOCAL_CPPFLAGS_$($(my_prefix)OS))
my_ldflags += $(LOCAL_LDFLAGS_$($(my_prefix)OS))
my_ldlibs += $(LOCAL_LDLIBS_$($(my_prefix)OS))
my_asflags += $(LOCAL_ASFLAGS_$($(my_prefix)OS))
my_c_includes += $(LOCAL_C_INCLUDES_$($(my_prefix)OS))
my_generated_sources += $(LOCAL_GENERATED_SOURCES_$($(my_prefix)OS))
endif

my_src_files += $(LOCAL_SRC_FILES_$($(my_prefix)$(LOCAL_2ND_ARCH_VAR_PREFIX)ARCH)) $(LOCAL_SRC_FILES_$(my_32_64_bit_suffix))
my_src_files_exclude += $(LOCAL_SRC_FILES_EXCLUDE_$($(my_prefix)$(LOCAL_2ND_ARCH_VAR_PREFIX)ARCH)) $(LOCAL_SRC_FILES_EXCLUDE_$(my_32_64_bit_suffix))
my_shared_libraries += $(LOCAL_SHARED_LIBRARIES_$($(my_prefix)$(LOCAL_2ND_ARCH_VAR_PREFIX)ARCH)) $(LOCAL_SHARED_LIBRARIES_$(my_32_64_bit_suffix))
my_cflags += $(LOCAL_CFLAGS_$($(my_prefix)$(LOCAL_2ND_ARCH_VAR_PREFIX)ARCH)) $(LOCAL_CFLAGS_$(my_32_64_bit_suffix))
my_cppflags += $(LOCAL_CPPFLAGS_$($(my_prefix)$(LOCAL_2ND_ARCH_VAR_PREFIX)ARCH)) $(LOCAL_CPPFLAGS_$(my_32_64_bit_suffix))
my_ldflags += $(LOCAL_LDFLAGS_$($(my_prefix)$(LOCAL_2ND_ARCH_VAR_PREFIX)ARCH)) $(LOCAL_LDFLAGS_$(my_32_64_bit_suffix))
my_asflags += $(LOCAL_ASFLAGS_$($(my_prefix)$(LOCAL_2ND_ARCH_VAR_PREFIX)ARCH)) $(LOCAL_ASFLAGS_$(my_32_64_bit_suffix))
my_c_includes += $(LOCAL_C_INCLUDES_$($(my_prefix)$(LOCAL_2ND_ARCH_VAR_PREFIX)ARCH)) $(LOCAL_C_INCLUDES_$(my_32_64_bit_suffix))
my_generated_sources += $(LOCAL_GENERATED_SOURCES_$($(my_prefix)$(LOCAL_2ND_ARCH_VAR_PREFIX)ARCH)) $(LOCAL_GENERATED_SOURCES_$(my_32_64_bit_suffix))

my_missing_exclude_files := $(filter-out $(my_src_files),$(my_src_files_exclude))
ifneq ($(my_missing_exclude_files),)
$(warning Files are listed in LOCAL_SRC_FILES_EXCLUDE but not LOCAL_SRC_FILES)
$(error $(my_missing_exclude_files))
endif
my_src_files := $(filter-out $(my_src_files_exclude),$(my_src_files))

# Strip '/' from the beginning of each src file. This helps the ../ detection in case
# the source file is in the form of /../file
my_src_files := $(patsubst /%,%,$(my_src_files))

my_clang := $(strip $(LOCAL_CLANG))
ifdef LOCAL_CLANG_$(my_32_64_bit_suffix)
my_clang := $(strip $(LOCAL_CLANG_$(my_32_64_bit_suffix)))
endif
ifdef LOCAL_CLANG_$($(my_prefix)$(LOCAL_2ND_ARCH_VAR_PREFIX)ARCH)
my_clang := $(strip $(LOCAL_CLANG_$($(my_prefix)$(LOCAL_2ND_ARCH_VAR_PREFIX)ARCH)))
endif
ifeq ($(my_clang),false)
    $(call pretty-error,LOCAL_CLANG false is no longer supported)
<<<<<<< HEAD
endif

my_sdclang := $(strip $(LOCAL_SDCLANG))
my_sdclang_2 := $(strip $(LOCAL_SDCLANG_2))
ifeq ($(my_sdclang),true)
    ifeq ($(my_sdclang_2),true)
        $(error LOCAL_SDCLANG and LOCAL_SDCLANG_2 can not be set to true at the same time!)
    endif
endif
ifeq ($(SDCLANG),true)
    ifeq ($(my_sdclang),)
        ifneq ($(my_sdclang_2),true)
            my_sdclang := true
        endif
    endif
=======
>>>>>>> 5e9a20c3
endif

ifeq ($(LOCAL_C_STD),)
    my_c_std_version := $(DEFAULT_C_STD_VERSION)
else ifeq ($(LOCAL_C_STD),experimental)
    my_c_std_version := $(EXPERIMENTAL_C_STD_VERSION)
else
    my_c_std_version := $(LOCAL_C_STD)
endif

ifeq ($(LOCAL_CPP_STD),)
    my_cpp_std_version := $(DEFAULT_CPP_STD_VERSION)
else ifeq ($(LOCAL_CPP_STD),experimental)
    my_cpp_std_version := $(EXPERIMENTAL_CPP_STD_VERSION)
else
    my_cpp_std_version := $(LOCAL_CPP_STD)
endif

my_c_std_conlyflags :=
my_cpp_std_cppflags :=
ifneq (,$(my_c_std_version))
    my_c_std_conlyflags := -std=$(my_c_std_version)
endif

ifneq (,$(my_cpp_std_version))
   my_cpp_std_cppflags := -std=$(my_cpp_std_version)
endif

# Extra cflags for projects under external/ directory
ifneq ($(filter external/%,$(LOCAL_PATH)),)
    my_cflags += $(CLANG_EXTERNAL_CFLAGS)
endif

# arch-specific static libraries go first so that generic ones can depend on them
my_static_libraries := $(LOCAL_STATIC_LIBRARIES_$($(my_prefix)$(LOCAL_2ND_ARCH_VAR_PREFIX)ARCH)) $(LOCAL_STATIC_LIBRARIES_$(my_32_64_bit_suffix)) $(my_static_libraries)
my_whole_static_libraries := $(LOCAL_WHOLE_STATIC_LIBRARIES_$($(my_prefix)$(LOCAL_2ND_ARCH_VAR_PREFIX)ARCH)) $(LOCAL_WHOLE_STATIC_LIBRARIES_$(my_32_64_bit_suffix)) $(my_whole_static_libraries)
my_header_libraries := $(LOCAL_HEADER_LIBRARIES_$($(my_prefix)$(LOCAL_2ND_ARCH_VAR_PREFIX)ARCH)) $(LOCAL_HEADER_LIBRARIES_$(my_32_64_bit_suffix)) $(my_header_libraries)

include $(BUILD_SYSTEM)/cxx_stl_setup.mk

# Add static HAL libraries
ifdef LOCAL_HAL_STATIC_LIBRARIES
$(foreach lib, $(LOCAL_HAL_STATIC_LIBRARIES), \
    $(eval b_lib := $(filter $(lib).%,$(BOARD_HAL_STATIC_LIBRARIES)))\
    $(if $(b_lib), $(eval my_static_libraries += $(b_lib)),\
                   $(eval my_static_libraries += $(lib).default)))
b_lib :=
endif

ifneq ($(strip $(CUSTOM_$(my_prefix)$(LOCAL_2ND_ARCH_VAR_PREFIX)LINKER)),)
  my_linker := $(CUSTOM_$(my_prefix)$(LOCAL_2ND_ARCH_VAR_PREFIX)LINKER)
else
  my_linker := $($(LOCAL_2ND_ARCH_VAR_PREFIX)$(my_prefix)LINKER)
endif

include $(BUILD_SYSTEM)/config_sanitizers.mk

ifneq ($(filter ../%,$(my_src_files)),)
my_soong_problems += dotdot_srcs
endif
ifneq ($(foreach i,$(my_c_includes),$(filter %/..,$(i))$(findstring /../,$(i))),)
my_soong_problems += dotdot_incs
endif

####################################################
## Add FDO flags if FDO is turned on and supported
## Please note that we will do option filtering during FDO build.
## i.e. Os->O2, remove -fno-early-inline and -finline-limit.
##################################################################
my_fdo_build :=
ifneq ($(filter true always, $(LOCAL_FDO_SUPPORT)),)
  ifeq ($(BUILD_FDO_INSTRUMENT),true)
    my_cflags += $($(LOCAL_2ND_ARCH_VAR_PREFIX)TARGET_FDO_INSTRUMENT_CFLAGS)
    my_ldflags += $($(LOCAL_2ND_ARCH_VAR_PREFIX)TARGET_FDO_INSTRUMENT_LDFLAGS)
    my_fdo_build := true
  else ifneq ($(filter true,$(BUILD_FDO_OPTIMIZE))$(filter always,$(LOCAL_FDO_SUPPORT)),)
    my_cflags += $($(LOCAL_2ND_ARCH_VAR_PREFIX)TARGET_FDO_OPTIMIZE_CFLAGS)
    my_fdo_build := true
  endif
  # Disable ccache (or other compiler wrapper) except gomacc, which
  # can handle -fprofile-use properly.
  my_cc_wrapper := $(filter $(GOMA_CC),$(my_cc_wrapper))
  my_cxx_wrapper := $(filter $(GOMA_CC),$(my_cxx_wrapper))
endif

###########################################################
## Explicitly declare assembly-only __ASSEMBLY__ macro for
## assembly source
###########################################################
my_asflags += -D__ASSEMBLY__

###########################################################
# TODO: support a mix of standard extensions so that this isn't necessary
LOCAL_CPP_EXTENSION := $(strip $(LOCAL_CPP_EXTENSION))
ifeq ($(LOCAL_CPP_EXTENSION),)
  LOCAL_CPP_EXTENSION := .cpp
endif

# Certain modules like libdl have to have symbols resolved at runtime and blow
# up if --no-undefined is passed to the linker.
ifeq ($(strip $(LOCAL_NO_DEFAULT_COMPILER_FLAGS)),)
  ifeq ($(my_allow_undefined_symbols),)
    ifneq ($(HOST_OS),darwin)
      my_ldflags += -Wl,--no-undefined
    endif
  else
    ifdef LOCAL_IS_HOST_MODULE
      ifeq ($(HOST_OS),darwin)
        # darwin defaults to treating undefined symbols as errors
        my_ldflags += -Wl,-undefined,dynamic_lookup
      endif
    endif
  endif
endif

ifeq (true,$(LOCAL_GROUP_STATIC_LIBRARIES))
$(LOCAL_BUILT_MODULE): PRIVATE_GROUP_STATIC_LIBRARIES := true
else
$(LOCAL_BUILT_MODULE): PRIVATE_GROUP_STATIC_LIBRARIES :=
endif

###########################################################
## Define arm-vs-thumb-mode flags.
###########################################################
LOCAL_ARM_MODE := $(strip $(LOCAL_ARM_MODE))
ifeq ($($(my_prefix)$(LOCAL_2ND_ARCH_VAR_PREFIX)ARCH),arm)
normal_objects_mode := $(if $(LOCAL_ARM_MODE),$(LOCAL_ARM_MODE),thumb)

# Read the values from something like TARGET_arm_CFLAGS or
# TARGET_thumb_CFLAGS.  HOST_(arm|thumb)_CFLAGS values aren't
# actually used (although they are usually empty).
normal_objects_cflags := $($(LOCAL_2ND_ARCH_VAR_PREFIX)$(my_prefix)$(normal_objects_mode)_CFLAGS)

else
normal_objects_mode :=
normal_objects_cflags :=
endif

###########################################################
## Define per-module debugging flags.  Users can turn on
## debugging for a particular module by setting DEBUG_MODULE_ModuleName
## to a non-empty value in their environment or buildspec.mk,
## and setting HOST_/TARGET_CUSTOM_DEBUG_CFLAGS to the
## debug flags that they want to use.
###########################################################
ifdef DEBUG_MODULE_$(strip $(LOCAL_MODULE))
  debug_cflags := $($(my_prefix)CUSTOM_DEBUG_CFLAGS)
else
  debug_cflags :=
endif

####################################################
## Keep track of src -> obj mapping
####################################################

my_tracked_gen_files :=
my_tracked_src_files :=

###########################################################
## Stuff source generated from one-off tools
###########################################################
$(my_generated_sources): PRIVATE_MODULE := $(my_register_name)

my_gen_sources_copy := $(patsubst $(generated_sources_dir)/%,$(intermediates)/%,$(filter $(generated_sources_dir)/%,$(my_generated_sources)))

$(my_gen_sources_copy): $(intermediates)/% : $(generated_sources_dir)/%
	@echo "Copy: $@"
	$(copy-file-to-target)

my_generated_sources := $(patsubst $(generated_sources_dir)/%,$(intermediates)/%,$(my_generated_sources))

# Generated sources that will actually produce object files.
# Other files (like headers) are allowed in LOCAL_GENERATED_SOURCES,
# since other compiled sources may depend on them, and we set up
# the dependencies.
my_gen_src_files := $(filter %.c %$(LOCAL_CPP_EXTENSION) %.S %.s,$(my_generated_sources))

ALL_GENERATED_SOURCES += $(my_generated_sources)

####################################################
## Compile RenderScript with reflected C++
####################################################

renderscript_sources := $(filter %.rscript %.fs,$(my_src_files))

ifneq (,$(renderscript_sources))
my_soong_problems += rs

renderscript_sources_fullpath := $(addprefix $(LOCAL_PATH)/, $(renderscript_sources))
RenderScript_file_stamp := $(intermediates)/RenderScriptCPP.stamp
renderscript_intermediate := $(intermediates)/renderscript

renderscript_target_api :=

ifneq (,$(LOCAL_RENDERSCRIPT_TARGET_API))
renderscript_target_api := $(LOCAL_RENDERSCRIPT_TARGET_API)
else
ifneq (,$(LOCAL_SDK_VERSION))
# Set target-api for LOCAL_SDK_VERSIONs other than current.
ifneq (,$(filter-out current system_current test_current, $(LOCAL_SDK_VERSION)))
renderscript_target_api := $(call get-numeric-sdk-version,$(LOCAL_SDK_VERSION))
endif
endif  # LOCAL_SDK_VERSION is set
endif  # LOCAL_RENDERSCRIPT_TARGET_API is set


ifeq ($(LOCAL_RENDERSCRIPT_CC),)
LOCAL_RENDERSCRIPT_CC := $(LLVM_RS_CC)
endif

# Turn on all warnings and warnings as errors for RS compiles.
# This can be disabled with LOCAL_RENDERSCRIPT_FLAGS := -Wno-error
renderscript_flags := -Wall -Werror
renderscript_flags += $(LOCAL_RENDERSCRIPT_FLAGS)
# -m32 or -m64
renderscript_flags += -m$(my_32_64_bit_suffix)

renderscript_includes := \
    $(TOPDIR)external/clang/lib/Headers \
    $(TOPDIR)frameworks/rs/script_api/include \
    $(LOCAL_RENDERSCRIPT_INCLUDES)

ifneq ($(LOCAL_RENDERSCRIPT_INCLUDES_OVERRIDE),)
renderscript_includes := $(LOCAL_RENDERSCRIPT_INCLUDES_OVERRIDE)
endif

bc_dep_files := $(addprefix $(renderscript_intermediate)/, \
    $(patsubst %.fs,%.d, $(patsubst %.rscript,%.d, $(notdir $(renderscript_sources)))))

$(RenderScript_file_stamp): PRIVATE_RS_INCLUDES := $(renderscript_includes)
$(RenderScript_file_stamp): PRIVATE_RS_CC := $(LOCAL_RENDERSCRIPT_CC)
$(RenderScript_file_stamp): PRIVATE_RS_FLAGS := $(renderscript_flags)
$(RenderScript_file_stamp): PRIVATE_RS_SOURCE_FILES := $(renderscript_sources_fullpath)
$(RenderScript_file_stamp): PRIVATE_RS_OUTPUT_DIR := $(renderscript_intermediate)
$(RenderScript_file_stamp): PRIVATE_RS_TARGET_API := $(patsubst current,0,$(renderscript_target_api))
$(RenderScript_file_stamp): PRIVATE_DEP_FILES := $(bc_dep_files)
$(RenderScript_file_stamp): $(renderscript_sources_fullpath) $(LOCAL_RENDERSCRIPT_CC)
	$(transform-renderscripts-to-cpp-and-bc)

# include the dependency files (.d) generated by llvm-rs-cc.
$(call include-depfile,$(RenderScript_file_stamp).d,$(RenderScript_file_stamp))

LOCAL_INTERMEDIATE_TARGETS += $(RenderScript_file_stamp)

rs_generated_cpps := $(addprefix \
    $(renderscript_intermediate)/ScriptC_,$(patsubst %.fs,%.cpp, $(patsubst %.rscript,%.cpp, \
    $(notdir $(renderscript_sources)))))

$(call track-src-file-gen,$(renderscript_sources),$(rs_generated_cpps))

# This is just a dummy rule to make sure gmake doesn't skip updating the dependents.
$(rs_generated_cpps) : $(RenderScript_file_stamp)
	@echo "Updated RS generated cpp file $@."
	$(hide) touch $@

my_c_includes += $(renderscript_intermediate)
my_generated_sources += $(rs_generated_cpps)

endif


###########################################################
## Compile the .proto files to .cc (or .c) and then to .o
###########################################################
ifeq ($(strip $(LOCAL_PROTOC_OPTIMIZE_TYPE)),)
  LOCAL_PROTOC_OPTIMIZE_TYPE := lite
endif
proto_sources := $(filter %.proto,$(my_src_files))
ifneq ($(proto_sources),)
proto_gen_dir := $(generated_sources_dir)/proto
proto_sources_fullpath := $(addprefix $(LOCAL_PATH)/, $(proto_sources))

my_rename_cpp_ext :=
ifneq (,$(filter nanopb-c nanopb-c-enable_malloc nanopb-c-16bit nanopb-c-enable_malloc-16bit nanopb-c-32bit nanopb-c-enable_malloc-32bit, $(LOCAL_PROTOC_OPTIMIZE_TYPE)))
my_proto_source_suffix := .c
my_proto_c_includes := external/nanopb-c
my_protoc_flags := --nanopb_out=$(proto_gen_dir) \
    --plugin=$(HOST_OUT_EXECUTABLES)/protoc-gen-nanopb
<<<<<<< HEAD
my_protoc_deps := $(NANOPB_SRCS) $(wildcard $(proto_sources_fullpath:%.proto=%.options))
=======
my_protoc_deps := $(NANOPB_SRCS) $(proto_sources_fullpath:%.proto=%.options)
>>>>>>> 5e9a20c3
else
my_proto_source_suffix := $(LOCAL_CPP_EXTENSION)
ifneq ($(my_proto_source_suffix),.cc)
# aprotoc is hardcoded to write out only .cc file.
# We need to rename the extension to $(LOCAL_CPP_EXTENSION) if it's not .cc.
my_rename_cpp_ext := true
endif
my_proto_c_includes := external/protobuf/src
my_cflags += -DGOOGLE_PROTOBUF_NO_RTTI
my_protoc_flags := --cpp_out=$(if $(filter lite lite-static,$(LOCAL_PROTOC_OPTIMIZE_TYPE)),lite:,)$(proto_gen_dir)
my_protoc_deps :=
endif
my_proto_c_includes += $(proto_gen_dir)

proto_generated_cpps := $(addprefix $(proto_gen_dir)/, \
    $(patsubst %.proto,%.pb$(my_proto_source_suffix),$(proto_sources_fullpath)))

# Ensure the transform-proto-to-cc rule is only defined once in multilib build.
ifndef $(my_host)$(LOCAL_MODULE_CLASS)_$(LOCAL_MODULE)_proto_defined
$(proto_generated_cpps): PRIVATE_PROTO_INCLUDES := $(TOP)
$(proto_generated_cpps): PRIVATE_PROTOC_FLAGS := $(LOCAL_PROTOC_FLAGS) $(my_protoc_flags)
$(proto_generated_cpps): PRIVATE_RENAME_CPP_EXT := $(my_rename_cpp_ext)
$(proto_generated_cpps): $(proto_gen_dir)/%.pb$(my_proto_source_suffix): %.proto $(my_protoc_deps) $(PROTOC)
	$(transform-proto-to-cc)

$(my_host)$(LOCAL_MODULE_CLASS)_$(LOCAL_MODULE)_proto_defined := true
endif
# Ideally we can generate the source directly into $(intermediates).
# But many Android.mks assume the .pb.hs are in $(generated_sources_dir).
# As a workaround, we make a copy in the $(intermediates).
proto_intermediate_dir := $(intermediates)/proto
proto_intermediate_cpps := $(patsubst $(proto_gen_dir)/%,$(proto_intermediate_dir)/%,\
    $(proto_generated_cpps))
$(proto_intermediate_cpps) : $(proto_intermediate_dir)/% : $(proto_gen_dir)/%
	@echo "Copy: $@"
	$(copy-file-to-target)
	$(hide) cp $(basename $<).h $(basename $@).h
$(call track-src-file-gen,$(proto_sources),$(proto_intermediate_cpps))

my_generated_sources += $(proto_intermediate_cpps)

my_c_includes += $(my_proto_c_includes)
# Auto-export the generated proto source dir.
my_export_c_include_dirs += $(my_proto_c_includes)

ifeq ($(LOCAL_PROTOC_OPTIMIZE_TYPE),nanopb-c-enable_malloc)
    my_static_libraries += libprotobuf-c-nano-enable_malloc
else ifeq ($(LOCAL_PROTOC_OPTIMIZE_TYPE),nanopb-c)
    my_static_libraries += libprotobuf-c-nano
else ifeq ($(LOCAL_PROTOC_OPTIMIZE_TYPE),nanopb-c-enable_malloc-16bit)
    my_static_libraries += libprotobuf-c-nano-enable_malloc-16bit
else ifeq ($(LOCAL_PROTOC_OPTIMIZE_TYPE),nanopb-c-16bit)
    my_static_libraries += libprotobuf-c-nano-16bit
else ifeq ($(LOCAL_PROTOC_OPTIMIZE_TYPE),nanopb-c-enable_malloc-32bit)
    my_static_libraries += libprotobuf-c-nano-enable_malloc-32bit
else ifeq ($(LOCAL_PROTOC_OPTIMIZE_TYPE),nanopb-c-32bit)
    my_static_libraries += libprotobuf-c-nano-32bit
else ifeq ($(LOCAL_PROTOC_OPTIMIZE_TYPE),full)
    ifdef LOCAL_SDK_VERSION
        my_static_libraries += libprotobuf-cpp-full-ndk
    else
        my_shared_libraries += libprotobuf-cpp-full
    endif
else ifeq ($(LOCAL_PROTOC_OPTIMIZE_TYPE),lite-static)
    my_static_libraries += libprotobuf-cpp-lite
else
    ifdef LOCAL_SDK_VERSION
        my_static_libraries += libprotobuf-cpp-lite-ndk
    else
        my_shared_libraries += libprotobuf-cpp-lite
    endif
endif
endif  # $(proto_sources) non-empty

###########################################################
## AIDL: Compile .aidl files to .cpp and .h files
###########################################################
aidl_src := $(strip $(filter %.aidl,$(my_src_files)))
aidl_gen_cpp :=
ifneq ($(aidl_src),)

# Use the intermediates directory to avoid writing our own .cpp -> .o rules.
aidl_gen_cpp_root := $(intermediates)/aidl-generated/src
aidl_gen_include_root := $(intermediates)/aidl-generated/include

# Multi-architecture builds have distinct intermediates directories.
# Thus we'll actually generate source for each architecture.
$(foreach s,$(aidl_src),\
    $(eval $(call define-aidl-cpp-rule,$(s),$(aidl_gen_cpp_root),aidl_gen_cpp)))
$(foreach cpp,$(aidl_gen_cpp), \
    $(call include-depfile,$(addsuffix .aidl.d,$(basename $(cpp))),$(cpp)))
$(call track-src-file-gen,$(aidl_src),$(aidl_gen_cpp))

$(aidl_gen_cpp) : PRIVATE_MODULE := $(LOCAL_MODULE)
$(aidl_gen_cpp) : PRIVATE_HEADER_OUTPUT_DIR := $(aidl_gen_include_root)
$(aidl_gen_cpp) : PRIVATE_AIDL_FLAGS := $(addprefix -I,$(LOCAL_AIDL_INCLUDES))

# Add generated headers to include paths.
my_c_includes += $(aidl_gen_include_root)
my_export_c_include_dirs += $(aidl_gen_include_root)
# Pick up the generated C++ files later for transformation to .o files.
my_generated_sources += $(aidl_gen_cpp)

endif  # $(aidl_src) non-empty

###########################################################
## Compile the .vts files to .cc (or .c) and then to .o
###########################################################

vts_src := $(strip $(filter %.vts,$(my_src_files)))
vts_gen_cpp :=
ifneq ($(vts_src),)
my_soong_problems += vts

# Use the intermediates directory to avoid writing our own .cpp -> .o rules.
vts_gen_cpp_root := $(intermediates)/vts-generated/src
vts_gen_include_root := $(intermediates)/vts-generated/include

# Multi-architecture builds have distinct intermediates directories.
# Thus we'll actually generate source for each architecture.
$(foreach s,$(vts_src),\
    $(eval $(call define-vts-cpp-rule,$(s),$(vts_gen_cpp_root),vts_gen_cpp)))
$(call track-src-file-gen,$(vts_src),$(vts_gen_cpp))

$(vts_gen_cpp) : PRIVATE_MODULE := $(LOCAL_MODULE)
$(vts_gen_cpp) : PRIVATE_HEADER_OUTPUT_DIR := $(vts_gen_include_root)
$(vts_gen_cpp) : PRIVATE_VTS_FLAGS := $(addprefix -I,$(LOCAL_VTS_INCLUDES)) $(addprefix -m,$(LOCAL_VTS_MODE))

# Add generated headers to include paths.
my_c_includes += $(vts_gen_include_root)
my_export_c_include_dirs += $(vts_gen_include_root)
# Pick up the generated C++ files later for transformation to .o files.
my_generated_sources += $(vts_gen_cpp)

endif  # $(vts_src) non-empty

###########################################################
## YACC: Compile .y/.yy files to .c/.cpp and then to .o.
###########################################################

y_yacc_sources := $(filter %.y,$(my_src_files))
y_yacc_cs := $(addprefix \
    $(intermediates)/,$(y_yacc_sources:.y=.c))
ifneq ($(y_yacc_cs),)
$(y_yacc_cs): $(intermediates)/%.c: \
    $(TOPDIR)$(LOCAL_PATH)/%.y $(BISON) $(BISON_DATA) \
    $(my_additional_dependencies)
	$(call transform-y-to-c-or-cpp)
$(call track-src-file-gen,$(y_yacc_sources),$(y_yacc_cs))

my_generated_sources += $(y_yacc_cs)
endif

yy_yacc_sources := $(filter %.yy,$(my_src_files))
yy_yacc_cpps := $(addprefix \
    $(intermediates)/,$(yy_yacc_sources:.yy=$(LOCAL_CPP_EXTENSION)))
ifneq ($(yy_yacc_cpps),)
$(yy_yacc_cpps): $(intermediates)/%$(LOCAL_CPP_EXTENSION): \
    $(TOPDIR)$(LOCAL_PATH)/%.yy $(BISON) $(BISON_DATA) \
    $(my_additional_dependencies)
	$(call transform-y-to-c-or-cpp)
$(call track-src-file-gen,$(yy_yacc_sources),$(yy_yacc_cpps))

my_generated_sources += $(yy_yacc_cpps)
endif

###########################################################
## LEX: Compile .l/.ll files to .c/.cpp and then to .o.
###########################################################

l_lex_sources := $(filter %.l,$(my_src_files))
l_lex_cs := $(addprefix \
    $(intermediates)/,$(l_lex_sources:.l=.c))
ifneq ($(l_lex_cs),)
$(l_lex_cs): $(intermediates)/%.c: \
    $(TOPDIR)$(LOCAL_PATH)/%.l
	$(transform-l-to-c-or-cpp)
$(call track-src-file-gen,$(l_lex_sources),$(l_lex_cs))

my_generated_sources += $(l_lex_cs)
endif

ll_lex_sources := $(filter %.ll,$(my_src_files))
ll_lex_cpps := $(addprefix \
    $(intermediates)/,$(ll_lex_sources:.ll=$(LOCAL_CPP_EXTENSION)))
ifneq ($(ll_lex_cpps),)
$(ll_lex_cpps): $(intermediates)/%$(LOCAL_CPP_EXTENSION): \
    $(TOPDIR)$(LOCAL_PATH)/%.ll
	$(transform-l-to-c-or-cpp)
$(call track-src-file-gen,$(ll_lex_sources),$(ll_lex_cpps))

my_generated_sources += $(ll_lex_cpps)
endif

###########################################################
## C++: Compile .cpp files to .o.
###########################################################

ifneq ($(filter %$(LOCAL_CPP_EXTENSION).arm,$(my_src_files)),)
$(call pretty-error,Files ending in $(LOCAL_CPP_EXTENSION).arm are deprecated. See $(CHANGES_URL)#file_arm)
endif

dotdot_sources := $(filter ../%$(LOCAL_CPP_EXTENSION),$(my_src_files))
dotdot_objects :=
$(foreach s,$(dotdot_sources),\
  $(eval $(call compile-dotdot-cpp-file,$(s),\
    $(my_additional_dependencies),\
    dotdot_objects)))
$(call track-src-file-obj,$(dotdot_sources),$(dotdot_objects))

cpp_normal_sources := $(filter-out ../%,$(filter %$(LOCAL_CPP_EXTENSION),$(my_src_files)))
cpp_objects := $(addprefix $(intermediates)/,$(cpp_normal_sources:$(LOCAL_CPP_EXTENSION)=.o))
$(call track-src-file-obj,$(cpp_normal_sources),$(cpp_objects))

$(dotdot_objects) $(cpp_objects): PRIVATE_ARM_MODE := $(normal_objects_mode)
$(dotdot_objects) $(cpp_objects): PRIVATE_ARM_CFLAGS := $(normal_objects_cflags)

ifneq ($(strip $(cpp_objects)),)
$(cpp_objects): $(intermediates)/%.o: \
    $(TOPDIR)$(LOCAL_PATH)/%$(LOCAL_CPP_EXTENSION) \
    $(my_additional_dependencies) $(CLANG_CXX)
	$(transform-$(PRIVATE_HOST)cpp-to-o)
$(call include-depfiles-for-objs, $(cpp_objects))
endif

cpp_objects += $(dotdot_objects)

###########################################################
## C++: Compile generated .cpp files to .o.
###########################################################

gen_cpp_sources := $(filter %$(LOCAL_CPP_EXTENSION),$(my_generated_sources))
gen_cpp_objects := $(gen_cpp_sources:%$(LOCAL_CPP_EXTENSION)=%.o)
$(call track-gen-file-obj,$(gen_cpp_sources),$(gen_cpp_objects))

ifneq ($(strip $(gen_cpp_objects)),)
# Compile all generated files as thumb.
$(gen_cpp_objects): PRIVATE_ARM_MODE := $(normal_objects_mode)
$(gen_cpp_objects): PRIVATE_ARM_CFLAGS := $(normal_objects_cflags)
$(gen_cpp_objects): $(intermediates)/%.o: \
    $(intermediates)/%$(LOCAL_CPP_EXTENSION) \
    $(my_additional_dependencies) $(CLANG_CXX)
	$(transform-$(PRIVATE_HOST)cpp-to-o)
$(call include-depfiles-for-objs, $(gen_cpp_objects))
endif

###########################################################
## S: Compile generated .S and .s files to .o.
###########################################################

gen_S_sources := $(filter %.S,$(my_generated_sources))
gen_S_objects := $(gen_S_sources:%.S=%.o)
$(call track-gen-file-obj,$(gen_S_sources),$(gen_S_objects))

ifneq ($(strip $(gen_S_sources)),)
$(gen_S_objects): $(intermediates)/%.o: $(intermediates)/%.S \
    $(my_additional_dependencies) $(CLANG)
	$(transform-$(PRIVATE_HOST)s-to-o)
$(call include-depfiles-for-objs, $(gen_S_objects))
endif

gen_s_sources := $(filter %.s,$(my_generated_sources))
gen_s_objects := $(gen_s_sources:%.s=%.o)
$(call track-gen-file-obj,$(gen_s_sources),$(gen_s_objects))

ifneq ($(strip $(gen_s_objects)),)
$(gen_s_objects): $(intermediates)/%.o: $(intermediates)/%.s \
    $(my_additional_dependencies) $(CLANG)
	$(transform-$(PRIVATE_HOST)s-to-o)
endif

gen_asm_objects := $(gen_S_objects) $(gen_s_objects)
$(gen_asm_objects): PRIVATE_ARM_CFLAGS := $(normal_objects_cflags)

###########################################################
## o: Include generated .o files in output.
###########################################################

gen_o_objects := $(filter %.o,$(my_generated_sources))

###########################################################
## C: Compile .c files to .o.
###########################################################

ifneq ($(filter %.c.arm,$(my_src_files)),)
$(call pretty-error,Files ending in .c.arm are deprecated. See $(CHANGES_URL)#file_arm)
endif

dotdot_sources := $(filter ../%.c, $(my_src_files))
dotdot_objects :=
$(foreach s, $(dotdot_sources),\
  $(eval $(call compile-dotdot-c-file,$(s),\
    $(my_additional_dependencies),\
    dotdot_objects)))
$(call track-src-file-obj,$(dotdot_sources),$(dotdot_objects))

c_normal_sources := $(filter-out ../%,$(filter %.c,$(my_src_files)))
c_objects := $(addprefix $(intermediates)/,$(c_normal_sources:.c=.o))
$(call track-src-file-obj,$(c_normal_sources),$(c_objects))

$(dotdot_objects) $(c_objects): PRIVATE_ARM_MODE := $(normal_objects_mode)
$(dotdot_objects) $(c_objects): PRIVATE_ARM_CFLAGS := $(normal_objects_cflags)

ifneq ($(strip $(c_objects)),)
$(c_objects): $(intermediates)/%.o: $(TOPDIR)$(LOCAL_PATH)/%.c \
    $(my_additional_dependencies) $(CLANG)
	$(transform-$(PRIVATE_HOST)c-to-o)
$(call include-depfiles-for-objs, $(c_objects))
endif

c_objects += $(dotdot_objects)

###########################################################
## C: Compile generated .c files to .o.
###########################################################

gen_c_sources := $(filter %.c,$(my_generated_sources))
gen_c_objects := $(gen_c_sources:%.c=%.o)
$(call track-gen-file-obj,$(gen_c_sources),$(gen_c_objects))

ifneq ($(strip $(gen_c_objects)),)
# Compile all generated files as thumb.
$(gen_c_objects): PRIVATE_ARM_MODE := $(normal_objects_mode)
$(gen_c_objects): PRIVATE_ARM_CFLAGS := $(normal_objects_cflags)
$(gen_c_objects): $(intermediates)/%.o: $(intermediates)/%.c \
    $(my_additional_dependencies) $(CLANG)
	$(transform-$(PRIVATE_HOST)c-to-o)
$(call include-depfiles-for-objs, $(gen_c_objects))
endif

###########################################################
## ObjC: Compile .m files to .o
###########################################################

objc_sources := $(filter %.m,$(my_src_files))
objc_objects := $(addprefix $(intermediates)/,$(objc_sources:.m=.o))
$(call track-src-file-obj,$(objc_sources),$(objc_objects))

ifneq ($(strip $(objc_objects)),)
my_soong_problems += objc
$(objc_objects): $(intermediates)/%.o: $(TOPDIR)$(LOCAL_PATH)/%.m \
    $(my_additional_dependencies) $(CLANG)
	$(transform-$(PRIVATE_HOST)m-to-o)
$(call include-depfiles-for-objs, $(objc_objects))
endif

###########################################################
## ObjC++: Compile .mm files to .o
###########################################################

objcpp_sources := $(filter %.mm,$(my_src_files))
objcpp_objects := $(addprefix $(intermediates)/,$(objcpp_sources:.mm=.o))
$(call track-src-file-obj,$(objcpp_sources),$(objcpp_objects))

ifneq ($(strip $(objcpp_objects)),)
$(objcpp_objects): $(intermediates)/%.o: $(TOPDIR)$(LOCAL_PATH)/%.mm \
    $(my_additional_dependencies) $(CLANG_CXX)
	$(transform-$(PRIVATE_HOST)mm-to-o)
$(call include-depfiles-for-objs, $(objcpp_objects))
endif

###########################################################
## AS: Compile .S files to .o.
###########################################################

asm_sources_S := $(filter %.S,$(my_src_files))
dotdot_sources := $(filter ../%,$(asm_sources_S))
asm_sources_S := $(filter-out ../%,$(asm_sources_S))
asm_objects_S := $(addprefix $(intermediates)/,$(asm_sources_S:.S=.o))
$(call track-src-file-obj,$(asm_sources_S),$(asm_objects_S))

dotdot_objects_S :=
$(foreach s,$(dotdot_sources),\
  $(eval $(call compile-dotdot-s-file,$(s),\
    $(my_additional_dependencies),\
    dotdot_objects_S)))
$(call track-src-file-obj,$(dotdot_sources),$(dotdot_objects_S))

ifneq ($(strip $(asm_objects_S)),)
$(asm_objects_S): $(intermediates)/%.o: $(TOPDIR)$(LOCAL_PATH)/%.S \
    $(my_additional_dependencies) $(CLANG)
	$(transform-$(PRIVATE_HOST)s-to-o)
$(call include-depfiles-for-objs, $(asm_objects_S))
endif

asm_sources_s := $(filter %.s,$(my_src_files))
dotdot_sources := $(filter ../%,$(asm_sources_s))
asm_sources_s := $(filter-out ../%,$(asm_sources_s))
asm_objects_s := $(addprefix $(intermediates)/,$(asm_sources_s:.s=.o))
$(call track-src-file-obj,$(asm_sources_s),$(asm_objects_s))

dotdot_objects_s :=
$(foreach s,$(dotdot_sources),\
  $(eval $(call compile-dotdot-s-file-no-deps,$(s),\
    $(my_additional_dependencies),\
    dotdot_objects_s)))
$(call track-src-file-obj,$(dotdot_sources),$(dotdot_objects_s))

ifneq ($(strip $(asm_objects_s)),)
$(asm_objects_s): $(intermediates)/%.o: $(TOPDIR)$(LOCAL_PATH)/%.s \
    $(my_additional_dependencies) $(CLANG)
	$(transform-$(PRIVATE_HOST)s-to-o)
endif

asm_objects := $(dotdot_objects_S) $(dotdot_objects_s) $(asm_objects_S) $(asm_objects_s)
$(asm_objects): PRIVATE_ARM_CFLAGS := $(normal_objects_cflags)


# .asm for x86/x86_64 needs to be compiled with yasm.
asm_sources_asm := $(filter %.asm,$(my_src_files))
ifneq ($(strip $(asm_sources_asm)),)
asm_objects_asm := $(addprefix $(intermediates)/,$(asm_sources_asm:.asm=.o))
$(asm_objects_asm): $(intermediates)/%.o: $(TOPDIR)$(LOCAL_PATH)/%.asm \
    $(my_additional_dependencies) $(YASM)
	$(transform-asm-to-o)
$(call track-src-file-obj,$(asm_sources_asm),$(asm_objects_asm))

asm_objects += $(asm_objects_asm)
endif

###################################################################
## When compiling a CFI enabled target, use the .cfi variant of any
## static dependencies (where they exist).
##################################################################
define use_soong_cfi_static_libraries
  $(foreach l,$(1),$(if $(filter $(l),$(SOONG_CFI_STATIC_LIBRARIES)),\
      $(l).cfi,$(l)))
endef

ifneq ($(filter cfi,$(my_sanitize)),)
  my_whole_static_libraries := $(call use_soong_cfi_static_libraries,\
    $(my_whole_static_libraries))
  my_static_libraries := $(call use_soong_cfi_static_libraries,\
    $(my_static_libraries))
endif

ifneq ($(LOCAL_USE_VNDK),)
  my_soong_hwasan_static_libraries := $(SOONG_HWASAN_VENDOR_STATIC_LIBRARIES)
else
  my_soong_hwasan_static_libraries = $(SOONG_HWASAN_STATIC_LIBRARIES)
endif

define use_soong_hwasan_static_libraries
  $(foreach l,$(1),$(if $(filter $(l),$(my_soong_hwasan_static_libraries)),\
      $(l).hwasan,$(l)))
endef

ifneq ($(filter hwaddress,$(my_sanitize)),)
  my_whole_static_libraries := $(call use_soong_hwasan_static_libraries,\
    $(my_whole_static_libraries))
  my_static_libraries := $(call use_soong_hwasan_static_libraries,\
    $(my_static_libraries))
endif

###########################################################
## When compiling against the VNDK, use LL-NDK libraries
###########################################################
ifneq ($(LOCAL_USE_VNDK),)
  ####################################################
  ## Soong modules may be built twice, once for /system
  ## and once for /vendor. If we're using the VNDK,
  ## switch all soong libraries over to the /vendor
  ## variant.
  ####################################################
  my_whole_static_libraries := $(foreach l,$(my_whole_static_libraries),\
    $(if $(SPLIT_VENDOR.STATIC_LIBRARIES.$(l)),$(l).vendor,$(l)))
  my_static_libraries := $(foreach l,$(my_static_libraries),\
    $(if $(SPLIT_VENDOR.STATIC_LIBRARIES.$(l)),$(l).vendor,$(l)))
  my_shared_libraries := $(foreach l,$(my_shared_libraries),\
    $(if $(SPLIT_VENDOR.SHARED_LIBRARIES.$(l)),$(l).vendor,$(l)))
  my_system_shared_libraries := $(foreach l,$(my_system_shared_libraries),\
    $(if $(SPLIT_VENDOR.SHARED_LIBRARIES.$(l)),$(l).vendor,$(l)))
  my_header_libraries := $(foreach l,$(my_header_libraries),\
    $(if $(SPLIT_VENDOR.HEADER_LIBRARIES.$(l)),$(l).vendor,$(l)))
endif

# Platform can use vendor public libraries. If a required shared lib is one of
# the vendor public libraries, the lib is switched to the stub version of the lib.
ifeq ($(LOCAL_USE_VNDK),)
  my_shared_libraries := $(foreach l,$(my_shared_libraries),\
    $(if $(filter $(l),$(VENDOR_PUBLIC_LIBRARIES)),$(l).vendorpublic,$(l)))
endif

##########################################################
## Set up installed module dependency
## We cannot compute the full path of the LOCAL_SHARED_LIBRARIES for
## they may cusomize their install path with LOCAL_MODULE_PATH
##########################################################
# Get the list of INSTALLED libraries as module names.
ifneq ($(LOCAL_SDK_VERSION),)
  installed_shared_library_module_names := \
      $(my_shared_libraries)
else
  installed_shared_library_module_names := \
      $(my_shared_libraries) $(my_system_shared_libraries)
endif

# The real dependency will be added after all Android.mks are loaded and the install paths
# of the shared libraries are determined.
ifdef LOCAL_INSTALLED_MODULE
ifdef installed_shared_library_module_names
$(LOCAL_2ND_ARCH_VAR_PREFIX)$(my_prefix)DEPENDENCIES_ON_SHARED_LIBRARIES += \
    $(my_register_name):$(LOCAL_INSTALLED_MODULE):$(subst $(space),$(comma),$(installed_shared_library_module_names))
endif
endif


####################################################
## Verify that NDK-built libraries only link against
## other NDK-built libraries
####################################################

include $(BUILD_SYSTEM)/allowed_ndk_types.mk

ifdef LOCAL_SDK_VERSION
my_link_type := native:ndk:$(my_ndk_stl_family):$(my_ndk_stl_link_type)
my_warn_types := $(my_warn_ndk_types)
my_allowed_types := $(my_allowed_ndk_types)
else ifdef LOCAL_USE_VNDK
    _name := $(patsubst %.vendor,%,$(LOCAL_MODULE))
    ifneq ($(filter $(_name),$(VNDK_CORE_LIBRARIES) $(VNDK_SAMEPROCESS_LIBRARIES) $(LLNDK_LIBRARIES)),)
        ifeq ($(filter $(_name),$(VNDK_PRIVATE_LIBRARIES)),)
            my_link_type := native:vndk
        else
            my_link_type := native:vndk_private
        endif
        my_warn_types :=
        my_allowed_types := native:vndk native:vndk_private
    else
        # Modules installed to /vendor cannot directly depend on modules marked
        # with vendor_available: false
        my_link_type := native:vendor
        my_warn_types :=
        my_allowed_types := native:vendor native:vndk native:platform_vndk
    endif
else ifneq ($(filter $(TARGET_RECOVERY_OUT)/%,$(call get_non_asan_path,$(LOCAL_MODULE_PATH))),)
my_link_type := native:recovery
my_warn_types :=
# TODO(b/113303515) remove native:platform and my_allowed_ndk_types
my_allowed_types := native:recovery native:platform native:platform_vndk $(my_allowed_ndk_types)
else
my_link_type := native:platform
my_warn_types := $(my_warn_ndk_types)
my_allowed_types := $(my_allowed_ndk_types) native:platform native:platform_vndk
endif

my_link_deps := $(addprefix STATIC_LIBRARIES:,$(my_whole_static_libraries) $(my_static_libraries))
ifneq ($(filter-out STATIC_LIBRARIES HEADER_LIBRARIES,$(LOCAL_MODULE_CLASS)),)
my_link_deps += $(addprefix SHARED_LIBRARIES:,$(my_shared_libraries))
endif

my_2nd_arch_prefix := $(LOCAL_2ND_ARCH_VAR_PREFIX)
my_common :=
include $(BUILD_SYSTEM)/link_type.mk

###########################################################
## Common object handling.
###########################################################

my_unused_src_files := $(filter-out $(logtags_sources) $(my_tracked_src_files),$(my_src_files) $(my_gen_src_files))
ifneq ($(my_unused_src_files),)
  $(error $(LOCAL_MODULE_MAKEFILE): $(LOCAL_MODULE): Unused source files: $(my_unused_src_files))
endif

# some rules depend on asm_objects being first.  If your code depends on
# being first, it's reasonable to require it to be assembly
normal_objects := \
    $(asm_objects) \
    $(cpp_objects) \
    $(gen_cpp_objects) \
    $(gen_asm_objects) \
    $(c_objects) \
    $(gen_c_objects) \
    $(objc_objects) \
    $(objcpp_objects)

new_order_normal_objects := $(foreach f,$(my_src_files),$(my_src_file_obj_$(f)))
new_order_normal_objects += $(foreach f,$(my_gen_src_files),$(my_src_file_obj_$(f)))

ifneq ($(sort $(normal_objects)),$(sort $(new_order_normal_objects)))
$(warning $(LOCAL_MODULE_MAKEFILE) Internal build system warning: New object list does not match old)
$(info Only in old: $(filter-out $(new_order_normal_objects),$(sort $(normal_objects))))
$(info Only in new: $(filter-out $(normal_objects),$(sort $(new_order_normal_objects))))
endif

ifeq ($(BINARY_OBJECTS_ORDER),soong)
normal_objects := $(new_order_normal_objects)
endif

normal_objects += $(addprefix $(TOPDIR)$(LOCAL_PATH)/,$(LOCAL_PREBUILT_OBJ_FILES))

all_objects := $(normal_objects) $(gen_o_objects)

LOCAL_INTERMEDIATE_TARGETS += $(all_objects)

# Cleanup file tracking
$(foreach f,$(my_tracked_gen_files),$(eval my_src_file_gen_$(s):=))
my_tracked_gen_files :=
$(foreach f,$(my_tracked_src_files),$(eval my_src_file_obj_$(s):=))
my_tracked_src_files :=

my_c_includes += $(TOPDIR)$(LOCAL_PATH) $(intermediates) $(generated_sources_dir)

# The platform JNI header is for platform modules only.
ifeq ($(LOCAL_SDK_VERSION)$(LOCAL_USE_VNDK),)
  my_c_includes += $(JNI_H_INCLUDE)
endif

# Find $1 in the exception project list.
define find_in_cincludes_exception_projects
$(subst $(space),, \
  $(foreach project,$(TARGET_CINCLUDES_EXCEPTION_PROJECTS), \
    $(if $(filter $(project)%,$(1)),$(project)) \
  ) \
)
endef

my_outside_includes := $(filter-out $(OUT_DIR)/%,$(filter /%,$(my_c_includes)))
ifneq ($(my_outside_includes),)
# Further filter out optional exceptions
  ifeq ($(call find_in_cincludes_exception_projects,$(LOCAL_MODULE_MAKEFILE)),)
    $(error $(LOCAL_MODULE_MAKEFILE): $(LOCAL_MODULE): C_INCLUDES must be under the source or output directories: $(my_outside_includes))
  endif
endif

# all_objects includes gen_o_objects which were part of LOCAL_GENERATED_SOURCES;
# use normal_objects here to avoid creating circular dependencies. This assumes
# that custom build rules which generate .o files don't consume other generated
# sources as input (or if they do they take care of that dependency themselves).
$(normal_objects) : | $(my_generated_sources)
ALL_C_CPP_ETC_OBJECTS += $(all_objects)


###########################################################
# Standard library handling.
###########################################################

###########################################################
# The list of libraries that this module will link against are in
# these variables.  Each is a list of bare module names like "libc libm".
#
# LOCAL_SHARED_LIBRARIES
# LOCAL_STATIC_LIBRARIES
# LOCAL_WHOLE_STATIC_LIBRARIES
#
# We need to convert the bare names into the dependencies that
# we'll use for LOCAL_BUILT_MODULE and LOCAL_INSTALLED_MODULE.
# LOCAL_BUILT_MODULE should depend on the BUILT versions of the
# libraries, so that simply building this module doesn't force
# an install of a library.  Similarly, LOCAL_INSTALLED_MODULE
# should depend on the INSTALLED versions of the libraries so
# that they get installed when this module does.
###########################################################
# NOTE:
# WHOLE_STATIC_LIBRARIES are libraries that are pulled into the
# module without leaving anything out, which is useful for turning
# a collection of .a files into a .so file.  Linking against a
# normal STATIC_LIBRARY will only pull in code/symbols that are
# referenced by the module. (see gcc/ld's --whole-archive option)
###########################################################

# Get the list of BUILT libraries, which are under
# various intermediates directories.
so_suffix := $($(my_prefix)SHLIB_SUFFIX)
a_suffix := $($(my_prefix)STATIC_LIB_SUFFIX)

ifneq ($(LOCAL_SDK_VERSION),)
built_shared_libraries := \
    $(foreach lib,$(my_shared_libraries), \
      $(call intermediates-dir-for, \
        SHARED_LIBRARIES,$(lib),$(my_kind),,$(LOCAL_2ND_ARCH_VAR_PREFIX),$(my_host_cross))/$(lib)$(so_suffix))
built_shared_library_deps := $(addsuffix .toc, $(built_shared_libraries))

# Add the NDK libraries to the built module dependency
my_system_shared_libraries_fullpath := \
    $(my_ndk_stl_shared_lib_fullpath) \
    $(addprefix $(my_ndk_sysroot_lib)/, \
        $(addsuffix $(so_suffix), $(my_system_shared_libraries)))

# We need to preserve the ordering of LOCAL_SHARED_LIBRARIES regardless of
# whether the libs are generated or prebuilt, so we simply can't split into two
# lists and use addprefix.
my_ndk_shared_libraries_fullpath := \
    $(foreach _lib,$(my_ndk_shared_libraries),\
        $(if $(filter $(NDK_MIGRATED_LIBS),$(_lib)),\
            $(my_built_ndk_libs)/$(_lib)$(so_suffix),\
            $(my_ndk_sysroot_lib)/$(_lib)$(so_suffix)))

built_shared_libraries += \
    $(my_ndk_shared_libraries_fullpath) \
    $(my_system_shared_libraries_fullpath) \

built_shared_library_deps += \
    $(my_ndk_shared_libraries_fullpath) \
    $(my_system_shared_libraries_fullpath) \

else
built_shared_libraries := \
    $(foreach lib,$(installed_shared_library_module_names), \
      $(call intermediates-dir-for, \
        SHARED_LIBRARIES,$(lib),$(my_kind),,$(LOCAL_2ND_ARCH_VAR_PREFIX),$(my_host_cross))/$(lib)$(so_suffix))
built_shared_library_deps := $(addsuffix .toc, $(built_shared_libraries))
my_system_shared_libraries_fullpath :=
endif

built_static_libraries := \
    $(foreach lib,$(my_static_libraries), \
      $(call intermediates-dir-for, \
        STATIC_LIBRARIES,$(lib),$(my_kind),,$(LOCAL_2ND_ARCH_VAR_PREFIX),$(my_host_cross))/$(lib)$(a_suffix))

ifdef LOCAL_SDK_VERSION
built_static_libraries += $(my_ndk_stl_static_lib)
endif

built_whole_libraries := \
    $(foreach lib,$(my_whole_static_libraries), \
      $(call intermediates-dir-for, \
        STATIC_LIBRARIES,$(lib),$(my_kind),,$(LOCAL_2ND_ARCH_VAR_PREFIX),$(my_host_cross))/$(lib)$(a_suffix))

# We don't care about installed static libraries, since the
# libraries have already been linked into the module at that point.
# We do, however, care about the NOTICE files for any static
# libraries that we use. (see notice_files.mk)
<<<<<<< HEAD
#
# Don't do this in mm, since many of the targets won't exist.
ifeq ($(ONE_SHOT_MAKEFILE),)
installed_static_library_notice_file_targets := \
    $(foreach lib,$(my_static_libraries) $(my_whole_static_libraries), \
      NOTICE-$(if $(LOCAL_IS_HOST_MODULE),HOST$(if $(my_host_cross),_CROSS,),TARGET)-STATIC_LIBRARIES-$(lib))
else
installed_static_library_notice_file_targets :=
endif
=======
installed_static_library_notice_file_targets := \
    $(foreach lib,$(my_static_libraries) $(my_whole_static_libraries), \
      NOTICE-$(if $(LOCAL_IS_HOST_MODULE),HOST$(if $(my_host_cross),_CROSS,),TARGET)-STATIC_LIBRARIES-$(lib))
>>>>>>> 5e9a20c3

$(notice_target): | $(installed_static_library_notice_file_targets)
$(LOCAL_INSTALLED_MODULE): | $(notice_target)

# Default is -fno-rtti.
ifeq ($(strip $(LOCAL_RTTI_FLAG)),)
LOCAL_RTTI_FLAG := -fno-rtti
endif

###########################################################
# Rule-specific variable definitions
###########################################################

my_cflags += $(LOCAL_CLANG_CFLAGS)
my_conlyflags += $(LOCAL_CLANG_CONLYFLAGS)
my_cppflags += $(LOCAL_CLANG_CPPFLAGS)
my_asflags += $(LOCAL_CLANG_ASFLAGS)
my_ldflags += $(LOCAL_CLANG_LDFLAGS)
my_cflags += $(LOCAL_CLANG_CFLAGS_$($(my_prefix)$(LOCAL_2ND_ARCH_VAR_PREFIX)ARCH)) $(LOCAL_CLANG_CFLAGS_$(my_32_64_bit_suffix))
my_conlyflags += $(LOCAL_CLANG_CONLYFLAGS_$($(my_prefix)$(LOCAL_2ND_ARCH_VAR_PREFIX)ARCH)) $(LOCAL_CLANG_CONLYFLAGS_$(my_32_64_bit_suffix))
my_cppflags += $(LOCAL_CLANG_CPPFLAGS_$($(my_prefix)$(LOCAL_2ND_ARCH_VAR_PREFIX)ARCH)) $(LOCAL_CLANG_CPPFLAGS_$(my_32_64_bit_suffix))
my_ldflags += $(LOCAL_CLANG_LDFLAGS_$($(my_prefix)$(LOCAL_2ND_ARCH_VAR_PREFIX)ARCH)) $(LOCAL_CLANG_LDFLAGS_$(my_32_64_bit_suffix))
my_asflags += $(LOCAL_CLANG_ASFLAGS_$($(my_prefix)$(LOCAL_2ND_ARCH_VAR_PREFIX)ARCH)) $(LOCAL_CLANG_ASFLAGS_$(my_32_64_bit_suffix))
my_cflags := $(call convert-to-clang-flags,$(my_cflags))
my_cppflags := $(call convert-to-clang-flags,$(my_cppflags))
my_asflags := $(call convert-to-clang-flags,$(my_asflags))
my_ldflags := $(call convert-to-clang-flags,$(my_ldflags))

ifeq ($(my_fdo_build), true)
  my_cflags := $(patsubst -Os,-O2,$(my_cflags))
  fdo_incompatible_flags := -fno-early-inlining -finline-limit=%
  my_cflags := $(filter-out $(fdo_incompatible_flags),$(my_cflags))
endif

# No one should ever use this flag. On GCC it's mere presence will disable all
# warnings, even those that are specified after it (contrary to typical warning
# flag behavior). This circumvents CFLAGS_NO_OVERRIDE from forcibly enabling the
# warnings that are *always* bugs.
my_illegal_flags := -w
my_cflags := $(filter-out $(my_illegal_flags),$(my_cflags))
my_cppflags := $(filter-out $(my_illegal_flags),$(my_cppflags))
my_conlyflags := $(filter-out $(my_illegal_flags),$(my_conlyflags))

# We can enforce some rules more strictly in the code we own. my_strict
# indicates if this is code that we can be stricter with. If we have rules that
# we want to apply to *our* code (but maybe can't for vendor/device specific
# things), we could extend this to be a ternary value.
my_strict := true
ifneq ($(filter external/%,$(LOCAL_PATH)),)
    my_strict := false
endif

# Can be used to make some annotations stricter for code we can fix (such as
# when we mark functions as deprecated).
ifeq ($(my_strict),true)
    my_cflags += -DANDROID_STRICT
endif

# Check if -Werror or -Wno-error is used in C compiler flags.
# Header libraries do not need cflags.
ifneq (HEADER_LIBRARIES,$(LOCAL_MODULE_CLASS))
  # Prebuilt modules do not need cflags.
  ifeq (,$(LOCAL_PREBUILT_MODULE_FILE))
    my_all_cflags := $(my_cflags) $(my_cppflags) $(my_cflags_no_override)
    # Issue warning if -Wno-error is used.
    ifneq (,$(filter -Wno-error,$(my_all_cflags)))
      $(eval MODULES_USING_WNO_ERROR := $(MODULES_USING_WNO_ERROR) $(LOCAL_MODULE_MAKEFILE):$(LOCAL_MODULE))
    else
      # Issue warning if -Werror is not used. Add it.
      ifeq (,$(filter -Werror,$(my_all_cflags)))
        # Add -Wall -Werror unless the project is in the WARNING_ALLOWED project list.
        ifeq (,$(strip $(call find_warning_allowed_projects,$(LOCAL_PATH))))
          my_cflags := -Wall -Werror $(my_cflags)
        else
          $(eval MODULES_ADDED_WALL := $(MODULES_ADDED_WALL) $(LOCAL_MODULE_MAKEFILE):$(LOCAL_MODULE))
          my_cflags := -Wall $(my_cflags)
        endif
      endif
    endif
  endif
endif

# Disable clang-tidy if it is not found.
ifeq ($(PATH_TO_CLANG_TIDY),)
  my_tidy_enabled := false
else
  # If LOCAL_TIDY is not defined, use global WITH_TIDY
  my_tidy_enabled := $(LOCAL_TIDY)
  ifeq ($(my_tidy_enabled),)
    my_tidy_enabled := $(WITH_TIDY)
  endif
endif

# my_tidy_checks is empty if clang-tidy is disabled.
my_tidy_checks :=
my_tidy_flags :=
ifneq (,$(filter 1 true,$(my_tidy_enabled)))
  tidy_only: $(cpp_objects) $(c_objects) $(gen_c_objects) $(gen_cpp_objects)
  # Set up global default checks
  my_tidy_checks := $(WITH_TIDY_CHECKS)
  ifeq ($(my_tidy_checks),)
    my_tidy_checks := $(call default_global_tidy_checks,$(LOCAL_PATH))
  endif
  # Append local clang-tidy checks.
  ifneq ($(LOCAL_TIDY_CHECKS),)
    my_tidy_checks := $(my_tidy_checks),$(LOCAL_TIDY_CHECKS)
  endif
  my_tidy_flags := $(strip $(WITH_TIDY_FLAGS) $(LOCAL_TIDY_FLAGS))
  # If tidy flags are not specified, default to check all header files.
  ifeq ($(my_tidy_flags),)
    my_tidy_flags := $(call default_tidy_header_filter,$(LOCAL_PATH))
  endif
  # If clang-tidy is not enabled globally, add the -quiet flag.
  ifeq (,$(filter 1 true,$(WITH_TIDY)))
    my_tidy_flags += -quiet -extra-arg-before=-fno-caret-diagnostics
  endif

  ifneq ($(my_tidy_checks),)
    # We might be using the static analyzer through clang-tidy.
    # https://bugs.llvm.org/show_bug.cgi?id=32914
    my_tidy_flags += -extra-arg-before=-D__clang_analyzer__

    # A recent change in clang-tidy (r328258) enabled destructor inlining,
    # which appears to cause a number of false positives. Until that's
    # resolved, this turns off the effects of r328258.
    # https://bugs.llvm.org/show_bug.cgi?id=37459
    my_tidy_flags += -extra-arg-before=-Xclang
    my_tidy_flags += -extra-arg-before=-analyzer-config
    my_tidy_flags += -extra-arg-before=-Xclang
    my_tidy_flags += -extra-arg-before=c++-temp-dtor-inlining=false
  endif
endif

my_tidy_checks := $(subst $(space),,$(my_tidy_checks))

# Add dependency of clang-tidy and clang-tidy.sh
ifneq ($(my_tidy_checks),)
  $(cpp_objects): $(intermediates)/%.o: $(PATH_TO_CLANG_TIDY)
  $(c_objects): $(intermediates)/%.o: $(PATH_TO_CLANG_TIDY)
  $(gen_cpp_objects): $(intermediates)/%.o: $(PATH_TO_CLANG_TIDY)
  $(gen_c_objects): $(intermediates)/%.o: $(PATH_TO_CLANG_TIDY)
endif

# Move -l* entries from ldflags to ldlibs, and everything else to ldflags
my_ldlib_flags := $(my_ldflags) $(my_ldlibs)
my_ldlibs := $(filter -l%,$(my_ldlib_flags))
my_ldflags := $(filter-out -l%,$(my_ldlib_flags))

# One last verification check for ldlibs
my_allowed_ldlibs :=
ifndef LOCAL_IS_HOST_MODULE
  ifneq ($(LOCAL_SDK_VERSION),)
    my_allowed_ldlibs := $(addprefix -l,$(NDK_PREBUILT_SHARED_LIBRARIES))
  endif
else
  my_allowed_ldlibs := $($(my_prefix)AVAILABLE_LIBRARIES)
endif

my_bad_ldlibs := $(filter-out $(my_allowed_ldlibs),$(my_ldlibs))
ifneq ($(my_bad_ldlibs),)
  $(error $(LOCAL_MODULE_MAKEFILE): $(LOCAL_MODULE): Bad LOCAL_LDLIBS entries: $(my_bad_ldlibs))
endif

# my_cxx_ldlibs may contain linker flags need to wrap certain libraries
# (start-group/end-group), so append after the check above.
my_ldlibs += $(my_cxx_ldlibs)

###########################################################
## Define PRIVATE_ variables from global vars
###########################################################
ifndef LOCAL_IS_HOST_MODULE
ifdef LOCAL_USE_VNDK
my_target_global_c_includes := \
    $($(LOCAL_2ND_ARCH_VAR_PREFIX)$(my_prefix)PROJECT_INCLUDES)
my_target_global_c_system_includes := \
    $(TARGET_OUT_HEADERS) \
    $($(LOCAL_2ND_ARCH_VAR_PREFIX)$(my_prefix)PROJECT_SYSTEM_INCLUDES)
else ifdef LOCAL_SDK_VERSION
my_target_global_c_includes :=
my_target_global_c_system_includes := $(my_ndk_stl_include_path) $(my_ndk_sysroot_include)
else ifdef BOARD_VNDK_VERSION
my_target_global_c_includes := $(SRC_HEADERS) \
    $($(LOCAL_2ND_ARCH_VAR_PREFIX)$(my_prefix)PROJECT_INCLUDES) \
    $($(LOCAL_2ND_ARCH_VAR_PREFIX)$(my_prefix)C_INCLUDES)
my_target_global_c_system_includes := $(SRC_SYSTEM_HEADERS) \
    $($(LOCAL_2ND_ARCH_VAR_PREFIX)$(my_prefix)PROJECT_SYSTEM_INCLUDES) \
    $($(LOCAL_2ND_ARCH_VAR_PREFIX)$(my_prefix)C_SYSTEM_INCLUDES)
else
my_target_global_c_includes := $(SRC_HEADERS) \
    $($(LOCAL_2ND_ARCH_VAR_PREFIX)$(my_prefix)PROJECT_INCLUDES) \
    $($(LOCAL_2ND_ARCH_VAR_PREFIX)$(my_prefix)C_INCLUDES)
my_target_global_c_system_includes := $(SRC_SYSTEM_HEADERS) $(TARGET_OUT_HEADERS) \
    $($(LOCAL_2ND_ARCH_VAR_PREFIX)$(my_prefix)PROJECT_SYSTEM_INCLUDES) \
    $($(LOCAL_2ND_ARCH_VAR_PREFIX)$(my_prefix)C_SYSTEM_INCLUDES)
endif

my_target_global_cflags := $($(LOCAL_2ND_ARCH_VAR_PREFIX)CLANG_$(my_prefix)GLOBAL_CFLAGS)
my_target_global_conlyflags := $($(LOCAL_2ND_ARCH_VAR_PREFIX)CLANG_$(my_prefix)GLOBAL_CONLYFLAGS) $(my_c_std_conlyflags)
my_target_global_cppflags := $($(LOCAL_2ND_ARCH_VAR_PREFIX)CLANG_$(my_prefix)GLOBAL_CPPFLAGS) $(my_cpp_std_cppflags)
ifeq ($(my_use_clang_lld),true)
  my_target_global_ldflags := $($(LOCAL_2ND_ARCH_VAR_PREFIX)CLANG_$(my_prefix)GLOBAL_LLDFLAGS)
  include $(BUILD_SYSTEM)/pack_dyn_relocs_setup.mk
<<<<<<< HEAD
  ifeq ($(my_pack_module_relocations),false)
=======
  ifeq ($(my_pack_module_relocations),true)
    my_target_global_ldflags += -Wl,--pack-dyn-relocs=android+relr -Wl,--use-android-relr-tags
  else
>>>>>>> 5e9a20c3
    my_target_global_ldflags += -Wl,--pack-dyn-relocs=none
  endif
else
  my_target_global_ldflags := $($(LOCAL_2ND_ARCH_VAR_PREFIX)CLANG_$(my_prefix)GLOBAL_LDFLAGS)
endif # my_use_clang_lld
<<<<<<< HEAD
ifeq ($(my_sdclang),true)
    ifeq ($(strip $(my_cc)),)
        my_cc := $(SDCLANG_PATH)/clang
    endif
    ifeq ($(strip $(my_cxx)),)
        my_cxx := $(SDCLANG_PATH)/clang++
    endif
endif
ifeq ($(my_sdclang_2),true)
    ifeq ($(strip $(my_cc)),)
        my_cc := $(SDCLANG_PATH_2)/clang
    endif
    ifeq ($(strip $(my_cxx)),)
        my_cxx := $(SDCLANG_PATH_2)/clang++
    endif
endif
=======

my_target_triple := $($(LOCAL_2ND_ARCH_VAR_PREFIX)CLANG_$(my_prefix)TRIPLE)
ifndef LOCAL_IS_HOST_MODULE
  my_target_triple_flag := -target $(my_target_triple)$(my_api_level)
else
  my_target_triple_flag := -target $(my_target_triple)
endif
my_asflags += $(my_target_triple_flag)
my_cflags += $(my_target_triple_flag)
my_ldflags += $(my_target_triple_flag)
>>>>>>> 5e9a20c3

$(LOCAL_INTERMEDIATE_TARGETS): PRIVATE_GLOBAL_C_INCLUDES := $(my_target_global_c_includes)
$(LOCAL_INTERMEDIATE_TARGETS): PRIVATE_GLOBAL_C_SYSTEM_INCLUDES := $(my_target_global_c_system_includes)
$(LOCAL_INTERMEDIATE_TARGETS): PRIVATE_TARGET_GLOBAL_CFLAGS := $(my_target_global_cflags)
$(LOCAL_INTERMEDIATE_TARGETS): PRIVATE_TARGET_GLOBAL_CONLYFLAGS := $(my_target_global_conlyflags)
$(LOCAL_INTERMEDIATE_TARGETS): PRIVATE_TARGET_GLOBAL_CPPFLAGS := $(my_target_global_cppflags)
$(LOCAL_INTERMEDIATE_TARGETS): PRIVATE_TARGET_GLOBAL_LDFLAGS := $(my_target_global_ldflags)

else # LOCAL_IS_HOST_MODULE

my_host_global_c_includes := $(SRC_HEADERS) \
    $($(LOCAL_2ND_ARCH_VAR_PREFIX)$(my_prefix)C_INCLUDES)
my_host_global_c_system_includes := $(SRC_SYSTEM_HEADERS) \
    $($(LOCAL_2ND_ARCH_VAR_PREFIX)$(my_prefix)C_SYSTEM_INCLUDES)

my_host_global_cflags := $($(LOCAL_2ND_ARCH_VAR_PREFIX)CLANG_$(my_prefix)GLOBAL_CFLAGS)
my_host_global_conlyflags := $($(LOCAL_2ND_ARCH_VAR_PREFIX)CLANG_$(my_prefix)GLOBAL_CONLYFLAGS) $(my_c_std_conlyflags)
my_host_global_cppflags := $($(LOCAL_2ND_ARCH_VAR_PREFIX)CLANG_$(my_prefix)GLOBAL_CPPFLAGS) $(my_cpp_std_cppflags)
ifeq ($(my_use_clang_lld),true)
  my_host_global_ldflags := $($(LOCAL_2ND_ARCH_VAR_PREFIX)CLANG_$(my_prefix)GLOBAL_LLDFLAGS)
else
  my_host_global_ldflags := $($(LOCAL_2ND_ARCH_VAR_PREFIX)CLANG_$(my_prefix)GLOBAL_LDFLAGS)
endif # my_use_clang_lld

$(LOCAL_INTERMEDIATE_TARGETS): PRIVATE_GLOBAL_C_INCLUDES := $(my_host_global_c_includes)
$(LOCAL_INTERMEDIATE_TARGETS): PRIVATE_GLOBAL_C_SYSTEM_INCLUDES := $(my_host_global_c_system_includes)
$(LOCAL_INTERMEDIATE_TARGETS): PRIVATE_HOST_GLOBAL_CFLAGS := $(my_host_global_cflags)
$(LOCAL_INTERMEDIATE_TARGETS): PRIVATE_HOST_GLOBAL_CONLYFLAGS := $(my_host_global_conlyflags)
$(LOCAL_INTERMEDIATE_TARGETS): PRIVATE_HOST_GLOBAL_CPPFLAGS := $(my_host_global_cppflags)
$(LOCAL_INTERMEDIATE_TARGETS): PRIVATE_HOST_GLOBAL_LDFLAGS := $(my_host_global_ldflags)
endif # LOCAL_IS_HOST_MODULE

# To enable coverage for a given module, set LOCAL_NATIVE_COVERAGE=true and
# build with NATIVE_COVERAGE=true in your enviornment.
ifeq ($(NATIVE_COVERAGE),true)
    ifeq ($(my_native_coverage),true)
        # Note that clang coverage doesn't play nicely with acov out of the box.
        # Clang apparently generates .gcno files that aren't compatible with
        # gcov-4.8.  This can be solved by installing gcc-4.6 and invoking lcov
        # with `--gcov-tool /usr/bin/gcov-4.6`.
        #
        # http://stackoverflow.com/questions/17758126/clang-code-coverage-invalid-output
        my_cflags += --coverage -O0
        my_ldflags += --coverage
    endif

    my_coverage_lib := $($(LOCAL_2ND_ARCH_VAR_PREFIX)$(my_prefix)LIBPROFILE_RT)

    $(LOCAL_INTERMEDIATE_TARGETS): PRIVATE_TARGET_COVERAGE_LIB := $(my_coverage_lib)
    $(LOCAL_INTERMEDIATE_TARGETS): $(my_coverage_lib)
endif

<<<<<<< HEAD
=======
####################################################
## Import includes
####################################################
imported_includes := $(strip \
    $(if $(LOCAL_USE_VNDK),\
      $(call intermediates-dir-for,HEADER_LIBRARIES,device_kernel_headers,$(my_kind),,$(LOCAL_2ND_ARCH_VAR_PREFIX),$(my_host_cross))) \
    $(foreach l, $(installed_shared_library_module_names), \
      $(call intermediates-dir-for,SHARED_LIBRARIES,$(l),$(my_kind),,$(LOCAL_2ND_ARCH_VAR_PREFIX),$(my_host_cross))) \
    $(foreach l, $(my_static_libraries) $(my_whole_static_libraries), \
      $(call intermediates-dir-for,STATIC_LIBRARIES,$(l),$(my_kind),,$(LOCAL_2ND_ARCH_VAR_PREFIX),$(my_host_cross))) \
    $(foreach l, $(my_header_libraries), \
      $(call intermediates-dir-for,HEADER_LIBRARIES,$(l),$(my_kind),,$(LOCAL_2ND_ARCH_VAR_PREFIX),$(my_host_cross))))

$(foreach dep,$(imported_includes),\
  $(eval EXPORTS.$$(dep).USERS := $$(EXPORTS.$$(dep).USERS) $$(all_objects)))

>>>>>>> 5e9a20c3
###########################################################
## Define PRIVATE_ variables used by multiple module types
###########################################################
$(LOCAL_INTERMEDIATE_TARGETS): PRIVATE_NO_DEFAULT_COMPILER_FLAGS := \
    $(strip $(LOCAL_NO_DEFAULT_COMPILER_FLAGS))

ifeq ($(strip $(WITH_STATIC_ANALYZER)),)
  LOCAL_NO_STATIC_ANALYZER := true
endif

ifneq ($(strip $(LOCAL_IS_HOST_MODULE)),)
  my_syntax_arch := host
else
  my_syntax_arch := $($(my_prefix)$(LOCAL_2ND_ARCH_VAR_PREFIX)ARCH)
endif

ifeq ($(strip $(my_cc)),)
  my_cc := $(my_cc_wrapper) $(CLANG)
endif

SYNTAX_TOOLS_PREFIX := \
    $(LLVM_PREBUILTS_BASE)/$(BUILD_OS)-x86/$(LLVM_PREBUILTS_VERSION)/libexec

ifneq ($(LOCAL_NO_STATIC_ANALYZER),true)
  my_cc := CCC_CC=$(CLANG) CLANG=$(CLANG) \
           $(SYNTAX_TOOLS_PREFIX)/ccc-analyzer
endif

$(LOCAL_INTERMEDIATE_TARGETS): PRIVATE_CC := $(my_cc)

ifeq ($(strip $(my_cxx)),)
  my_cxx := $(my_cxx_wrapper) $(CLANG_CXX)
endif

<<<<<<< HEAD
ifneq ($(LOCAL_NO_STATIC_ANALYZER),true)
  my_cxx := CCC_CXX=$(CLANG_CXX) CLANG_CXX=$(CLANG_CXX) \
            $(SYNTAX_TOOLS_PREFIX)/c++-analyzer
=======
ifeq ($(strip $(my_cxx_link)),)
  my_cxx_link := $(CLANG_CXX)
endif

ifneq ($(LOCAL_NO_STATIC_ANALYZER),true)
  my_cxx := CCC_CXX=$(CLANG_CXX) CLANG_CXX=$(CLANG_CXX) \
            $(SYNTAX_TOOLS_PREFIX)/c++-analyzer
  my_cxx_link := CCC_CXX=$(CLANG_CXX) CLANG_CXX=$(CLANG_CXX) \
                 $(SYNTAX_TOOLS_PREFIX)/c++-analyzer
>>>>>>> 5e9a20c3
endif

$(LOCAL_INTERMEDIATE_TARGETS): PRIVATE_LINKER := $(my_linker)
$(LOCAL_INTERMEDIATE_TARGETS): PRIVATE_CXX := $(my_cxx)
<<<<<<< HEAD
=======
$(LOCAL_INTERMEDIATE_TARGETS): PRIVATE_CXX_LINK := $(my_cxx_link)
>>>>>>> 5e9a20c3

$(LOCAL_INTERMEDIATE_TARGETS): PRIVATE_YACCFLAGS := $(LOCAL_YACCFLAGS)
$(LOCAL_INTERMEDIATE_TARGETS): PRIVATE_ASFLAGS := $(my_asflags)
$(LOCAL_INTERMEDIATE_TARGETS): PRIVATE_CONLYFLAGS := $(my_conlyflags)
$(LOCAL_INTERMEDIATE_TARGETS): PRIVATE_CFLAGS := $(my_cflags)
$(LOCAL_INTERMEDIATE_TARGETS): PRIVATE_CPPFLAGS := $(my_cppflags)
$(LOCAL_INTERMEDIATE_TARGETS): PRIVATE_CFLAGS_NO_OVERRIDE := $(my_cflags_no_override)
$(LOCAL_INTERMEDIATE_TARGETS): PRIVATE_CPPFLAGS_NO_OVERRIDE := $(my_cppflags_no_override)
$(LOCAL_INTERMEDIATE_TARGETS): PRIVATE_RTTI_FLAG := $(LOCAL_RTTI_FLAG)
$(LOCAL_INTERMEDIATE_TARGETS): PRIVATE_DEBUG_CFLAGS := $(debug_cflags)
$(LOCAL_INTERMEDIATE_TARGETS): PRIVATE_C_INCLUDES := $(my_c_includes)
$(LOCAL_INTERMEDIATE_TARGETS): PRIVATE_IMPORTED_INCLUDES := $(imported_includes)
$(LOCAL_INTERMEDIATE_TARGETS): PRIVATE_LDFLAGS := $(my_ldflags)
$(LOCAL_INTERMEDIATE_TARGETS): PRIVATE_LDLIBS := $(my_ldlibs)
$(LOCAL_INTERMEDIATE_TARGETS): PRIVATE_TIDY_CHECKS := $(my_tidy_checks)
$(LOCAL_INTERMEDIATE_TARGETS): PRIVATE_TIDY_FLAGS := $(my_tidy_flags)
$(LOCAL_INTERMEDIATE_TARGETS): PRIVATE_ARFLAGS := $(my_arflags)

# this is really the way to get the files onto the command line instead
# of using $^, because then LOCAL_ADDITIONAL_DEPENDENCIES doesn't work
$(LOCAL_INTERMEDIATE_TARGETS): PRIVATE_ALL_SHARED_LIBRARIES := $(built_shared_libraries)
$(LOCAL_INTERMEDIATE_TARGETS): PRIVATE_ALL_STATIC_LIBRARIES := $(built_static_libraries)
$(LOCAL_INTERMEDIATE_TARGETS): PRIVATE_ALL_WHOLE_STATIC_LIBRARIES := $(built_whole_libraries)
$(LOCAL_INTERMEDIATE_TARGETS): PRIVATE_ALL_OBJECTS := $(strip $(all_objects))

###########################################################
# Define library dependencies.
###########################################################
# all_libraries is used for the dependencies on LOCAL_BUILT_MODULE.
all_libraries := \
    $(built_shared_library_deps) \
    $(my_system_shared_libraries_fullpath) \
    $(built_static_libraries) \
    $(built_whole_libraries)

###########################################################
# Export includes
###########################################################
<<<<<<< HEAD
export_includes := $(intermediates)/export_includes
export_cflags := $(foreach d,$(my_export_c_include_dirs),-I $(d))
$(export_includes): PRIVATE_EXPORT_CFLAGS := $(export_cflags)
=======

>>>>>>> 5e9a20c3
# Headers exported by whole static libraries are also exported by this library.
export_include_deps := $(strip \
   $(foreach l,$(my_whole_static_libraries), \
     $(call intermediates-dir-for,STATIC_LIBRARIES,$(l),$(my_kind),,$(LOCAL_2ND_ARCH_VAR_PREFIX),$(my_host_cross))))
# Re-export requested headers from shared libraries.
export_include_deps += $(strip \
   $(foreach l,$(LOCAL_EXPORT_SHARED_LIBRARY_HEADERS), \
     $(call intermediates-dir-for,SHARED_LIBRARIES,$(l),$(my_kind),,$(LOCAL_2ND_ARCH_VAR_PREFIX),$(my_host_cross))))
# Re-export requested headers from static libraries.
export_include_deps += $(strip \
   $(foreach l,$(LOCAL_EXPORT_STATIC_LIBRARY_HEADERS), \
     $(call intermediates-dir-for,STATIC_LIBRARIES,$(l),$(my_kind),,$(LOCAL_2ND_ARCH_VAR_PREFIX),$(my_host_cross))))
# Re-export requested headers from header libraries.
export_include_deps += $(strip \
   $(foreach l,$(LOCAL_EXPORT_HEADER_LIBRARY_HEADERS), \
<<<<<<< HEAD
     $(call intermediates-dir-for,HEADER_LIBRARIES,$(l),$(my_kind),,$(LOCAL_2ND_ARCH_VAR_PREFIX),$(my_host_cross))/export_includes))
$(export_includes): PRIVATE_REEXPORTED_INCLUDES := $(export_include_deps)
# By adding $(my_generated_sources) it makes sure the headers get generated
# before any dependent source files get compiled.
$(export_includes) : $(my_export_c_include_deps) $(my_generated_sources) $(export_include_deps) $(LOCAL_EXPORT_C_INCLUDE_DEPS)
	@echo Export includes file: $< -- $@
	$(hide) mkdir -p $(dir $@) && rm -f $@.tmp && touch $@.tmp
ifdef export_cflags
	$(hide) echo "$(PRIVATE_EXPORT_CFLAGS)" >>$@.tmp
endif
ifdef export_include_deps
	$(hide) for f in $(PRIVATE_REEXPORTED_INCLUDES); do \
		cat $$f >> $@.tmp; \
		done
endif
	$(hide) if cmp -s $@.tmp $@ ; then \
	  rm $@.tmp ; \
	else \
	  mv $@.tmp $@ ; \
	fi
export_cflags :=

# Kati adds restat=1 to ninja. GNU make does nothing for this.
.KATI_RESTAT: $(export_includes)

# Make sure export_includes gets generated when you are running mm/mmm
$(LOCAL_BUILT_MODULE) : | $(export_includes)
=======
     $(call intermediates-dir-for,HEADER_LIBRARIES,$(l),$(my_kind),,$(LOCAL_2ND_ARCH_VAR_PREFIX),$(my_host_cross))))

ifneq ($(strip $(my_export_c_include_dirs)$(export_include_deps)),)
  EXPORTS_LIST := $(EXPORTS_LIST) $(intermediates)
  EXPORTS.$(intermediates).FLAGS := $(foreach d,$(my_export_c_include_dirs),-I $(d))
  EXPORTS.$(intermediates).REEXPORT := $(export_include_deps)
  EXPORTS.$(intermediates).DEPS := $(my_export_c_include_deps) $(my_generated_sources) $(LOCAL_EXPORT_C_INCLUDE_DEPS)
endif
>>>>>>> 5e9a20c3

ifneq (,$(filter-out $(LOCAL_PATH)/%,$(my_export_c_include_dirs)))
my_soong_problems += non_local__export_c_include_dirs
endif

SOONG_CONV.$(LOCAL_MODULE).PROBLEMS := \
    $(SOONG_CONV.$(LOCAL_MODULE).PROBLEMS) $(my_soong_problems)
SOONG_CONV.$(LOCAL_MODULE).DEPS := \
    $(SOONG_CONV.$(LOCAL_MODULE).DEPS) \
    $(filter-out $($(LOCAL_2ND_ARCH_VAR_PREFIX)UBSAN_RUNTIME_LIBRARY),\
        $(my_static_libraries) \
        $(my_whole_static_libraries) \
        $(my_shared_libraries) \
        $(my_system_shared_libraries))
SOONG_CONV.$(LOCAL_MODULE).TYPE := native
SOONG_CONV := $(SOONG_CONV) $(LOCAL_MODULE)

###########################################################
# Coverage packaging.
###########################################################
ifeq ($(my_native_coverage),true)
my_gcno_objects := \
    $(cpp_objects) \
    $(gen_cpp_objects) \
    $(c_objects) \
    $(gen_c_objects) \
    $(objc_objects) \
    $(objcpp_objects)

LOCAL_GCNO_FILES := $(patsubst %.o,%.gcno,$(my_gcno_objects))
$(foreach f,$(my_gcno_objects),$(eval $(call gcno-touch-rule,$(f),$(f:.o=.gcno))))
endif<|MERGE_RESOLUTION|>--- conflicted
+++ resolved
@@ -264,8 +264,6 @@
       my_native_coverage := false
     endif
   endif
-<<<<<<< HEAD
-=======
 endif
 
 ifeq ($(NATIVE_COVERAGE),true)
@@ -280,7 +278,6 @@
       endif
     endif
   endif
->>>>>>> 5e9a20c3
 endif
 
 ifneq ($(LOCAL_USE_VNDK),)
@@ -393,7 +390,6 @@
 endif
 ifeq ($(my_clang),false)
     $(call pretty-error,LOCAL_CLANG false is no longer supported)
-<<<<<<< HEAD
 endif
 
 my_sdclang := $(strip $(LOCAL_SDCLANG))
@@ -409,8 +405,6 @@
             my_sdclang := true
         endif
     endif
-=======
->>>>>>> 5e9a20c3
 endif
 
 ifeq ($(LOCAL_C_STD),)
@@ -689,11 +683,7 @@
 my_proto_c_includes := external/nanopb-c
 my_protoc_flags := --nanopb_out=$(proto_gen_dir) \
     --plugin=$(HOST_OUT_EXECUTABLES)/protoc-gen-nanopb
-<<<<<<< HEAD
 my_protoc_deps := $(NANOPB_SRCS) $(wildcard $(proto_sources_fullpath:%.proto=%.options))
-=======
-my_protoc_deps := $(NANOPB_SRCS) $(proto_sources_fullpath:%.proto=%.options)
->>>>>>> 5e9a20c3
 else
 my_proto_source_suffix := $(LOCAL_CPP_EXTENSION)
 ifneq ($(my_proto_source_suffix),.cc)
@@ -1417,21 +1407,9 @@
 # libraries have already been linked into the module at that point.
 # We do, however, care about the NOTICE files for any static
 # libraries that we use. (see notice_files.mk)
-<<<<<<< HEAD
-#
-# Don't do this in mm, since many of the targets won't exist.
-ifeq ($(ONE_SHOT_MAKEFILE),)
 installed_static_library_notice_file_targets := \
     $(foreach lib,$(my_static_libraries) $(my_whole_static_libraries), \
       NOTICE-$(if $(LOCAL_IS_HOST_MODULE),HOST$(if $(my_host_cross),_CROSS,),TARGET)-STATIC_LIBRARIES-$(lib))
-else
-installed_static_library_notice_file_targets :=
-endif
-=======
-installed_static_library_notice_file_targets := \
-    $(foreach lib,$(my_static_libraries) $(my_whole_static_libraries), \
-      NOTICE-$(if $(LOCAL_IS_HOST_MODULE),HOST$(if $(my_host_cross),_CROSS,),TARGET)-STATIC_LIBRARIES-$(lib))
->>>>>>> 5e9a20c3
 
 $(notice_target): | $(installed_static_library_notice_file_targets)
 $(LOCAL_INSTALLED_MODULE): | $(notice_target)
@@ -1634,19 +1612,14 @@
 ifeq ($(my_use_clang_lld),true)
   my_target_global_ldflags := $($(LOCAL_2ND_ARCH_VAR_PREFIX)CLANG_$(my_prefix)GLOBAL_LLDFLAGS)
   include $(BUILD_SYSTEM)/pack_dyn_relocs_setup.mk
-<<<<<<< HEAD
-  ifeq ($(my_pack_module_relocations),false)
-=======
   ifeq ($(my_pack_module_relocations),true)
     my_target_global_ldflags += -Wl,--pack-dyn-relocs=android+relr -Wl,--use-android-relr-tags
   else
->>>>>>> 5e9a20c3
     my_target_global_ldflags += -Wl,--pack-dyn-relocs=none
   endif
 else
   my_target_global_ldflags := $($(LOCAL_2ND_ARCH_VAR_PREFIX)CLANG_$(my_prefix)GLOBAL_LDFLAGS)
 endif # my_use_clang_lld
-<<<<<<< HEAD
 ifeq ($(my_sdclang),true)
     ifeq ($(strip $(my_cc)),)
         my_cc := $(SDCLANG_PATH)/clang
@@ -1663,7 +1636,6 @@
         my_cxx := $(SDCLANG_PATH_2)/clang++
     endif
 endif
-=======
 
 my_target_triple := $($(LOCAL_2ND_ARCH_VAR_PREFIX)CLANG_$(my_prefix)TRIPLE)
 ifndef LOCAL_IS_HOST_MODULE
@@ -1674,7 +1646,6 @@
 my_asflags += $(my_target_triple_flag)
 my_cflags += $(my_target_triple_flag)
 my_ldflags += $(my_target_triple_flag)
->>>>>>> 5e9a20c3
 
 $(LOCAL_INTERMEDIATE_TARGETS): PRIVATE_GLOBAL_C_INCLUDES := $(my_target_global_c_includes)
 $(LOCAL_INTERMEDIATE_TARGETS): PRIVATE_GLOBAL_C_SYSTEM_INCLUDES := $(my_target_global_c_system_includes)
@@ -1727,8 +1698,6 @@
     $(LOCAL_INTERMEDIATE_TARGETS): $(my_coverage_lib)
 endif
 
-<<<<<<< HEAD
-=======
 ####################################################
 ## Import includes
 ####################################################
@@ -1745,7 +1714,6 @@
 $(foreach dep,$(imported_includes),\
   $(eval EXPORTS.$$(dep).USERS := $$(EXPORTS.$$(dep).USERS) $$(all_objects)))
 
->>>>>>> 5e9a20c3
 ###########################################################
 ## Define PRIVATE_ variables used by multiple module types
 ###########################################################
@@ -1780,11 +1748,6 @@
   my_cxx := $(my_cxx_wrapper) $(CLANG_CXX)
 endif
 
-<<<<<<< HEAD
-ifneq ($(LOCAL_NO_STATIC_ANALYZER),true)
-  my_cxx := CCC_CXX=$(CLANG_CXX) CLANG_CXX=$(CLANG_CXX) \
-            $(SYNTAX_TOOLS_PREFIX)/c++-analyzer
-=======
 ifeq ($(strip $(my_cxx_link)),)
   my_cxx_link := $(CLANG_CXX)
 endif
@@ -1794,15 +1757,11 @@
             $(SYNTAX_TOOLS_PREFIX)/c++-analyzer
   my_cxx_link := CCC_CXX=$(CLANG_CXX) CLANG_CXX=$(CLANG_CXX) \
                  $(SYNTAX_TOOLS_PREFIX)/c++-analyzer
->>>>>>> 5e9a20c3
 endif
 
 $(LOCAL_INTERMEDIATE_TARGETS): PRIVATE_LINKER := $(my_linker)
 $(LOCAL_INTERMEDIATE_TARGETS): PRIVATE_CXX := $(my_cxx)
-<<<<<<< HEAD
-=======
 $(LOCAL_INTERMEDIATE_TARGETS): PRIVATE_CXX_LINK := $(my_cxx_link)
->>>>>>> 5e9a20c3
 
 $(LOCAL_INTERMEDIATE_TARGETS): PRIVATE_YACCFLAGS := $(LOCAL_YACCFLAGS)
 $(LOCAL_INTERMEDIATE_TARGETS): PRIVATE_ASFLAGS := $(my_asflags)
@@ -1841,13 +1800,7 @@
 ###########################################################
 # Export includes
 ###########################################################
-<<<<<<< HEAD
-export_includes := $(intermediates)/export_includes
-export_cflags := $(foreach d,$(my_export_c_include_dirs),-I $(d))
-$(export_includes): PRIVATE_EXPORT_CFLAGS := $(export_cflags)
-=======
-
->>>>>>> 5e9a20c3
+
 # Headers exported by whole static libraries are also exported by this library.
 export_include_deps := $(strip \
    $(foreach l,$(my_whole_static_libraries), \
@@ -1863,35 +1816,6 @@
 # Re-export requested headers from header libraries.
 export_include_deps += $(strip \
    $(foreach l,$(LOCAL_EXPORT_HEADER_LIBRARY_HEADERS), \
-<<<<<<< HEAD
-     $(call intermediates-dir-for,HEADER_LIBRARIES,$(l),$(my_kind),,$(LOCAL_2ND_ARCH_VAR_PREFIX),$(my_host_cross))/export_includes))
-$(export_includes): PRIVATE_REEXPORTED_INCLUDES := $(export_include_deps)
-# By adding $(my_generated_sources) it makes sure the headers get generated
-# before any dependent source files get compiled.
-$(export_includes) : $(my_export_c_include_deps) $(my_generated_sources) $(export_include_deps) $(LOCAL_EXPORT_C_INCLUDE_DEPS)
-	@echo Export includes file: $< -- $@
-	$(hide) mkdir -p $(dir $@) && rm -f $@.tmp && touch $@.tmp
-ifdef export_cflags
-	$(hide) echo "$(PRIVATE_EXPORT_CFLAGS)" >>$@.tmp
-endif
-ifdef export_include_deps
-	$(hide) for f in $(PRIVATE_REEXPORTED_INCLUDES); do \
-		cat $$f >> $@.tmp; \
-		done
-endif
-	$(hide) if cmp -s $@.tmp $@ ; then \
-	  rm $@.tmp ; \
-	else \
-	  mv $@.tmp $@ ; \
-	fi
-export_cflags :=
-
-# Kati adds restat=1 to ninja. GNU make does nothing for this.
-.KATI_RESTAT: $(export_includes)
-
-# Make sure export_includes gets generated when you are running mm/mmm
-$(LOCAL_BUILT_MODULE) : | $(export_includes)
-=======
      $(call intermediates-dir-for,HEADER_LIBRARIES,$(l),$(my_kind),,$(LOCAL_2ND_ARCH_VAR_PREFIX),$(my_host_cross))))
 
 ifneq ($(strip $(my_export_c_include_dirs)$(export_include_deps)),)
@@ -1900,7 +1824,6 @@
   EXPORTS.$(intermediates).REEXPORT := $(export_include_deps)
   EXPORTS.$(intermediates).DEPS := $(my_export_c_include_deps) $(my_generated_sources) $(LOCAL_EXPORT_C_INCLUDE_DEPS)
 endif
->>>>>>> 5e9a20c3
 
 ifneq (,$(filter-out $(LOCAL_PATH)/%,$(my_export_c_include_dirs)))
 my_soong_problems += non_local__export_c_include_dirs
