#
# Copyright (C) 2019 The Android Open Source Project
#
# Licensed under the Apache License, Version 2.0 (the "License");
# you may not use this file except in compliance with the License.
# You may obtain a copy of the License at
#
#      http://www.apache.org/licenses/LICENSE-2.0
#
# Unless required by applicable law or agreed to in writing, software
# distributed under the License is distributed on an "AS IS" BASIS,
# WITHOUT WARRANTIES OR CONDITIONS OF ANY KIND, either express or implied.
# See the License for the specific language governing permissions and
# limitations under the License.
#

# ###############################################################
# This file includes BoardConfig.mk for the device being built,
# and checks the variable defined therein.
# ###############################################################

_board_strip_readonly_list :=
_board_strip_readonly_list += BOARD_BOOTLOADER_IN_UPDATE_PACKAGE
_board_strip_readonly_list += BOARD_EGL_CFG
_board_strip_readonly_list += BOARD_HAVE_BLUETOOTH
_board_strip_readonly_list += BOARD_INSTALLER_CMDLINE
_board_strip_readonly_list += BOARD_KERNEL_CMDLINE
_board_strip_readonly_list += BOARD_BOOT_HEADER_VERSION
_board_strip_readonly_list += BOARD_BOOTCONFIG
_board_strip_readonly_list += BOARD_KERNEL_BASE
_board_strip_readonly_list += BOARD_USES_GENERIC_AUDIO
_board_strip_readonly_list += BOARD_USES_RECOVERY_AS_BOOT
_board_strip_readonly_list += BOARD_VENDOR_USE_AKMD
_board_strip_readonly_list += BOARD_WPA_SUPPLICANT_DRIVER
_board_strip_readonly_list += BOARD_WLAN_DEVICE
_board_strip_readonly_list += TARGET_BOARD_PLATFORM
_board_strip_readonly_list += TARGET_BOARD_PLATFORM_GPU
_board_strip_readonly_list += TARGET_BOOTLOADER_BOARD_NAME
_board_strip_readonly_list += TARGET_FS_CONFIG_GEN
_board_strip_readonly_list += TARGET_NO_BOOTLOADER
_board_strip_readonly_list += TARGET_NO_KERNEL
_board_strip_readonly_list += TARGET_NO_RECOVERY
_board_strip_readonly_list += TARGET_NO_RADIOIMAGE
_board_strip_readonly_list += TARGET_HARDWARE_3D
_board_strip_readonly_list += WITH_DEXPREOPT

# Arch variables
_board_strip_readonly_list += TARGET_ARCH
_board_strip_readonly_list += TARGET_ARCH_VARIANT
_board_strip_readonly_list += TARGET_CPU_ABI
_board_strip_readonly_list += TARGET_CPU_ABI2
_board_strip_readonly_list += TARGET_CPU_VARIANT
_board_strip_readonly_list += TARGET_CPU_VARIANT_RUNTIME
_board_strip_readonly_list += TARGET_2ND_ARCH
_board_strip_readonly_list += TARGET_2ND_ARCH_VARIANT
_board_strip_readonly_list += TARGET_2ND_CPU_ABI
_board_strip_readonly_list += TARGET_2ND_CPU_ABI2
_board_strip_readonly_list += TARGET_2ND_CPU_VARIANT
_board_strip_readonly_list += TARGET_2ND_CPU_VARIANT_RUNTIME
# TARGET_ARCH_SUITE is an alternative arch configuration to TARGET_ARCH (and related variables),
# that can be used for soong-only builds to build for several architectures at once.
# Allowed values currently are "ndk" and "mainline_sdk".
_board_strip_readonly_list += TARGET_ARCH_SUITE

# File system variables
_board_strip_readonly_list += BOARD_FLASH_BLOCK_SIZE
_board_strip_readonly_list += BOARD_BOOTIMAGE_PARTITION_SIZE
_board_strip_readonly_list += BOARD_INIT_BOOT_IMAGE_PARTITION_SIZE
_board_strip_readonly_list += BOARD_RECOVERYIMAGE_PARTITION_SIZE
_board_strip_readonly_list += BOARD_SYSTEMIMAGE_PARTITION_SIZE
_board_strip_readonly_list += BOARD_SYSTEMIMAGE_FILE_SYSTEM_TYPE
_board_strip_readonly_list += BOARD_USERDATAIMAGE_FILE_SYSTEM_TYPE
_board_strip_readonly_list += BOARD_USERDATAIMAGE_PARTITION_SIZE
_board_strip_readonly_list += BOARD_CACHEIMAGE_FILE_SYSTEM_TYPE
_board_strip_readonly_list += BOARD_CACHEIMAGE_PARTITION_SIZE
_board_strip_readonly_list += BOARD_VENDORIMAGE_PARTITION_SIZE
_board_strip_readonly_list += BOARD_VENDORIMAGE_FILE_SYSTEM_TYPE
_board_strip_readonly_list += BOARD_PRODUCTIMAGE_PARTITION_SIZE
_board_strip_readonly_list += BOARD_PRODUCTIMAGE_FILE_SYSTEM_TYPE
_board_strip_readonly_list += BOARD_SYSTEM_EXTIMAGE_PARTITION_SIZE
_board_strip_readonly_list += BOARD_SYSTEM_EXTIMAGE_FILE_SYSTEM_TYPE
_board_strip_readonly_list += BOARD_ODMIMAGE_PARTITION_SIZE
_board_strip_readonly_list += BOARD_ODMIMAGE_FILE_SYSTEM_TYPE
_board_strip_readonly_list += BOARD_VENDOR_DLKMIMAGE_PARTITION_SIZE
_board_strip_readonly_list += BOARD_VENDOR_DLKMIMAGE_FILE_SYSTEM_TYPE
_board_strip_readonly_list += BOARD_ODM_DLKMIMAGE_PARTITION_SIZE
_board_strip_readonly_list += BOARD_ODM_DLKMIMAGE_FILE_SYSTEM_TYPE
_board_strip_readonly_list += BOARD_SYSTEM_DLKMIMAGE_PARTITION_SIZE
_board_strip_readonly_list += BOARD_SYSTEM_DLKMIMAGE_FILE_SYSTEM_TYPE
_board_strip_readonly_list += BOARD_PVMFWIMAGE_PARTITION_SIZE

# Logical partitions related variables.
_board_strip_readonly_list += BOARD_SYSTEMIMAGE_PARTITION_RESERVED_SIZE
_board_strip_readonly_list += BOARD_VENDORIMAGE_PARTITION_RESERVED_SIZE
_board_strip_readonly_list += BOARD_ODMIMAGE_PARTITION_RESERVED_SIZE
_board_strip_readonly_list += BOARD_VENDOR_DLKMIMAGE_PARTITION_RESERVED_SIZE
_board_strip_readonly_list += BOARD_ODM_DLKMIMAGE_PARTITION_RESERVED_SIZE
_board_strip_readonly_list += BOARD_SYSTEM_DLKMIMAGE_PARTITION_RESERVED_SIZE
_board_strip_readonly_list += BOARD_PRODUCTIMAGE_PARTITION_RESERVED_SIZE
_board_strip_readonly_list += BOARD_SYSTEM_EXTIMAGE_PARTITION_RESERVED_SIZE
_board_strip_readonly_list += BOARD_SUPER_PARTITION_SIZE
_board_strip_readonly_list += BOARD_SUPER_PARTITION_GROUPS

# Kernel related variables
_board_strip_readonly_list += BOARD_KERNEL_BINARIES
_board_strip_readonly_list += BOARD_KERNEL_MODULE_INTERFACE_VERSIONS

# Variables related to generic kernel image (GKI) and generic boot image
# - BOARD_USES_GENERIC_KERNEL_IMAGE is the global variable that defines if the
#   board uses GKI and generic boot image.
#   Update mechanism of the boot image is not enforced by this variable.
# - BOARD_EXCLUDE_KERNEL_FROM_RECOVERY_IMAGE controls whether the recovery image
#   contains a kernel or not.
# - BOARD_MOVE_RECOVERY_RESOURCES_TO_VENDOR_BOOT controls whether ramdisk
#   recovery resources are built to vendor_boot.
# - BOARD_INCLUDE_RECOVERY_RAMDISK_IN_VENDOR_BOOT controls whether recovery
#   resources are built as a standalone recovery ramdisk in vendor_boot.
# - BOARD_MOVE_GSI_AVB_KEYS_TO_VENDOR_BOOT controls whether GSI AVB keys are
#   built to vendor_boot.
# - BOARD_COPY_BOOT_IMAGE_TO_TARGET_FILES controls whether boot images in $OUT are added
#   to target files package directly.
_board_strip_readonly_list += BOARD_USES_GENERIC_KERNEL_IMAGE
_board_strip_readonly_list += BOARD_EXCLUDE_KERNEL_FROM_RECOVERY_IMAGE
_board_strip_readonly_list += BOARD_MOVE_RECOVERY_RESOURCES_TO_VENDOR_BOOT
_board_strip_readonly_list += BOARD_INCLUDE_RECOVERY_RAMDISK_IN_VENDOR_BOOT
_board_strip_readonly_list += BOARD_MOVE_GSI_AVB_KEYS_TO_VENDOR_BOOT
_board_strip_readonly_list += BOARD_COPY_BOOT_IMAGE_TO_TARGET_FILES

# Prebuilt image variables
_board_strip_readonly_list += BOARD_PREBUILT_INIT_BOOT_IMAGE

# Defines the list of logical vendor ramdisk names to build or include in vendor_boot.
_board_strip_readonly_list += BOARD_VENDOR_RAMDISK_FRAGMENTS

# These are all variables used to build $(INSTALLED_MISC_INFO_TARGET)
# in build/make/core/Makefile. Their values get used in command line
# arguments, so they have to be stripped to make the ninja files stable.
_board_strip_list :=
_board_strip_list += BOARD_DTBOIMG_PARTITION_SIZE
_board_strip_list += BOARD_AVB_DTBO_KEY_PATH
_board_strip_list += BOARD_AVB_DTBO_ALGORITHM
_board_strip_list += BOARD_AVB_DTBO_ROLLBACK_INDEX_LOCATION
_board_strip_list += BOARD_AVB_PVMFW_KEY_PATH
_board_strip_list += BOARD_AVB_PVMFW_ALGORITHM
_board_strip_list += BOARD_AVB_PVMFW_ROLLBACK_INDEX_LOCATION
_board_strip_list += BOARD_PARTIAL_OTA_UPDATE_PARTITIONS_LIST
_board_strip_list += BOARD_BPT_DISK_SIZE
_board_strip_list += BOARD_BPT_INPUT_FILES
_board_strip_list += BOARD_BPT_MAKE_TABLE_ARGS
_board_strip_list += BOARD_AVB_VBMETA_VENDOR_ROLLBACK_INDEX_LOCATION
_board_strip_list += BOARD_AVB_VBMETA_VENDOR_ALGORITHM
_board_strip_list += BOARD_AVB_VBMETA_VENDOR_KEY_PATH
_board_strip_list += BOARD_AVB_VBMETA_VENDOR
_board_strip_list += BOARD_AVB_VBMETA_SYSTEM_ROLLBACK_INDEX_LOCATION
_board_strip_list += BOARD_AVB_VBMETA_SYSTEM_ALGORITHM
_board_strip_list += BOARD_AVB_VBMETA_SYSTEM_KEY_PATH
_board_strip_list += BOARD_AVB_VBMETA_SYSTEM
_board_strip_list += BOARD_AVB_RECOVERY_KEY_PATH
_board_strip_list += BOARD_AVB_RECOVERY_ALGORITHM
_board_strip_list += BOARD_AVB_RECOVERY_ROLLBACK_INDEX_LOCATION
_board_strip_list += BOARD_AVB_VENDOR_BOOT_KEY_PATH
_board_strip_list += BOARD_AVB_VENDOR_BOOT_ALGORITHM
_board_strip_list += BOARD_AVB_VENDOR_BOOT_ROLLBACK_INDEX_LOCATION
_board_strip_list += BOARD_AVB_VENDOR_KERNEL_BOOT_KEY_PATH
_board_strip_list += BOARD_AVB_VENDOR_KERNEL_BOOT_ALGORITHM
_board_strip_list += BOARD_AVB_VENDOR_KERNEL_BOOT_ROLLBACK_INDEX_LOCATION
_board_strip_list += BOARD_GKI_SIGNING_SIGNATURE_ARGS
_board_strip_list += BOARD_GKI_SIGNING_ALGORITHM
_board_strip_list += BOARD_GKI_SIGNING_KEY_PATH
_board_strip_list += BOARD_MKBOOTIMG_ARGS
_board_strip_list += BOARD_VENDOR_BOOTIMAGE_PARTITION_SIZE
_board_strip_list += BOARD_VENDOR_KERNEL_BOOTIMAGE_PARTITION_SIZE
_board_strip_list += ODM_MANIFEST_SKUS


_build_broken_var_list := \
<<<<<<< HEAD
=======
  BUILD_BROKEN_CLANG_PROPERTY \
  BUILD_BROKEN_CLANG_ASFLAGS \
  BUILD_BROKEN_CLANG_CFLAGS \
>>>>>>> d0d1a082
  BUILD_BROKEN_DEPFILE \
  BUILD_BROKEN_DUP_RULES \
  BUILD_BROKEN_DUP_SYSPROP \
  BUILD_BROKEN_ELF_PREBUILT_PRODUCT_COPY_FILES \
  BUILD_BROKEN_ENFORCE_SYSPROP_OWNER \
  BUILD_BROKEN_INPUT_DIR_MODULES \
  BUILD_BROKEN_MISSING_REQUIRED_MODULES \
  BUILD_BROKEN_OUTSIDE_INCLUDE_DIRS \
  BUILD_BROKEN_PREBUILT_ELF_FILES \
  BUILD_BROKEN_TREBLE_SYSPROP_NEVERALLOW \
  BUILD_BROKEN_USES_NETWORK \
  BUILD_BROKEN_VENDOR_PROPERTY_NAMESPACE \
  BUILD_BROKEN_VINTF_PRODUCT_COPY_FILES \

_build_broken_var_list += \
  $(foreach m,$(AVAILABLE_BUILD_MODULE_TYPES) \
              $(DEFAULT_WARNING_BUILD_MODULE_TYPES) \
              $(DEFAULT_ERROR_BUILD_MODULE_TYPES), \
    BUILD_BROKEN_USES_$(m))

_board_true_false_vars := $(_build_broken_var_list)
_board_strip_readonly_list += $(_build_broken_var_list) \
  BUILD_BROKEN_NINJA_USES_ENV_VARS

# Conditional to building on linux, as dex2oat currently does not work on darwin.
ifeq ($(HOST_OS),linux)
  WITH_DEXPREOPT := true
endif

# ###############################################################
# Broken build defaults
# ###############################################################
$(foreach v,$(_build_broken_var_list),$(eval $(v) :=))
BUILD_BROKEN_NINJA_USES_ENV_VARS :=

# Boards may be defined under $(SRC_TARGET_DIR)/board/$(TARGET_DEVICE)
# or under vendor/*/$(TARGET_DEVICE).  Search in both places, but
# make sure only one exists.
# Real boards should always be associated with an OEM vendor.
ifdef TARGET_DEVICE_DIR
  ifneq ($(origin TARGET_DEVICE_DIR),command line)
    $(error TARGET_DEVICE_DIR may not be set manually)
  endif
  board_config_mk := $(TARGET_DEVICE_DIR)/BoardConfig.mk
else
  board_config_mk := \
    $(strip $(sort $(wildcard \
      $(SRC_TARGET_DIR)/board/$(TARGET_DEVICE)/BoardConfig.mk \
      $(shell test -d device && find -L device -maxdepth 4 -path '*/$(TARGET_DEVICE)/BoardConfig.mk') \
      $(shell test -d vendor && find -L vendor -maxdepth 4 -path '*/$(TARGET_DEVICE)/BoardConfig.mk') \
    )))
  ifeq ($(board_config_mk),)
    $(error No config file found for TARGET_DEVICE $(TARGET_DEVICE))
  endif
  ifneq ($(words $(board_config_mk)),1)
    $(error Multiple board config files for TARGET_DEVICE $(TARGET_DEVICE): $(board_config_mk))
  endif
  TARGET_DEVICE_DIR := $(patsubst %/,%,$(dir $(board_config_mk)))
  .KATI_READONLY := TARGET_DEVICE_DIR
endif

ifndef RBC_PRODUCT_CONFIG
include $(board_config_mk)
else
  $(shell mkdir -p $(OUT_DIR)/rbc)
  $(call dump-variables-rbc, $(OUT_DIR)/rbc/make_vars_pre_board_config.mk)

  $(shell $(OUT_DIR)/mk2rbc \
    --mode=write -r --outdir $(OUT_DIR)/rbc \
    --boardlauncher=$(OUT_DIR)/rbc/boardlauncher.rbc \
    --input_variables=$(OUT_DIR)/rbc/make_vars_pre_board_config.mk \
    --makefile_list=$(OUT_DIR)/.module_paths/configuration.list \
    $(board_config_mk))
  ifneq ($(.SHELLSTATUS),0)
    $(error board configuration converter failed: $(.SHELLSTATUS))
  endif

  $(shell build/soong/scripts/update_out $(OUT_DIR)/rbc/rbc_board_config_results.mk \
    $(OUT_DIR)/rbcrun RBC_OUT="make" $(OUT_DIR)/rbc/boardlauncher.rbc)
  ifneq ($(.SHELLSTATUS),0)
    $(error board configuration runner failed: $(.SHELLSTATUS))
  endif

  include $(OUT_DIR)/rbc/rbc_board_config_results.mk
endif

ifneq (,$(and $(TARGET_ARCH),$(TARGET_ARCH_SUITE)))
  $(error $(board_config_mk) erroneously sets both TARGET_ARCH and TARGET_ARCH_SUITE)
endif
ifeq ($(TARGET_ARCH)$(TARGET_ARCH_SUITE),)
  $(error Target architectures not defined by board config: $(board_config_mk))
endif
ifeq ($(TARGET_CPU_ABI)$(TARGET_ARCH_SUITE),)
  $(error TARGET_CPU_ABI not defined by board config: $(board_config_mk))
endif

ifneq ($(MALLOC_IMPL),)
  $(warning *** Unsupported option MALLOC_IMPL defined by board config: $(board_config_mk).)
  $(error Use `MALLOC_SVELTE := true` to configure jemalloc for low-memory)
endif
board_config_mk :=

# Clean up and verify BoardConfig variables
$(foreach var,$(_board_strip_readonly_list),$(eval $(var) := $$(strip $$($(var)))))
$(foreach var,$(_board_strip_list),$(eval $(var) := $$(strip $$($(var)))))
$(foreach var,$(_board_true_false_vars), \
  $(if $(filter-out true false,$($(var))), \
    $(error Valid values of $(var) are "true", "false", and "". Not "$($(var))")))

include $(BUILD_SYSTEM)/board_config_wifi.mk

# Default *_CPU_VARIANT_RUNTIME to CPU_VARIANT if unspecified.
TARGET_CPU_VARIANT_RUNTIME := $(or $(TARGET_CPU_VARIANT_RUNTIME),$(TARGET_CPU_VARIANT))
TARGET_2ND_CPU_VARIANT_RUNTIME := $(or $(TARGET_2ND_CPU_VARIANT_RUNTIME),$(TARGET_2ND_CPU_VARIANT))

ifdef TARGET_ARCH
  # The combo makefiles check and set defaults for various CPU configuration
  combo_target := TARGET_
  combo_2nd_arch_prefix :=
  include $(BUILD_SYSTEM)/combo/select.mk
endif

ifdef TARGET_2ND_ARCH
  combo_2nd_arch_prefix := $(TARGET_2ND_ARCH_VAR_PREFIX)
  include $(BUILD_SYSTEM)/combo/select.mk
endif

.KATI_READONLY := $(_board_strip_readonly_list)

INTERNAL_KERNEL_CMDLINE := $(BOARD_KERNEL_CMDLINE)
ifneq (,$(BOARD_BOOTCONFIG))
  INTERNAL_KERNEL_CMDLINE += bootconfig
  INTERNAL_BOOTCONFIG := $(BOARD_BOOTCONFIG)
endif

ifneq ($(filter %64,$(TARGET_ARCH)),)
  TARGET_IS_64_BIT := true
endif

ifeq (,$(filter true,$(TARGET_SUPPORTS_32_BIT_APPS) $(TARGET_SUPPORTS_64_BIT_APPS)))
  TARGET_SUPPORTS_32_BIT_APPS := true
endif

# Quick check to warn about likely cryptic errors later in the build.
ifeq ($(TARGET_IS_64_BIT),true)
  ifeq (,$(filter true false,$(TARGET_SUPPORTS_64_BIT_APPS)))
    $(error Building a 32-bit-app-only product on a 64-bit device. \
      If this is intentional, set TARGET_SUPPORTS_64_BIT_APPS := false)
  endif
endif

# "ro.product.cpu.abilist32" and "ro.product.cpu.abilist64" are
# comma separated lists of the 32 and 64 bit ABIs (in order of
# preference) that the target supports. If TARGET_CPU_ABI_LIST_{32,64}_BIT
# are defined by the board config, we use them. Else, we construct
# these lists based on whether TARGET_IS_64_BIT is set.
#
# Note that this assumes that the 2ND_CPU_ABI for a 64 bit target
# is always 32 bits. If this isn't the case, these variables should
# be overriden in the board configuration.
#
# Similarly, TARGET_NATIVE_BRIDGE_2ND_ABI for a 64 bit target is always
# 32 bits. Note that all CPU_ABIs are preferred over all NATIVE_BRIDGE_ABIs.
_target_native_bridge_abi_list_32_bit :=
_target_native_bridge_abi_list_64_bit :=

ifeq (,$(TARGET_CPU_ABI_LIST_64_BIT))
  ifeq (true|true,$(TARGET_IS_64_BIT)|$(TARGET_SUPPORTS_64_BIT_APPS))
    TARGET_CPU_ABI_LIST_64_BIT := $(TARGET_CPU_ABI) $(TARGET_CPU_ABI2)
    _target_native_bridge_abi_list_64_bit := $(TARGET_NATIVE_BRIDGE_ABI)
  endif
endif

# "arm64-v8a-hwasan", the ABI for libraries compiled with HWASAN, is supported
# in all builds with SANITIZE_TARGET=hwaddress.
ifneq ($(filter hwaddress,$(SANITIZE_TARGET)),)
  ifneq ($(filter arm64-v8a,$(TARGET_CPU_ABI_LIST_64_BIT)),)
    TARGET_CPU_ABI_LIST_64_BIT := arm64-v8a-hwasan $(TARGET_CPU_ABI_LIST_64_BIT)
  endif
endif

ifeq (,$(TARGET_CPU_ABI_LIST_32_BIT))
  ifneq (true,$(TARGET_IS_64_BIT))
    TARGET_CPU_ABI_LIST_32_BIT := $(TARGET_CPU_ABI) $(TARGET_CPU_ABI2)
    _target_native_bridge_abi_list_32_bit := $(TARGET_NATIVE_BRIDGE_ABI)
  else
    ifeq (true,$(TARGET_SUPPORTS_32_BIT_APPS))
      # For a 64 bit target, assume that the 2ND_CPU_ABI
      # is a 32 bit ABI.
      TARGET_CPU_ABI_LIST_32_BIT := $(TARGET_2ND_CPU_ABI) $(TARGET_2ND_CPU_ABI2)
      _target_native_bridge_abi_list_32_bit := $(TARGET_NATIVE_BRIDGE_2ND_ABI)
    endif
  endif
endif

# "ro.product.cpu.abilist" is a comma separated list of ABIs (in order
# of preference) that the target supports. If a TARGET_CPU_ABI_LIST
# is specified by the board configuration, we use that. If not, we
# build a list out of the TARGET_CPU_ABIs specified by the config.
# Add NATIVE_BRIDGE_ABIs at the end to keep order of preference.
ifeq (,$(TARGET_CPU_ABI_LIST))
  TARGET_CPU_ABI_LIST := $(TARGET_CPU_ABI_LIST_64_BIT) $(TARGET_CPU_ABI_LIST_32_BIT) \
                         $(_target_native_bridge_abi_list_64_bit) $(_target_native_bridge_abi_list_32_bit)
endif

# Add NATIVE_BRIDGE_ABIs at the end of 32 and 64 bit CPU_ABIs to keep order of preference.
TARGET_CPU_ABI_LIST_32_BIT += $(_target_native_bridge_abi_list_32_bit)
TARGET_CPU_ABI_LIST_64_BIT += $(_target_native_bridge_abi_list_64_bit)

# Strip whitespace from the ABI list string.
TARGET_CPU_ABI_LIST := $(subst $(space),$(comma),$(strip $(TARGET_CPU_ABI_LIST)))
TARGET_CPU_ABI_LIST_32_BIT := $(subst $(space),$(comma),$(strip $(TARGET_CPU_ABI_LIST_32_BIT)))
TARGET_CPU_ABI_LIST_64_BIT := $(subst $(space),$(comma),$(strip $(TARGET_CPU_ABI_LIST_64_BIT)))

# Check if config about image building is valid or not.
define check_image_config
  $(eval _uc_name := $(call to-upper,$(1))) \
  $(eval _lc_name := $(call to-lower,$(1))) \
  $(if $(filter $(_lc_name),$(TARGET_COPY_OUT_$(_uc_name))), \
    $(if $(BOARD_USES_$(_uc_name)IMAGE),, \
      $(error If TARGET_COPY_OUT_$(_uc_name) is '$(_lc_name)', either BOARD_PREBUILT_$(_uc_name)IMAGE or BOARD_$(_uc_name)IMAGE_FILE_SYSTEM_TYPE must be set)), \
  $(if $(BOARD_USES_$(_uc_name)IMAGE), \
    $(error TARGET_COPY_OUT_$(_uc_name) must be set to '$(_lc_name)' to use a $(_lc_name) image))) \
  $(eval _uc_name :=) \
  $(eval _lc_name :=)
endef

###########################################
# Now we can substitute with the real value of TARGET_COPY_OUT_RAMDISK
ifeq ($(BOARD_BUILD_SYSTEM_ROOT_IMAGE),true)
TARGET_COPY_OUT_RAMDISK := $(TARGET_COPY_OUT_ROOT)
endif

###########################################
# Configure whether we're building the system image
BUILDING_SYSTEM_IMAGE := true
ifeq ($(PRODUCT_BUILD_SYSTEM_IMAGE),)
  ifndef PRODUCT_USE_DYNAMIC_PARTITION_SIZE
    ifndef BOARD_SYSTEMIMAGE_PARTITION_SIZE
      BUILDING_SYSTEM_IMAGE :=
    endif
  endif
else ifeq ($(PRODUCT_BUILD_SYSTEM_IMAGE),false)
  BUILDING_SYSTEM_IMAGE :=
endif
.KATI_READONLY := BUILDING_SYSTEM_IMAGE

# Are we building a system_other image
BUILDING_SYSTEM_OTHER_IMAGE :=
ifeq ($(PRODUCT_BUILD_SYSTEM_OTHER_IMAGE),)
  ifdef BUILDING_SYSTEM_IMAGE
    ifeq ($(BOARD_USES_SYSTEM_OTHER_ODEX),true)
      BUILDING_SYSTEM_OTHER_IMAGE := true
    endif
  endif
else ifeq ($(PRODUCT_BUILD_SYSTEM_OTHER_IMAGE),true)
  BUILDING_SYSTEM_OTHER_IMAGE := true
  ifndef BUILDING_SYSTEM_IMAGE
    $(error PRODUCT_BUILD_SYSTEM_OTHER_IMAGE = true requires building the system image)
  endif
endif
.KATI_READONLY := BUILDING_SYSTEM_OTHER_IMAGE

# Are we building a cache image
BUILDING_CACHE_IMAGE :=
ifeq ($(PRODUCT_BUILD_CACHE_IMAGE),)
  ifdef BOARD_CACHEIMAGE_FILE_SYSTEM_TYPE
    BUILDING_CACHE_IMAGE := true
  endif
else ifeq ($(PRODUCT_BUILD_CACHE_IMAGE),true)
  BUILDING_CACHE_IMAGE := true
  ifndef BOARD_CACHEIMAGE_FILE_SYSTEM_TYPE
    $(error PRODUCT_BUILD_CACHE_IMAGE set to true, but BOARD_CACHEIMAGE_FILE_SYSTEM_TYPE not defined)
  endif
endif
.KATI_READONLY := BUILDING_CACHE_IMAGE

# Are we building a boot image
BUILDING_BOOT_IMAGE :=
ifeq ($(PRODUCT_BUILD_BOOT_IMAGE),)
  ifeq ($(BOARD_USES_RECOVERY_AS_BOOT),true)
    BUILDING_BOOT_IMAGE :=
  else ifdef BOARD_PREBUILT_BOOTIMAGE
    BUILDING_BOOT_IMAGE :=
  else ifdef BOARD_BOOTIMAGE_PARTITION_SIZE
    BUILDING_BOOT_IMAGE := true
  else ifneq (,$(foreach kernel,$(BOARD_KERNEL_BINARIES),$(BOARD_$(call to-upper,$(kernel))_BOOTIMAGE_PARTITION_SIZE)))
    BUILDING_BOOT_IMAGE := true
  endif
else ifeq ($(PRODUCT_BUILD_BOOT_IMAGE),true)
  ifeq ($(BOARD_USES_RECOVERY_AS_BOOT),true)
    $(warning *** PRODUCT_BUILD_BOOT_IMAGE is true, but so is BOARD_USES_RECOVERY_AS_BOOT.)
    $(warning *** Skipping building boot image.)
    BUILDING_BOOT_IMAGE :=
  else
    BUILDING_BOOT_IMAGE := true
  endif
endif
.KATI_READONLY := BUILDING_BOOT_IMAGE

# Are we building an init boot image
BUILDING_INIT_BOOT_IMAGE :=
ifeq ($(PRODUCT_BUILD_INIT_BOOT_IMAGE),)
  ifeq ($(BOARD_USES_RECOVERY_AS_BOOT),true)
    BUILDING_INIT_BOOT_IMAGE :=
  else ifdef BOARD_PREBUILT_INIT_BOOT_IMAGE
    BUILDING_INIT_BOOT_IMAGE :=
  else ifdef BOARD_INIT_BOOT_IMAGE_PARTITION_SIZE
    BUILDING_INIT_BOOT_IMAGE := true
  endif
else ifeq ($(PRODUCT_BUILD_INIT_BOOT_IMAGE),true)
  ifeq ($(BOARD_USES_RECOVERY_AS_BOOT),true)
    $(error PRODUCT_BUILD_INIT_BOOT_IMAGE is true, but so is BOARD_USES_RECOVERY_AS_BOOT. Use only one option.)
  else
    BUILDING_INIT_BOOT_IMAGE := true
  endif
endif
.KATI_READONLY := BUILDING_INIT_BOOT_IMAGE

# Are we building a recovery image
BUILDING_RECOVERY_IMAGE :=
ifeq ($(PRODUCT_BUILD_RECOVERY_IMAGE),)
  ifeq ($(BOARD_USES_RECOVERY_AS_BOOT),true)
    BUILDING_RECOVERY_IMAGE := true
  else ifeq ($(BOARD_MOVE_RECOVERY_RESOURCES_TO_VENDOR_BOOT),true)
    # Set to true to build recovery resources for vendor_boot
    BUILDING_RECOVERY_IMAGE := true
  else ifdef BOARD_RECOVERYIMAGE_PARTITION_SIZE
    ifeq (,$(filter true, $(TARGET_NO_KERNEL) $(TARGET_NO_RECOVERY)))
      BUILDING_RECOVERY_IMAGE := true
    endif
  endif
else ifeq ($(PRODUCT_BUILD_RECOVERY_IMAGE),true)
  BUILDING_RECOVERY_IMAGE := true
endif
.KATI_READONLY := BUILDING_RECOVERY_IMAGE

# Are we building a vendor boot image
BUILDING_VENDOR_BOOT_IMAGE :=
ifdef BOARD_BOOT_HEADER_VERSION
  ifneq ($(call math_gt_or_eq,$(BOARD_BOOT_HEADER_VERSION),3),)
    ifeq ($(PRODUCT_BUILD_VENDOR_BOOT_IMAGE),)
      BUILDING_VENDOR_BOOT_IMAGE := true
    else ifeq ($(PRODUCT_BUILD_VENDOR_BOOT_IMAGE),true)
      BUILDING_VENDOR_BOOT_IMAGE := true
    endif
  endif
endif
.KATI_READONLY := BUILDING_VENDOR_BOOT_IMAGE

# Are we building a vendor kernel boot image
BUILDING_VENDOR_KERNEL_BOOT_IMAGE :=
ifeq ($(PRODUCT_BUILD_VENDOR_KERNEL_BOOT_IMAGE),true)
  ifneq ($(BUILDING_VENDOR_BOOT_IMAGE),true)
    $(error BUILDING_VENDOR_BOOT_IMAGE is required, but BUILDING_VENDOR_BOOT_IMAGE is not true)
  endif
  ifndef BOARD_VENDOR_KERNEL_BOOTIMAGE_PARTITION_SIZE
    $(error BOARD_VENDOR_KERNEL_BOOTIMAGE_PARTITION_SIZE is required when PRODUCT_BUILD_VENDOR_KERNEL_BOOT_IMAGE is true)
  endif
  BUILDING_VENDOR_KERNEL_BOOT_IMAGE := true
else ifeq ($(PRODUCT_BUILD_VENDOR_KERNEL),)
  ifdef BOARD_VENDOR_KERNEL_BOOTIMAGE_PARTITION_SIZE
    ifeq ($(BUILDING_VENDOR_BOOT_IMAGE),true)
      BUILDING_VENDOR_KERNEL_BOOT_IMAGE := true
    endif
  endif
endif # end of PRODUCT_BUILD_VENDOR_KERNEL_BOOT_IMAGE
.KATI_READONLY := BUILDING_VENDOR_KERNEL_BOOT_IMAGE

# Are we building a ramdisk image
BUILDING_RAMDISK_IMAGE := true
ifeq ($(PRODUCT_BUILD_RAMDISK_IMAGE),)
  # TODO: Be smarter about this. This probably only needs to happen when one of the follow is true:
  #  BUILDING_BOOT_IMAGE
  #  BUILDING_RECOVERY_IMAGE
else ifeq ($(PRODUCT_BUILD_RAMDISK_IMAGE),false)
  BUILDING_RAMDISK_IMAGE :=
endif
.KATI_READONLY := BUILDING_RAMDISK_IMAGE

# Are we building a debug vendor_boot image
BUILDING_DEBUG_VENDOR_BOOT_IMAGE :=
# Can't build vendor_boot-debug.img if BOARD_BUILD_SYSTEM_ROOT_IMAGE is true,
# because building debug vendor_boot image requires a ramdisk.
ifeq ($(BOARD_BUILD_SYSTEM_ROOT_IMAGE),true)
  ifeq ($(PRODUCT_BUILD_DEBUG_VENDOR_BOOT_IMAGE),true)
    $(warning PRODUCT_BUILD_DEBUG_VENDOR_BOOT_IMAGE is true, but so is BOARD_BUILD_SYSTEM_ROOT_IMAGE. \
      Skip building the debug vendor_boot image.)
  endif
# Can't build vendor_boot-debug.img if we're not building a ramdisk.
else ifndef BUILDING_RAMDISK_IMAGE
  ifeq ($(PRODUCT_BUILD_DEBUG_VENDOR_BOOT_IMAGE),true)
    $(warning PRODUCT_BUILD_DEBUG_VENDOR_BOOT_IMAGE is true, but we're not building a ramdisk image. \
      Skip building the debug vendor_boot image.)
  endif
# Can't build vendor_boot-debug.img if we're not building a vendor_boot.img.
else ifndef BUILDING_VENDOR_BOOT_IMAGE
  ifeq ($(PRODUCT_BUILD_DEBUG_VENDOR_BOOT_IMAGE),true)
    $(warning PRODUCT_BUILD_DEBUG_VENDOR_BOOT_IMAGE is true, but we're not building a vendor_boot image. \
      Skip building the debug vendor_boot image.)
  endif
else
  ifeq ($(PRODUCT_BUILD_DEBUG_VENDOR_BOOT_IMAGE),)
    BUILDING_DEBUG_VENDOR_BOOT_IMAGE := true
  else ifeq ($(PRODUCT_BUILD_DEBUG_VENDOR_BOOT_IMAGE),true)
    BUILDING_DEBUG_VENDOR_BOOT_IMAGE := true
  endif
endif
.KATI_READONLY := BUILDING_DEBUG_VENDOR_BOOT_IMAGE

_has_boot_img_artifact :=
ifneq ($(strip $(TARGET_NO_KERNEL)),true)
  ifdef BUILDING_BOOT_IMAGE
    _has_boot_img_artifact := true
  endif
  # BUILDING_RECOVERY_IMAGE && BOARD_USES_RECOVERY_AS_BOOT implies that
  # recovery is being built with the file name *boot.img*, which still counts
  # as "building boot.img".
  ifdef BUILDING_RECOVERY_IMAGE
    ifeq ($(BOARD_USES_RECOVERY_AS_BOOT),true)
      _has_boot_img_artifact := true
    endif
  endif
endif

# Are we building a debug boot image
BUILDING_DEBUG_BOOT_IMAGE :=
# Can't build boot-debug.img if BOARD_BUILD_SYSTEM_ROOT_IMAGE is true,
# because building debug boot image requires a ramdisk.
ifeq ($(BOARD_BUILD_SYSTEM_ROOT_IMAGE),true)
  ifeq ($(PRODUCT_BUILD_DEBUG_BOOT_IMAGE),true)
    $(warning PRODUCT_BUILD_DEBUG_BOOT_IMAGE is true, but so is BOARD_BUILD_SYSTEM_ROOT_IMAGE. \
      Skip building the debug boot image.)
  endif
# Can't build boot-debug.img if we're not building a ramdisk.
else ifndef BUILDING_RAMDISK_IMAGE
  ifeq ($(PRODUCT_BUILD_DEBUG_BOOT_IMAGE),true)
    $(warning PRODUCT_BUILD_DEBUG_BOOT_IMAGE is true, but we're not building a ramdisk image. \
      Skip building the debug boot image.)
  endif
# Can't build boot-debug.img if we're not building a boot.img.
else ifndef _has_boot_img_artifact
  ifeq ($(PRODUCT_BUILD_DEBUG_BOOT_IMAGE),true)
    $(warning PRODUCT_BUILD_DEBUG_BOOT_IMAGE is true, but we're not building a boot image. \
      Skip building the debug boot image.)
  endif
else ifdef BUILDING_INIT_BOOT_IMAGE
  ifeq ($(PRODUCT_BUILD_DEBUG_BOOT_IMAGE),true)
    $(warning PRODUCT_BUILD_DEBUG_BOOT_IMAGE is true, but we don't have a ramdisk in the boot image. \
      Skip building the debug boot image.)
  endif
else
  ifeq ($(PRODUCT_BUILD_DEBUG_BOOT_IMAGE),)
    BUILDING_DEBUG_BOOT_IMAGE := true
    # Don't build boot-debug.img if we're already building vendor_boot-debug.img.
    ifdef BUILDING_DEBUG_VENDOR_BOOT_IMAGE
      BUILDING_DEBUG_BOOT_IMAGE :=
    endif
  else ifeq ($(PRODUCT_BUILD_DEBUG_BOOT_IMAGE),true)
    BUILDING_DEBUG_BOOT_IMAGE := true
  endif
endif
.KATI_READONLY := BUILDING_DEBUG_BOOT_IMAGE
_has_boot_img_artifact :=

# Are we building a userdata image
BUILDING_USERDATA_IMAGE :=
ifeq ($(PRODUCT_BUILD_USERDATA_IMAGE),)
  ifdef BOARD_USERDATAIMAGE_PARTITION_SIZE
    BUILDING_USERDATA_IMAGE := true
  endif
else ifeq ($(PRODUCT_BUILD_USERDATA_IMAGE),true)
  BUILDING_USERDATA_IMAGE := true
endif
.KATI_READONLY := BUILDING_USERDATA_IMAGE

# Are we building a vbmeta image
BUILDING_VBMETA_IMAGE := true
ifeq ($(PRODUCT_BUILD_VBMETA_IMAGE),false)
  BUILDING_VBMETA_IMAGE :=
endif
.KATI_READONLY := BUILDING_VBMETA_IMAGE

# Are we building a super_empty image
BUILDING_SUPER_EMPTY_IMAGE :=
ifeq ($(PRODUCT_BUILD_SUPER_EMPTY_IMAGE),)
  ifeq (true,$(PRODUCT_USE_DYNAMIC_PARTITIONS))
    ifneq ($(BOARD_SUPER_PARTITION_SIZE),)
      BUILDING_SUPER_EMPTY_IMAGE := true
    endif
  endif
else ifeq ($(PRODUCT_BUILD_SUPER_EMPTY_IMAGE),true)
  ifneq (true,$(PRODUCT_USE_DYNAMIC_PARTITIONS))
    $(error PRODUCT_BUILD_SUPER_EMPTY_IMAGE set to true, but PRODUCT_USE_DYNAMIC_PARTITIONS is not true)
  endif
  ifeq ($(BOARD_SUPER_PARTITION_SIZE),)
    $(error PRODUCT_BUILD_SUPER_EMPTY_IMAGE set to true, but BOARD_SUPER_PARTITION_SIZE is not defined)
  endif
  BUILDING_SUPER_EMPTY_IMAGE := true
endif
.KATI_READONLY := BUILDING_SUPER_EMPTY_IMAGE

###########################################
# Now we can substitute with the real value of TARGET_COPY_OUT_VENDOR
ifeq ($(TARGET_COPY_OUT_VENDOR),$(_vendor_path_placeholder))
  TARGET_COPY_OUT_VENDOR := system/vendor
else ifeq ($(filter vendor system/vendor,$(TARGET_COPY_OUT_VENDOR)),)
  $(error TARGET_COPY_OUT_VENDOR must be either 'vendor' or 'system/vendor', seeing '$(TARGET_COPY_OUT_VENDOR)'.)
endif
PRODUCT_COPY_FILES := $(subst $(_vendor_path_placeholder),$(TARGET_COPY_OUT_VENDOR),$(PRODUCT_COPY_FILES))

BOARD_USES_VENDORIMAGE :=
ifdef BOARD_PREBUILT_VENDORIMAGE
  BOARD_USES_VENDORIMAGE := true
endif
ifdef BOARD_VENDORIMAGE_FILE_SYSTEM_TYPE
  BOARD_USES_VENDORIMAGE := true
endif
# TODO(b/137169253): For now, some AOSP targets build with prebuilt vendor image.
# But target's BOARD_PREBUILT_VENDORIMAGE is not filled.
ifeq ($(TARGET_COPY_OUT_VENDOR),vendor)
  BOARD_USES_VENDORIMAGE := true
else ifdef BOARD_USES_VENDORIMAGE
  $(error TARGET_COPY_OUT_VENDOR must be set to 'vendor' to use a vendor image)
endif
.KATI_READONLY := BOARD_USES_VENDORIMAGE

BUILDING_VENDOR_IMAGE :=
ifeq ($(PRODUCT_BUILD_VENDOR_IMAGE),)
  ifdef BOARD_VENDORIMAGE_FILE_SYSTEM_TYPE
    BUILDING_VENDOR_IMAGE := true
  endif
else ifeq ($(PRODUCT_BUILD_VENDOR_IMAGE),true)
  BUILDING_VENDOR_IMAGE := true
  ifndef BOARD_VENDORIMAGE_FILE_SYSTEM_TYPE
    $(error PRODUCT_BUILD_VENDOR_IMAGE set to true, but BOARD_VENDORIMAGE_FILE_SYSTEM_TYPE not defined)
  endif
endif
ifdef BOARD_PREBUILT_VENDORIMAGE
  BUILDING_VENDOR_IMAGE :=
endif
.KATI_READONLY := BUILDING_VENDOR_IMAGE

###########################################
# Now we can substitute with the real value of TARGET_COPY_OUT_PRODUCT
ifeq ($(TARGET_COPY_OUT_PRODUCT),$(_product_path_placeholder))
TARGET_COPY_OUT_PRODUCT := system/product
else ifeq ($(filter product system/product,$(TARGET_COPY_OUT_PRODUCT)),)
$(error TARGET_COPY_OUT_PRODUCT must be either 'product' or 'system/product', seeing '$(TARGET_COPY_OUT_PRODUCT)'.)
endif
PRODUCT_COPY_FILES := $(subst $(_product_path_placeholder),$(TARGET_COPY_OUT_PRODUCT),$(PRODUCT_COPY_FILES))

BOARD_USES_PRODUCTIMAGE :=
ifdef BOARD_PREBUILT_PRODUCTIMAGE
  BOARD_USES_PRODUCTIMAGE := true
endif
ifdef BOARD_PRODUCTIMAGE_FILE_SYSTEM_TYPE
  BOARD_USES_PRODUCTIMAGE := true
endif
$(call check_image_config,product)
.KATI_READONLY := BOARD_USES_PRODUCTIMAGE

BUILDING_PRODUCT_IMAGE :=
ifeq ($(PRODUCT_BUILD_PRODUCT_IMAGE),)
  ifdef BOARD_PRODUCTIMAGE_FILE_SYSTEM_TYPE
    BUILDING_PRODUCT_IMAGE := true
  endif
else ifeq ($(PRODUCT_BUILD_PRODUCT_IMAGE),true)
  BUILDING_PRODUCT_IMAGE := true
  ifndef BOARD_PRODUCTIMAGE_FILE_SYSTEM_TYPE
    $(error PRODUCT_BUILD_PRODUCT_IMAGE set to true, but BOARD_PRODUCTIMAGE_FILE_SYSTEM_TYPE not defined)
  endif
endif
ifdef BOARD_PREBUILT_PRODUCTIMAGE
  BUILDING_PRODUCT_IMAGE :=
endif
.KATI_READONLY := BUILDING_PRODUCT_IMAGE

###########################################
# TODO(b/135957588) TARGET_COPY_OUT_PRODUCT_SERVICES will be set to
# TARGET_COPY_OUT_PRODUCT as a workaround.
TARGET_COPY_OUT_PRODUCT_SERVICES := $(TARGET_COPY_OUT_PRODUCT)

###########################################
# Now we can substitute with the real value of TARGET_COPY_OUT_SYSTEM_EXT
ifeq ($(TARGET_COPY_OUT_SYSTEM_EXT),$(_system_ext_path_placeholder))
TARGET_COPY_OUT_SYSTEM_EXT := system/system_ext
else ifeq ($(filter system_ext system/system_ext,$(TARGET_COPY_OUT_SYSTEM_EXT)),)
$(error TARGET_COPY_OUT_SYSTEM_EXT must be either 'system_ext' or 'system/system_ext', seeing '$(TARGET_COPY_OUT_SYSTEM_EXT)'.)
endif
PRODUCT_COPY_FILES := $(subst $(_system_ext_path_placeholder),$(TARGET_COPY_OUT_SYSTEM_EXT),$(PRODUCT_COPY_FILES))

BOARD_USES_SYSTEM_EXTIMAGE :=
ifdef BOARD_PREBUILT_SYSTEM_EXTIMAGE
  BOARD_USES_SYSTEM_EXTIMAGE := true
endif
ifdef BOARD_SYSTEM_EXTIMAGE_FILE_SYSTEM_TYPE
  BOARD_USES_SYSTEM_EXTIMAGE := true
endif
$(call check_image_config,system_ext)
.KATI_READONLY := BOARD_USES_SYSTEM_EXTIMAGE

BUILDING_SYSTEM_EXT_IMAGE :=
ifeq ($(PRODUCT_BUILD_SYSTEM_EXT_IMAGE),)
  ifdef BOARD_SYSTEM_EXTIMAGE_FILE_SYSTEM_TYPE
    BUILDING_SYSTEM_EXT_IMAGE := true
  endif
else ifeq ($(PRODUCT_BUILD_SYSTEM_EXT_IMAGE),true)
  BUILDING_SYSTEM_EXT_IMAGE := true
  ifndef BOARD_SYSTEM_EXTIMAGE_FILE_SYSTEM_TYPE
    $(error PRODUCT_BUILD_SYSTEM_EXT_IMAGE set to true, but BOARD_SYSTEM_EXTIMAGE_FILE_SYSTEM_TYPE not defined)
  endif
endif
ifdef BOARD_PREBUILT_SYSTEM_EXTIMAGE
  BUILDING_SYSTEM_EXT_IMAGE :=
endif
.KATI_READONLY := BUILDING_SYSTEM_EXT_IMAGE

###########################################
# Now we can substitute with the real value of TARGET_COPY_OUT_VENDOR_DLKM
ifeq ($(TARGET_COPY_OUT_VENDOR_DLKM),$(_vendor_dlkm_path_placeholder))
  TARGET_COPY_OUT_VENDOR_DLKM := $(TARGET_COPY_OUT_VENDOR)/vendor_dlkm
else ifeq ($(filter vendor_dlkm system/vendor/vendor_dlkm vendor/vendor_dlkm,$(TARGET_COPY_OUT_VENDOR_DLKM)),)
  $(error TARGET_COPY_OUT_VENDOR_DLKM must be either 'vendor_dlkm', 'system/vendor/vendor_dlkm' or 'vendor/vendor_dlkm', seeing '$(TARGET_COPY_OUT_VENDOR_DLKM)'.)
endif
PRODUCT_COPY_FILES := $(subst $(_vendor_dlkm_path_placeholder),$(TARGET_COPY_OUT_VENDOR_DLKM),$(PRODUCT_COPY_FILES))

BOARD_USES_VENDOR_DLKMIMAGE :=
ifdef BOARD_PREBUILT_VENDOR_DLKMIMAGE
  BOARD_USES_VENDOR_DLKMIMAGE := true
endif
ifdef BOARD_VENDOR_DLKMIMAGE_FILE_SYSTEM_TYPE
  BOARD_USES_VENDOR_DLKMIMAGE := true
endif
$(call check_image_config,vendor_dlkm)

BUILDING_VENDOR_DLKM_IMAGE :=
ifeq ($(PRODUCT_BUILD_VENDOR_DLKM_IMAGE),)
  ifdef BOARD_VENDOR_DLKMIMAGE_FILE_SYSTEM_TYPE
    BUILDING_VENDOR_DLKM_IMAGE := true
  endif
else ifeq ($(PRODUCT_BUILD_VENDOR_DLKM_IMAGE),true)
  BUILDING_VENDOR_DLKM_IMAGE := true
  ifndef BOARD_VENDOR_DLKMIMAGE_FILE_SYSTEM_TYPE
    $(error PRODUCT_BUILD_VENDOR_DLKM_IMAGE set to true, but BOARD_VENDOR_DLKMIMAGE_FILE_SYSTEM_TYPE not defined)
  endif
endif
ifdef BOARD_PREBUILT_VENDOR_DLKMIMAGE
  BUILDING_VENDOR_DLKM_IMAGE :=
endif
.KATI_READONLY := BUILDING_VENDOR_DLKM_IMAGE

###########################################
# Now we can substitute with the real value of TARGET_COPY_OUT_ODM
ifeq ($(TARGET_COPY_OUT_ODM),$(_odm_path_placeholder))
  TARGET_COPY_OUT_ODM := $(TARGET_COPY_OUT_VENDOR)/odm
else ifeq ($(filter odm system/vendor/odm vendor/odm,$(TARGET_COPY_OUT_ODM)),)
  $(error TARGET_COPY_OUT_ODM must be either 'odm', 'system/vendor/odm' or 'vendor/odm', seeing '$(TARGET_COPY_OUT_ODM)'.)
endif
PRODUCT_COPY_FILES := $(subst $(_odm_path_placeholder),$(TARGET_COPY_OUT_ODM),$(PRODUCT_COPY_FILES))

BOARD_USES_ODMIMAGE :=
ifdef BOARD_PREBUILT_ODMIMAGE
  BOARD_USES_ODMIMAGE := true
endif
ifdef BOARD_ODMIMAGE_FILE_SYSTEM_TYPE
  BOARD_USES_ODMIMAGE := true
endif
$(call check_image_config,odm)

BUILDING_ODM_IMAGE :=
ifeq ($(PRODUCT_BUILD_ODM_IMAGE),)
  ifdef BOARD_ODMIMAGE_FILE_SYSTEM_TYPE
    BUILDING_ODM_IMAGE := true
  endif
else ifeq ($(PRODUCT_BUILD_ODM_IMAGE),true)
  BUILDING_ODM_IMAGE := true
  ifndef BOARD_ODMIMAGE_FILE_SYSTEM_TYPE
    $(error PRODUCT_BUILD_ODM_IMAGE set to true, but BOARD_ODMIMAGE_FILE_SYSTEM_TYPE not defined)
  endif
endif
ifdef BOARD_PREBUILT_ODMIMAGE
  BUILDING_ODM_IMAGE :=
endif
.KATI_READONLY := BUILDING_ODM_IMAGE


###########################################
# Now we can substitute with the real value of TARGET_COPY_OUT_ODM_DLKM
ifeq ($(TARGET_COPY_OUT_ODM_DLKM),$(_odm_dlkm_path_placeholder))
  TARGET_COPY_OUT_ODM_DLKM := $(TARGET_COPY_OUT_VENDOR)/odm_dlkm
else ifeq ($(filter odm_dlkm system/vendor/odm_dlkm vendor/odm_dlkm,$(TARGET_COPY_OUT_ODM_DLKM)),)
  $(error TARGET_COPY_OUT_ODM_DLKM must be either 'odm_dlkm', 'system/vendor/odm_dlkm' or 'vendor/odm_dlkm', seeing '$(TARGET_COPY_OUT_ODM_DLKM)'.)
endif
PRODUCT_COPY_FILES := $(subst $(_odm_dlkm_path_placeholder),$(TARGET_COPY_OUT_ODM_DLKM),$(PRODUCT_COPY_FILES))

BOARD_USES_ODM_DLKMIMAGE :=
ifdef BOARD_PREBUILT_ODM_DLKMIMAGE
  BOARD_USES_ODM_DLKMIMAGE := true
endif
ifdef BOARD_ODM_DLKMIMAGE_FILE_SYSTEM_TYPE
  BOARD_USES_ODM_DLKMIMAGE := true
endif
$(call check_image_config,odm_dlkm)

BUILDING_ODM_DLKM_IMAGE :=
ifeq ($(PRODUCT_BUILD_ODM_DLKM_IMAGE),)
  ifdef BOARD_ODM_DLKMIMAGE_FILE_SYSTEM_TYPE
    BUILDING_ODM_DLKM_IMAGE := true
  endif
else ifeq ($(PRODUCT_BUILD_ODM_DLKM_IMAGE),true)
  BUILDING_ODM_DLKM_IMAGE := true
  ifndef BOARD_ODM_DLKMIMAGE_FILE_SYSTEM_TYPE
    $(error PRODUCT_BUILD_ODM_DLKM_IMAGE set to true, but BOARD_ODM_DLKMIMAGE_FILE_SYSTEM_TYPE not defined)
  endif
endif
ifdef BOARD_PREBUILT_ODM_DLKMIMAGE
  BUILDING_ODM_DLKM_IMAGE :=
endif
.KATI_READONLY := BUILDING_ODM_DLKM_IMAGE

###########################################
# Now we can substitute with the real value of TARGET_COPY_OUT_SYSTEM_DLKM
ifeq ($(TARGET_COPY_OUT_SYSTEM_DLKM),$(_system_dlkm_path_placeholder))
  TARGET_COPY_OUT_SYSTEM_DLKM := $(TARGET_COPY_OUT_SYSTEM)/system_dlkm
else ifeq ($(filter system_dlkm system/system_dlkm,$(TARGET_COPY_OUT_SYSTEM_DLKM)),)
  $(error TARGET_COPY_OUT_SYSTEM_DLKM must be either 'system_dlkm' or 'system/system_dlkm', seeing '$(TARGET_COPY_OUT_ODM_DLKM)'.)
endif
PRODUCT_COPY_FILES := $(subst $(_system_dlkm_path_placeholder),$(TARGET_COPY_OUT_SYSTEM_DLKM),$(PRODUCT_COPY_FILES))

BOARD_USES_SYSTEM_DLKMIMAGE :=
ifdef BOARD_PREBUILT_SYSTEM_DLKMIMAGE
  BOARD_USES_SYSTEM_DLKMIMAGE := true
endif
ifdef BOARD_SYSTEM_DLKMIMAGE_FILE_SYSTEM_TYPE
  BOARD_USES_SYSTEM_DLKMIMAGE := true
endif
$(call check_image_config,system_dlkm)

BUILDING_SYSTEM_DLKM_IMAGE :=
ifeq ($(PRODUCT_BUILD_SYSTEM_DLKM_IMAGE),)
  ifdef BOARD_SYSTEM_DLKMIMAGE_FILE_SYSTEM_TYPE
    BUILDING_SYSTEM_DLKM_IMAGE := true
  endif
else ifeq ($(PRODUCT_BUILD_SYSTEM_DLKM_IMAGE),true)
  BUILDING_SYSTEM_DLKM_IMAGE := true
  ifndef BOARD_SYSTEM_DLKMIMAGE_FILE_SYSTEM_TYPE
    $(error PRODUCT_BUILD_SYSTEM_DLKM_IMAGE set to true, but BOARD_SYSTEM_DLKMIMAGE_FILE_SYSTEM_TYPE not defined)
  endif
endif
ifdef BOARD_PREBUILT_SYSTEM_DLKMIMAGE
  BUILDING_SYSTEM_DLKM_IMAGE :=
endif
.KATI_READONLY := BUILDING_SYSTEM_DLKM_IMAGE

BOARD_USES_PVMFWIMAGE :=
ifeq ($(PRODUCT_BUILD_PVMFW_IMAGE),true)
  BOARD_USES_PVMFWIMAGE := true
endif
.KATI_READONLY := BOARD_USES_PVMFWIMAGE

BUILDING_PVMFW_IMAGE :=
ifeq ($(PRODUCT_BUILD_PVMFW_IMAGE),true)
  BUILDING_PVMFW_IMAGE := true
endif
.KATI_READONLY := BUILDING_PVMFW_IMAGE

###########################################
# Ensure consistency among TARGET_RECOVERY_UPDATER_LIBS, AB_OTA_UPDATER, and PRODUCT_OTA_FORCE_NON_AB_PACKAGE.
TARGET_RECOVERY_UPDATER_LIBS ?=
AB_OTA_UPDATER ?=
.KATI_READONLY := TARGET_RECOVERY_UPDATER_LIBS AB_OTA_UPDATER

# Ensure that if PRODUCT_OTA_FORCE_NON_AB_PACKAGE == true, then AB_OTA_UPDATER must be true
ifeq ($(PRODUCT_OTA_FORCE_NON_AB_PACKAGE),true)
  ifneq ($(AB_OTA_UPDATER),true)
    $(error AB_OTA_UPDATER must be set to true when PRODUCT_OTA_FORCE_NON_AB_PACKAGE is true)
  endif
endif

# In some configurations, A/B and non-A/B may coexist. Check TARGET_OTA_ALLOW_NON_AB
# to see if non-A/B is supported.
TARGET_OTA_ALLOW_NON_AB := false
ifneq ($(AB_OTA_UPDATER),true)
  TARGET_OTA_ALLOW_NON_AB := true
else ifeq ($(PRODUCT_OTA_FORCE_NON_AB_PACKAGE),true)
  TARGET_OTA_ALLOW_NON_AB := true
endif
.KATI_READONLY := TARGET_OTA_ALLOW_NON_AB

ifneq ($(TARGET_OTA_ALLOW_NON_AB),true)
  ifneq ($(strip $(TARGET_RECOVERY_UPDATER_LIBS)),)
    $(error Do not use TARGET_RECOVERY_UPDATER_LIBS when using TARGET_OTA_ALLOW_NON_AB)
  endif
endif

# Quick check for building generic OTA packages. Currently it only supports A/B OTAs.
ifeq ($(PRODUCT_BUILD_GENERIC_OTA_PACKAGE),true)
  ifneq ($(AB_OTA_UPDATER),true)
    $(error PRODUCT_BUILD_GENERIC_OTA_PACKAGE with 'AB_OTA_UPDATER != true' is not supported)
  endif
endif

ifdef BOARD_PREBUILT_DTBIMAGE_DIR
  ifneq ($(BOARD_INCLUDE_DTB_IN_BOOTIMG),true)
    $(error BOARD_PREBUILT_DTBIMAGE_DIR with 'BOARD_INCLUDE_DTB_IN_BOOTIMG != true' is not supported)
  endif
endif

# Check BOARD_VNDK_VERSION
define check_vndk_version
  $(eval vndk_path := prebuilts/vndk/v$(1)) \
  $(if $(wildcard $(vndk_path)/*/Android.bp),,$(error VNDK version $(1) not found))
endef

ifdef BOARD_VNDK_VERSION
  ifeq ($(BOARD_VNDK_VERSION),$(PLATFORM_VNDK_VERSION))
    $(error BOARD_VNDK_VERSION is equal to PLATFORM_VNDK_VERSION; use BOARD_VNDK_VERSION := current)
  endif
  ifneq ($(BOARD_VNDK_VERSION),current)
    $(call check_vndk_version,$(BOARD_VNDK_VERSION))
  endif
  TARGET_VENDOR_TEST_SUFFIX := /vendor
else
  TARGET_VENDOR_TEST_SUFFIX :=
endif

# If PRODUCT_ENFORCE_INTER_PARTITION_JAVA_SDK_LIBRARY is set,
# BOARD_VNDK_VERSION must be set because PRODUCT_ENFORCE_INTER_PARTITION_JAVA_SDK_LIBRARY
# is a enforcement of inter-partition dependency, and it doesn't have any meaning
# when BOARD_VNDK_VERSION isn't set.
ifeq ($(PRODUCT_ENFORCE_INTER_PARTITION_JAVA_SDK_LIBRARY),true)
  ifeq ($(BOARD_VNDK_VERSION),)
    $(error BOARD_VNDK_VERSION must be set when PRODUCT_ENFORCE_INTER_PARTITION_JAVA_SDK_LIBRARY is true)
  endif
endif

###########################################
# APEXes are by default flattened, i.e. non-updatable, if not building unbundled
# apps. It can be unflattened (and updatable) by inheriting from
# updatable_apex.mk
#
# APEX flattening can also be forcibly enabled (resp. disabled) by
# setting OVERRIDE_TARGET_FLATTEN_APEX to true (resp. false), e.g. by
# setting the OVERRIDE_TARGET_FLATTEN_APEX environment variable.
ifdef OVERRIDE_TARGET_FLATTEN_APEX
  TARGET_FLATTEN_APEX := $(OVERRIDE_TARGET_FLATTEN_APEX)
else
  ifeq (,$(TARGET_BUILD_APPS)$(TARGET_FLATTEN_APEX))
    TARGET_FLATTEN_APEX := true
  endif
endif

ifeq (,$(TARGET_BUILD_UNBUNDLED))
ifdef PRODUCT_EXTRA_VNDK_VERSIONS
  $(foreach v,$(PRODUCT_EXTRA_VNDK_VERSIONS),$(call check_vndk_version,$(v)))
endif
endif

# Ensure that BOARD_SYSTEMSDK_VERSIONS are all within PLATFORM_SYSTEMSDK_VERSIONS
_unsupported_systemsdk_versions := $(filter-out $(PLATFORM_SYSTEMSDK_VERSIONS),$(BOARD_SYSTEMSDK_VERSIONS))
ifneq (,$(_unsupported_systemsdk_versions))
  $(error System SDK versions '$(_unsupported_systemsdk_versions)' in BOARD_SYSTEMSDK_VERSIONS are not supported.\
          Supported versions are $(PLATFORM_SYSTEMSDK_VERSIONS))
endif

###########################################
# Handle BUILD_BROKEN_USES_BUILD_*

$(foreach m,$(DEFAULT_WARNING_BUILD_MODULE_TYPES),\
  $(if $(filter false,$(BUILD_BROKEN_USES_$(m))),\
    $(KATI_obsolete_var $(m),Please convert to Soong),\
    $(KATI_deprecated_var $(m),Please convert to Soong)))

$(if $(filter true,$(BUILD_BROKEN_USES_BUILD_COPY_HEADERS)),\
  $(KATI_deprecated_var BUILD_COPY_HEADERS,See $(CHANGES_URL)\#copy_headers),\
  $(KATI_obsolete_var BUILD_COPY_HEADERS,See $(CHANGES_URL)\#copy_headers))

$(foreach m,$(filter-out BUILD_COPY_HEADERS,$(DEFAULT_ERROR_BUILD_MODULE_TYPES)),\
  $(if $(filter true,$(BUILD_BROKEN_USES_$(m))),\
    $(KATI_deprecated_var $(m),Please convert to Soong),\
    $(KATI_obsolete_var $(m),Please convert to Soong)))

ifndef BUILDING_RECOVERY_IMAGE
  ifeq (true,$(BOARD_EXCLUDE_KERNEL_FROM_RECOVERY_IMAGE))
    $(error Should not set BOARD_EXCLUDE_KERNEL_FROM_RECOVERY_IMAGE if not building recovery image)
  endif
endif

ifndef BUILDING_VENDOR_BOOT_IMAGE
  ifeq (true,$(BOARD_MOVE_RECOVERY_RESOURCES_TO_VENDOR_BOOT))
    $(error Should not set BOARD_MOVE_RECOVERY_RESOURCES_TO_VENDOR_BOOT if not building vendor_boot image)
  endif
  ifdef BOARD_VENDOR_RAMDISK_FRAGMENTS
    $(error Should not set BOARD_VENDOR_RAMDISK_FRAGMENTS if not building vendor_boot image)
  endif
else # BUILDING_VENDOR_BOOT_IMAGE
  ifneq (,$(call math_lt,$(BOARD_BOOT_HEADER_VERSION),4))
    ifdef BOARD_VENDOR_RAMDISK_FRAGMENTS
      $(error Should not set BOARD_VENDOR_RAMDISK_FRAGMENTS if \
        BOARD_BOOT_HEADER_VERSION is less than 4)
    endif
    ifeq (true,$(BOARD_INCLUDE_RECOVERY_RAMDISK_IN_VENDOR_BOOT))
      $(error Should not set BOARD_INCLUDE_RECOVERY_RAMDISK_IN_VENDOR_BOOT if \
        BOARD_BOOT_HEADER_VERSION is less than 4)
    endif
  endif
endif # BUILDING_VENDOR_BOOT_IMAGE

ifneq ($(words $(BOARD_VENDOR_RAMDISK_FRAGMENTS)),$(words $(sort $(BOARD_VENDOR_RAMDISK_FRAGMENTS))))
  $(error BOARD_VENDOR_RAMDISK_FRAGMENTS has duplicate entries: $(BOARD_VENDOR_RAMDISK_FRAGMENTS))
endif

ifeq (true,$(BOARD_INCLUDE_RECOVERY_RAMDISK_IN_VENDOR_BOOT))
  ifneq (true,$(BOARD_MOVE_RECOVERY_RESOURCES_TO_VENDOR_BOOT))
    $(error Should not set BOARD_INCLUDE_RECOVERY_RAMDISK_IN_VENDOR_BOOT if \
      BOARD_MOVE_RECOVERY_RESOURCES_TO_VENDOR_BOOT is not set)
  endif
endif

# If BOARD_USES_GENERIC_KERNEL_IMAGE is set, BOARD_USES_RECOVERY_AS_BOOT must not be set.
# Devices without a dedicated recovery partition uses BOARD_MOVE_RECOVERY_RESOURCES_TO_VENDOR_BOOT to
# build recovery into vendor_boot.
ifeq (true,$(BOARD_USES_GENERIC_KERNEL_IMAGE))
  ifeq (true,$(BOARD_USES_RECOVERY_AS_BOOT))
    $(error BOARD_USES_RECOVERY_AS_BOOT cannot be true if BOARD_USES_GENERIC_KERNEL_IMAGE is true. \
      Use BOARD_MOVE_RECOVERY_RESOURCES_TO_VENDOR_BOOT instead)
  endif
endif

ifeq (true,$(BOARD_MOVE_RECOVERY_RESOURCES_TO_VENDOR_BOOT))
  ifeq (true,$(BOARD_USES_RECOVERY_AS_BOOT))
    $(error BOARD_MOVE_RECOVERY_RESOURCES_TO_VENDOR_BOOT and BOARD_USES_RECOVERY_AS_BOOT cannot be \
      both true. Recovery resources should be installed to either boot or vendor_boot, but not both)
  endif
endif<|MERGE_RESOLUTION|>--- conflicted
+++ resolved
@@ -174,12 +174,8 @@
 
 
 _build_broken_var_list := \
-<<<<<<< HEAD
-=======
-  BUILD_BROKEN_CLANG_PROPERTY \
   BUILD_BROKEN_CLANG_ASFLAGS \
   BUILD_BROKEN_CLANG_CFLAGS \
->>>>>>> d0d1a082
   BUILD_BROKEN_DEPFILE \
   BUILD_BROKEN_DUP_RULES \
   BUILD_BROKEN_DUP_SYSPROP \
