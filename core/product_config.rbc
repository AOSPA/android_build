# Copyright 2021 Google LLC
#
# Licensed under the Apache License, Version 2.0 (the "License");
# you may not use this file except in compliance with the License.
# You may obtain a copy of the License at
#
#      https://www.apache.org/licenses/LICENSE-2.0
#
# Unless required by applicable law or agreed to in writing, software
# distributed under the License is distributed on an "AS IS" BASIS,
# WITHOUT WARRANTIES OR CONDITIONS OF ANY KIND, either express or implied.
# See the License for the specific language governing permissions and
# limitations under the License.

load("//build/make/core:envsetup.rbc", _envsetup_init = "init")

"""Runtime functions."""

_soong_config_namespaces_key = "$SOONG_CONFIG_NAMESPACES"
<<<<<<< HEAD
def _global_init():
=======
def _global_init(version_info):
>>>>>>> 2bb49d4d
    """Returns dict created from the runtime environment."""
    globals = dict()

    # Environment variables
    for k in dir(rblf_env):
        globals[k] = getattr(rblf_env, k)

    # Variables set as var=value command line arguments
    for k in dir(rblf_cli):
        globals[k] = getattr(rblf_cli, k)

    globals.setdefault("PRODUCT_SOONG_NAMESPACES", [])
    globals.setdefault(_soong_config_namespaces_key, {})
<<<<<<< HEAD
    _envsetup_init(globals)
=======
    _envsetup_init(globals, version_info)
>>>>>>> 2bb49d4d

    # Variables that should be defined.
    mandatory_vars = [
        "PLATFORM_VERSION_CODENAME",
        "PLATFORM_VERSION",
        "PRODUCT_SOONG_NAMESPACES",
        # TODO(asmundak): do we need TARGET_ARCH? AOSP does not reference it
        "TARGET_BUILD_TYPE",
        "TARGET_BUILD_VARIANT",
        "TARGET_PRODUCT",
    ]
    for bv in mandatory_vars:
        if not bv in globals:
            fail(bv, " is not defined")
    return globals


def __print_attr(attr, value):
    if not value:
        return
    if type(value) == "list":
        if _options.rearrange:
            value = __printvars_rearrange_list(value)
        if _options.format == "pretty":
            print(attr, "=", repr(value))
        elif _options.format == "make":
            print(attr, ":=", " ".join(value))
    elif _options.format == "pretty":
        print(attr, "=", repr(value))
    elif _options.format == "make":
        # Trim all spacing to a single space
        print(attr, ":=", _mkstrip(value))
    else:
        fail("bad output format", _options.format)

def _printvars(state):
    """Prints configuration and global variables."""
    (globals, cfg, globals_base) = state
    for attr, val in sorted(cfg.items()):
        __print_attr(attr, val)
    if _options.print_globals:
        print()
        for attr, val in sorted(globals.items()):
            if attr == _soong_config_namespaces_key:
                __print_attr("SOONG_CONFIG_NAMESPACES", val.keys())
                for nsname, nsvars in sorted(val.items()):
                    # Define SOONG_CONFIG_<ns> for Make, othewise
                    # it cannot be added to .KATI_READONLY list
                    if _options.format == "make":
<<<<<<< HEAD
                        print("SOONG_CONFIG_" + nsname, ":=")
                    for var, val in sorted(nsvars.items()):
                        __print_attr("SOONG_CONFIG_%s_%s" % (nsname, var), val)
            elif attr not in _globals_base:
=======
                        print("SOONG_CONFIG_" + nsname, ":=", " ".join(nsvars.keys()))
                    for var, val in sorted(nsvars.items()):
                        __print_attr("SOONG_CONFIG_%s_%s" % (nsname, var), val)
            elif attr not in globals_base or globals_base[attr] != val:
>>>>>>> 2bb49d4d
                __print_attr(attr, val)

def __printvars_rearrange_list(value_list):
    """Rearrange value list: return only distinct elements, maybe sorted."""
    seen = {item: 0 for item in value_list}
    return sorted(seen.keys()) if _options.rearrange == "sort" else seen.keys()

def _product_configuration(top_pcm_name, top_pcm, version_info):
    """Creates configuration."""

    # Product configuration is created by traversing product's inheritance
    # tree. It is traversed twice.
    # First, beginning with top-level module we execute a module and find
    # its ancestors, repeating this recursively. At the end of this phase
    # we get the full inheritance tree.
    # Second, we traverse the tree in the postfix order (i.e., visiting a
    # node after its ancestors) to calculate the product configuration.
    #
    # PCM means "Product Configuration Module", i.e., a Starlark file
    # whose body consists of a single init function.

    globals_base = _global_init(version_info)
    globals = dict(**globals_base)

    config_postfix = []  # Configs in postfix order

    # Each PCM is represented by a quadruple of function, config, children names
    # and readyness (that is, the configurations from inherited PCMs have been
    # substituted).
    configs = {top_pcm_name: (top_pcm, None, [], False)}  # All known PCMs

    stash = []  # Configs to push once their descendants are done

    # Stack containing PCMs to be processed. An item in the stack
    # is a pair of PCMs name and its height in the product inheritance tree.
    pcm_stack = [(top_pcm_name, 0)]
    pcm_count = 0

    # Run it until pcm_stack is exhausted, but no more than N times
    for n in range(1000):
        if not pcm_stack:
            break
        (name, height) = pcm_stack.pop()
        pcm, cfg, c, _ = configs[name]

        # cfg is set only after PCM has been called, leverage this
        # to prevent calling the same PCM twice
        if cfg != None:
            continue

        # Push ancestors until we reach this node's height
        config_postfix.extend([stash.pop() for i in range(len(stash) - height)])

        # Run this one, obtaining its configuration and child PCMs.
        if _options.trace_modules:
            print("%d:" % n)

        # Run PCM.
        handle = __h_new()
        pcm(globals, handle)

        # Now we know everything about this PCM, record it in 'configs'.
        children = __h_inherited_modules(handle)
        if _options.trace_modules:
            print("   ", "    ".join(children.keys()))
        configs[name] = (pcm, __h_cfg(handle), children.keys(), False)
        pcm_count = pcm_count + 1

        if len(children) == 0:
            # Leaf PCM goes straight to the config_postfix
            config_postfix.append(name)
            continue

        # Stash this PCM, process children in the sorted order
        stash.append(name)
        for child_name in sorted(children, reverse = True):
            if child_name not in configs:
                configs[child_name] = (children[child_name], None, [], False)
            pcm_stack.append((child_name, len(stash)))
    if pcm_stack:
        fail("Inheritance processing took too many iterations")

    # Flush the stash
    config_postfix.extend([stash.pop() for i in range(len(stash))])
    if len(config_postfix) != pcm_count:
        fail("Ran %d modules but postfix tree has only %d entries" % (pcm_count, len(config_postfix)))

    if _options.trace_modules:
        print("\n---Postfix---")
        for x in config_postfix:
            print("   ", x)

    # Traverse the tree from the bottom, evaluating inherited values
    for pcm_name in config_postfix:
        pcm, cfg, children_names, ready = configs[pcm_name]

        # Should run
        if cfg == None:
            fail("%s: has not been run" % pcm_name)

        # Ready once
        if ready:
            continue

        # Children should be ready
        for child_name in children_names:
            if not configs[child_name][3]:
                fail("%s: child is not ready" % child_name)

        _substitute_inherited(configs, pcm_name, cfg)
        _percolate_inherited(configs, pcm_name, cfg, children_names)
        configs[pcm_name] = pcm, cfg, children_names, True

    return (globals, configs[top_pcm_name][1], globals_base)

def _substitute_inherited(configs, pcm_name, cfg):
    """Substitutes inherited values in all the attributes.

    When a value of an attribute is a list, some of its items may be
    references to a value of a same attribute in an inherited product,
    e.g., for a given module PRODUCT_PACKAGES can be
      ["foo", (submodule), "bar"]
    and for 'submodule' PRODUCT_PACKAGES may be ["baz"]
    (we use a tuple to distinguish submodule references).
    After the substitution the value of PRODUCT_PACKAGES for the module
    will become ["foo", "baz", "bar"]
    """
    for attr, val in cfg.items():
        # TODO(asmundak): should we handle single vars?
        if type(val) != "list":
            continue

        if attr not in _options.trace_variables:
            cfg[attr] = _value_expand(configs, attr, val)
        else:
            old_val = val
            new_val = _value_expand(configs, attr, val)
            if new_val != old_val:
                print("%s(i): %s=%s (was %s)" % (pcm_name, attr, new_val, old_val))
            cfg[attr] = new_val

def _value_expand(configs, attr, values_list):
    """Expands references to inherited values in a given list."""
    result = []
    expanded = {}
    for item in values_list:
        # Inherited values are 1-tuples
        if type(item) != "tuple":
            result.append(item)
            continue
        child_name = item[0]
        if child_name in expanded:
            continue
        expanded[child_name] = True
        child = configs[child_name]
        if not child[3]:
            fail("%s should be ready" % child_name)
        __move_items(result, child[1], attr)

    return result

def _percolate_inherited(configs, cfg_name, cfg, children_names):
    """Percolates the settings that are present only in children."""
    percolated_attrs = {}
    for child_name in children_names:
        child_cfg = configs[child_name][1]
        for attr, value in child_cfg.items():
            if type(value) != "list":
                if attr in percolated_attrs or not attr in cfg:
                    cfg[attr] = value
                    percolated_attrs[attr] = True
                continue
            if attr in percolated_attrs:
                # We already are percolating this one, just add this list
                __move_items(cfg[attr], child_cfg, attr)
            elif not attr in cfg:
                percolated_attrs[attr] = True
                cfg[attr] = []
                __move_items(cfg[attr], child_cfg, attr)

    for attr in _options.trace_variables:
        if attr in percolated_attrs:
            print("%s: %s^=%s" % (cfg_name, attr, cfg[attr]))

def __move_items(to_list, from_cfg, attr):
    value = from_cfg.get(attr, [])
    if value:
        to_list.extend(value)
        from_cfg[attr] = []

def _indirect(pcm_name):
    """Returns configuration item for the inherited module."""
    return (pcm_name,)

def _add_soong_config_namespace(g, nsname):
    """Adds given namespace."""

    # A value cannot be updated, so we need to create a new dictionary
    old = g[_soong_config_namespaces_key]
    g[_soong_config_namespaces_key] = dict([(k,v) for k,v in old.items()] + [(nsname, {})])

def _add_soong_config_var_value(g, nsname, var, value):
    """Defines a variable and adds it to the given namespace."""
    ns = g[_soong_config_namespaces_key].get(nsname)
    if ns == None:
        fail("no such namespace: " + nsname)
    ns[var] = value

def _addprefix(prefix, string_or_list):
    """Adds prefix and returns a list.

    If string_or_list is a list, prepends prefix to each element.
    Otherwise, string_or_list is considered to be a string which
    is split into words and then prefix is prepended to each one.

    Args:
        prefix
        string_or_list

    """
    return [prefix + x for x in __words(string_or_list)]

def _addsuffix(suffix, string_or_list):
    """Adds suffix and returns a list.

    If string_or_list is a list, appends suffix to each element.
    Otherwise, string_or_list is considered to be a string which
    is split into words and then suffix is appended to each one.

    Args:
      suffix
      string_or_list
    """
    return [x + suffix for x in __words(string_or_list)]

def __words(string_or_list):
    if type(string_or_list) == "list":
        return string_or_list
    return string_or_list.split()

# Handle manipulation functions.
# A handle passed to a PCM consists of:
#   product attributes dict ("cfg")
#   inherited modules dict (maps module name to PCM)
#   default value list (initially empty, modified by inheriting)
def __h_new():
    """Constructs a handle which is passed to PCM."""
    return (dict(), dict(), list())

def __h_inherited_modules(handle):
    """Returns PCM's inherited modules dict."""
    return handle[1]

def __h_cfg(handle):
    """Returns PCM's product configuration attributes dict.

    This function is also exported as rblf.cfg, and every PCM
    calls it at the beginning.
    """
    return handle[0]

def _setdefault(handle, attr):
    """If attribute has not been set, assigns default value to it.

    This function is exported as rblf.setdefault().
    Only list attributes are initialized this way. The default
    value is kept in the PCM's handle. Calling inherit() updates it.
    """
    cfg = handle[0]
    if cfg.get(attr) == None:
        cfg[attr] = list(handle[2])
    return cfg[attr]

def _inherit(handle, pcm_name, pcm):
    """Records inheritance.

    This function is exported as rblf.inherit, PCM calls it when
    a module is inherited.
    """
    cfg, inherited, default_lv = handle
    inherited[pcm_name] = pcm
    default_lv.append(_indirect(pcm_name))

    # Add inherited module reference to all configuration values
    for attr, val in cfg.items():
        if type(val) == "list":
            val.append(_indirect(pcm_name))

<<<<<<< HEAD
def _copy_files(l, outdir):
    """Generate <item>:<outdir>/item for each item."""
    return ["%s:%s/%s" % (item, outdir, item) for item in __words(l)]
=======
def __base(path):
    """Returns basename."""
    return path.rsplit("/",1)[-1]


def _copy_files(l, outdir):
    """Generate <item>:<outdir>/item for each item."""
    return ["%s:%s/%s" % (path, outdir, __base(path)) for path in __words(l)]
>>>>>>> 2bb49d4d

def _copy_if_exists(path_pair):
    """If from file exists, returns [from:to] pair."""
    value = path_pair.split(":", 2)

    # Check that l[0] exists
    return [":".join(value)] if rblf_file_exists(value[0]) else []

def _enforce_product_packages_exist(pkg_string_or_list):
    """Makes including non-existent modules in PRODUCT_PACKAGES an error."""

    #TODO(asmundak)
    pass

def _file_wildcard_exists(file_pattern):
    """Return True if there are files matching given bash pattern."""
    return len(rblf_wildcard(file_pattern)) > 0

def _find_and_copy(pattern, from_dir, to_dir):
    """Return a copy list for the files matching the pattern."""
    return sorted(["%s/%s:%s/%s" % (
        from_dir, f, to_dir, f) for f in rblf_find_files(from_dir, pattern, only_files=1)])

def _filter_out(pattern, text):
    """Return all the words from `text' that do not match any word in `pattern'.

    Args:
        pattern: string or list of words. '%' stands for wildcard (in regex terms, '.*')
        text: string or list of words
    Return:
        list of words
    """
    rex = __mk2regex(__words(pattern))
    res = []
    for w in __words(text):
        if not _regex_match(rex, w):
            res.append(w)
    return res

def _filter(pattern, text):
    """Return all the words in `text` that match `pattern`.

    Args:
        pattern: strings of words or a list. A word can contain '%',
         which stands for any sequence of characters.
        text: string or list of words.
    """
    rex = __mk2regex(__words(pattern))
    res = []
    for w in __words(text):
        if _regex_match(rex, w):
            res.append(w)
    return res

def __mk2regex(words):
    """Returns regular expression equivalent to Make pattern."""

    # TODO(asmundak): this will mishandle '\%'
    return "^(" + "|".join([w.replace("%", ".*", 1) for w in words if w]) + ")$"

def _regex_match(regex, w):
    return rblf_regex(regex, w)

def _require_artifacts_in_path(paths, allowed_paths):
    """TODO."""
    pass

def _require_artifacts_in_path_relaxed(paths, allowed_paths):
    """TODO."""
    pass

def _expand_wildcard(pattern):
    """Expands shell wildcard pattern."""
    return rblf_wildcard(pattern)

def _mkerror(file, message = ""):
    """Prints error and stops."""
    fail("%s: %s. Stop" % (file, message))

def _mkwarning(file, message = ""):
    """Prints warning."""
    rblf_log(file, "warning", message, sep = ':')

def _mkinfo(file, message = ""):
    """Prints info."""
    rblf_log(message)


def __mkparse_pattern(pattern):
    """Parses Make's patsubst pattern."""
    in_escape = False
    res = []
    acc = ""
    for c in pattern.elems():
        if in_escape:
            in_escape = False
            acc += c
        elif c == '\\':
            in_escape = True
        elif c == '%' and not res:
            res.append(acc)
            acc = ''
        else:
            acc += c
    if in_escape:
        acc += '\\'
    res.append(acc)
    return res


def __mkpatsubst_word(parsed_pattern,parsed_subst, word):
    (before, after) = parsed_pattern
    if not word.startswith(before):
        return word
    if not word.endswith(after):
        return word
    if len(parsed_subst) < 2:
        return parsed_subst[0]
    return parsed_subst[0] + word[len(before):len(word) - len(after)] + parsed_subst[1]


def _mkpatsubst(pattern, replacement, s):
    """Emulates Make's patsubst.

    Tokenizes `s` (unless it is already a list), and then performs a simple
    wildcard substitution (in other words, `foo%bar` pattern is equivalent to
    the regular expression `^foo(.*)bar$, and the first `%` in replacement is
    $1 in regex terms).
    """
    parsed_pattern = __mkparse_pattern(pattern)
    words = s if type(s) == "list" else _mkstrip(s).split(" ")
    if len(parsed_pattern) == 1:
        out_words = [ replacement if x == pattern else x for x in words]
    else:
        parsed_replacement = __mkparse_pattern(replacement)
        out_words = [__mkpatsubst_word(parsed_pattern, parsed_replacement, x) for x in words]
    return out_words if type(s) == "list" else " ".join(out_words)


def _mkstrip(s):
    """Emulates Make's strip.

    That is, removes string's leading and trailing whitespace characters and
    replaces any sequence of whitespace characters with with a single space.
    """
    if type(s) != "string":
        return s
    result = ""
    was_space = False
    for ch in s.strip().elems():
        is_space = ch.isspace()
        if not is_space:
            if was_space:
                result += " "
            result += ch
        was_space = is_space
    return result

def _mksubst(old, new, s):
    """Emulates Make's subst.

    Replaces each occurence of 'old' with 'new'.
    If 's' is a list, applies substitution to each item.
    """
    if type(s) == "list":
        return [e.replace(old, new) for e in s]
    return s.replace(old, new)


def _product_copy_files_by_pattern(src, dest, s):
    """Creates a copy list.

    For each item in a given list, create <from>:<to> pair, where <from> and
    <to> are the results of applying Make-style patsubst of <src> and <dest>
    respectively. E.g. the result of calling this function with
    ("foo/%", "bar/%", ["a", "b"])  will be
    ["foo/a:bar/a", "foo/b:bar/b"].
    """
    parsed_src = __mkparse_pattern(src)
    parsed_dest = __mkparse_pattern(dest)
    parsed_percent = ["", ""]
    words = s if type(s) == "list" else _mkstrip(s).split(" ")
    return [ __mkpatsubst_word(parsed_percent, parsed_src, x) + ":" + __mkpatsubst_word(parsed_percent, parsed_dest, x) for x in words]



def __mkpatsubst_word(parsed_pattern,parsed_subst, word):
    (before, after) = parsed_pattern
    if not word.startswith(before):
        return word
    if not word.endswith(after):
        return word
    if len(parsed_subst) < 2:
        return parsed_subst[0]
    return parsed_subst[0] + word[len(before):len(word) - len(after)] + parsed_subst[1]


def _mkpatsubst(pattern, replacement, s):
    """Emulates Make's patsubst.

    Tokenizes `s` (unless it is already a list), and then performs a simple
    wildcard substitution (in other words, `foo%bar` pattern is equivalent to
    the regular expression `^foo(.*)bar$, and the first `%` in replacement is
    $1 in regex terms). Escaping % is not supported
    """
    if pattern.find("\\") >= 0:
        fail("'\\' in pattern is not allowed")
    parsed_pattern = pattern.split("%", 1)
    words = s if type(s) == "list" else _mkstrip(s).split(" ")
    if len(parsed_pattern) == 1:
        out_words = [ replacement if x == pattern else x for x in words]
    else:
        parsed_replacement = replacement.split("%", 1)
        out_words = [__mkpatsubst_word(parsed_pattern, parsed_replacement, x) for x in words]
    return out_words if type(s) == "list" else " ".join(out_words)


def _mkstrip(s):
    """Emulates Make's strip.

    That is, removes string's leading and trailing whitespace characters and
    replaces any sequence of whitespace characters with with a single space.
    """
    result = ""
    was_space = False
    for ch in s.strip().elems():
        is_space = ch.isspace()
        if not is_space:
            if was_space:
                result += " "
            result += ch
        was_space = is_space
    return result

def _mksubst(old, new, s):
    """Emulates Make's subst.

    Replaces each occurence of 'old' with 'new'.
    If 's' is a list, applies substitution to each item.
    """
    if type(s) == "list":
        return [e.replace(old, new) for e in s]
    return s.replace(old, new)


def __get_options():
    """Returns struct containing runtime global settings."""
    settings = dict(
        format = "pretty",
        print_globals = False,
        rearrange = "",
        trace_modules = False,
        trace_variables = [],
    )
    for x in getattr(rblf_cli, "RBC_OUT", "").split(","):
        if x == "sort" or x == "unique":
            if settings["rearrange"]:
                fail("RBC_OUT: either sort or unique is allowed (and sort implies unique)")
            settings["rearrange"] = x
        elif x == "pretty" or x == "make":
            settings["format"] = x
        elif x == "global":
            settings["print_globals"] = True
        elif x != "":
            fail("RBC_OUT: got %s, should be one of: [pretty|make] [sort|unique]" % x)
    for x in getattr(rblf_cli, "RBC_DEBUG", "").split(","):
        if x == "!trace":
            settings["trace_modules"] = True
        elif x != "":
            settings["trace_variables"].append(x)
    return struct(**settings)

# Settings used during debugging.
_options = __get_options()
rblf = struct(
    add_soong_config_namespace = _add_soong_config_namespace,
    add_soong_config_var_value = _add_soong_config_var_value,
    addprefix = _addprefix,
    addsuffix = _addsuffix,
    copy_files = _copy_files,
    copy_if_exists = _copy_if_exists,
    cfg = __h_cfg,
    enforce_product_packages_exist = _enforce_product_packages_exist,
    expand_wildcard = _expand_wildcard,
    file_exists = rblf_file_exists,
    file_wildcard_exists = _file_wildcard_exists,
    filter = _filter,
    filter_out = _filter_out,
    find_and_copy = _find_and_copy,
    global_init = _global_init,
    inherit = _inherit,
    indirect = _indirect,
    mkinfo = _mkinfo,
    mkerror = _mkerror,
    mkpatsubst = _mkpatsubst,
    mkwarning = _mkwarning,
    mkstrip = _mkstrip,
    mksubst = _mksubst,
    printvars = _printvars,
    product_configuration = _product_configuration,
    product_copy_files_by_pattern = _product_copy_files_by_pattern,
    require_artifacts_in_path = _require_artifacts_in_path,
    require_artifacts_in_path_relaxed = _require_artifacts_in_path_relaxed,
    setdefault = _setdefault,
    shell = rblf_shell,
    warning = _mkwarning,
)<|MERGE_RESOLUTION|>--- conflicted
+++ resolved
@@ -17,11 +17,7 @@
 """Runtime functions."""
 
 _soong_config_namespaces_key = "$SOONG_CONFIG_NAMESPACES"
-<<<<<<< HEAD
-def _global_init():
-=======
 def _global_init(version_info):
->>>>>>> 2bb49d4d
     """Returns dict created from the runtime environment."""
     globals = dict()
 
@@ -35,11 +31,7 @@
 
     globals.setdefault("PRODUCT_SOONG_NAMESPACES", [])
     globals.setdefault(_soong_config_namespaces_key, {})
-<<<<<<< HEAD
-    _envsetup_init(globals)
-=======
     _envsetup_init(globals, version_info)
->>>>>>> 2bb49d4d
 
     # Variables that should be defined.
     mandatory_vars = [
@@ -89,17 +81,10 @@
                     # Define SOONG_CONFIG_<ns> for Make, othewise
                     # it cannot be added to .KATI_READONLY list
                     if _options.format == "make":
-<<<<<<< HEAD
-                        print("SOONG_CONFIG_" + nsname, ":=")
-                    for var, val in sorted(nsvars.items()):
-                        __print_attr("SOONG_CONFIG_%s_%s" % (nsname, var), val)
-            elif attr not in _globals_base:
-=======
                         print("SOONG_CONFIG_" + nsname, ":=", " ".join(nsvars.keys()))
                     for var, val in sorted(nsvars.items()):
                         __print_attr("SOONG_CONFIG_%s_%s" % (nsname, var), val)
             elif attr not in globals_base or globals_base[attr] != val:
->>>>>>> 2bb49d4d
                 __print_attr(attr, val)
 
 def __printvars_rearrange_list(value_list):
@@ -388,11 +373,6 @@
         if type(val) == "list":
             val.append(_indirect(pcm_name))
 
-<<<<<<< HEAD
-def _copy_files(l, outdir):
-    """Generate <item>:<outdir>/item for each item."""
-    return ["%s:%s/%s" % (item, outdir, item) for item in __words(l)]
-=======
 def __base(path):
     """Returns basename."""
     return path.rsplit("/",1)[-1]
@@ -401,7 +381,6 @@
 def _copy_files(l, outdir):
     """Generate <item>:<outdir>/item for each item."""
     return ["%s:%s/%s" % (path, outdir, __base(path)) for path in __words(l)]
->>>>>>> 2bb49d4d
 
 def _copy_if_exists(path_pair):
     """If from file exists, returns [from:to] pair."""
@@ -585,66 +564,6 @@
     parsed_percent = ["", ""]
     words = s if type(s) == "list" else _mkstrip(s).split(" ")
     return [ __mkpatsubst_word(parsed_percent, parsed_src, x) + ":" + __mkpatsubst_word(parsed_percent, parsed_dest, x) for x in words]
-
-
-
-def __mkpatsubst_word(parsed_pattern,parsed_subst, word):
-    (before, after) = parsed_pattern
-    if not word.startswith(before):
-        return word
-    if not word.endswith(after):
-        return word
-    if len(parsed_subst) < 2:
-        return parsed_subst[0]
-    return parsed_subst[0] + word[len(before):len(word) - len(after)] + parsed_subst[1]
-
-
-def _mkpatsubst(pattern, replacement, s):
-    """Emulates Make's patsubst.
-
-    Tokenizes `s` (unless it is already a list), and then performs a simple
-    wildcard substitution (in other words, `foo%bar` pattern is equivalent to
-    the regular expression `^foo(.*)bar$, and the first `%` in replacement is
-    $1 in regex terms). Escaping % is not supported
-    """
-    if pattern.find("\\") >= 0:
-        fail("'\\' in pattern is not allowed")
-    parsed_pattern = pattern.split("%", 1)
-    words = s if type(s) == "list" else _mkstrip(s).split(" ")
-    if len(parsed_pattern) == 1:
-        out_words = [ replacement if x == pattern else x for x in words]
-    else:
-        parsed_replacement = replacement.split("%", 1)
-        out_words = [__mkpatsubst_word(parsed_pattern, parsed_replacement, x) for x in words]
-    return out_words if type(s) == "list" else " ".join(out_words)
-
-
-def _mkstrip(s):
-    """Emulates Make's strip.
-
-    That is, removes string's leading and trailing whitespace characters and
-    replaces any sequence of whitespace characters with with a single space.
-    """
-    result = ""
-    was_space = False
-    for ch in s.strip().elems():
-        is_space = ch.isspace()
-        if not is_space:
-            if was_space:
-                result += " "
-            result += ch
-        was_space = is_space
-    return result
-
-def _mksubst(old, new, s):
-    """Emulates Make's subst.
-
-    Replaces each occurence of 'old' with 'new'.
-    If 's' is a list, applies substitution to each item.
-    """
-    if type(s) == "list":
-        return [e.replace(old, new) for e in s]
-    return s.replace(old, new)
 
 
 def __get_options():
