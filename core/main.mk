--- conflicted
+++ resolved
@@ -209,33 +209,6 @@
 
 BUILD_WITHOUT_PV := true
 
-<<<<<<< HEAD
-ADDITIONAL_SYSTEM_PROPERTIES += net.bt.name=Android
-
-# QCV: initialize property - used to detect framework type
-ifeq ($(TARGET_FWK_SUPPORTS_FULL_VALUEADDS), true)
-  ADDITIONAL_SYSTEM_PROPERTIES += \
-        ro.vendor.qti.va_aosp.support=1
-
-  ADDITIONAL_ODM_PROPERTIES += \
-        ro.vendor.qti.va_odm.support=1
-
-  $(warning "Compile using modified AOSP tree supporting full vendor value-adds")
-else
-  ADDITIONAL_SYSTEM_PROPERTIES += \
-        ro.vendor.qti.va_aosp.support=0
-
-  ADDITIONAL_ODM_PROPERTIES += \
-        ro.vendor.qti.va_odm.support=0
-
-  $(warning "Compile using pure AOSP tree")
-endif
-
-# This property is set by flashing debug boot image, so default to false.
-ADDITIONAL_SYSTEM_PROPERTIES += ro.force.debuggable=0
-
-=======
->>>>>>> b33099fc
 # ------------------------------------------------------------
 # Define a function that, given a list of module tags, returns
 # non-empty if that module should be installed in /system.
