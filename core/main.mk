--- conflicted
+++ resolved
@@ -828,12 +828,12 @@
 .PHONY: sdk
 ALL_SDK_TARGETS := $(INTERNAL_SDK_TARGET)
 sdk: $(ALL_SDK_TARGETS)
-<<<<<<< HEAD
 ifneq ($(filter sdk win_sdk,$(MAKECMDGOALS)),)
 $(call dist-for-goals,sdk win_sdk, \
-	$(ALL_SDK_TARGETS) \
-	$(SYMBOLS_ZIP) \
- )
+    $(ALL_SDK_TARGETS) \
+    $(SYMBOLS_ZIP) \
+    $(INSTALLED_BUILD_PROP_TARGET) \
+)
 endif
 
 .PHONY: samplecode
@@ -849,13 +849,6 @@
 	@echo "Collect sample code apks: $^"
 	# remove apks that are not intended to be installed.
 	rm -f $(sample_ADDITIONAL_INSTALLED)
-=======
-$(call dist-for-goals,sdk, \
-    $(ALL_SDK_TARGETS) \
-    $(SYMBOLS_ZIP) \
-    $(INSTALLED_BUILD_PROP_TARGET) \
-)
->>>>>>> 123995f9
 
 .PHONY: findbugs
 findbugs: $(INTERNAL_FINDBUGS_HTML_TARGET) $(INTERNAL_FINDBUGS_XML_TARGET)
