--- conflicted
+++ resolved
@@ -184,11 +184,6 @@
 
 # -----------------------------------------------------------------
 
-<<<<<<< HEAD
-# -----------------------------------------------------------------
-
-=======
->>>>>>> f72c2709
 ADDITIONAL_SYSTEM_PROPERTIES += ro.treble.enabled=${PRODUCT_FULL_TREBLE}
 
 $(KATI_obsolete_var PRODUCT_FULL_TREBLE,\
@@ -324,13 +319,10 @@
 
 ADDITIONAL_PRODUCT_PROPERTIES += ro.build.characteristics=$(TARGET_AAPT_CHARACTERISTICS)
 
-<<<<<<< HEAD
-=======
 ifeq ($(AB_OTA_UPDATER),true)
 ADDITIONAL_PRODUCT_PROPERTIES += ro.product.ab_ota_partitions=$(subst $(space),$(comma),$(AB_OTA_PARTITIONS))
 endif
 
->>>>>>> f72c2709
 # -----------------------------------------------------------------
 ###
 ### In this section we set up the things that are different
@@ -444,7 +436,6 @@
 BUILD_WITHOUT_PV := true
 
 ADDITIONAL_SYSTEM_PROPERTIES += net.bt.name=Android
-<<<<<<< HEAD
 
 # QCV: initialize property - used to detect framework type
 ifeq ($(TARGET_FWK_SUPPORTS_FULL_VALUEADDS), true)
@@ -456,8 +447,6 @@
         ro.vendor.qti.va_aosp.support=0
   $(warning "Compile using pure AOSP tree")
 endif
-=======
->>>>>>> f72c2709
 
 # ------------------------------------------------------------
 # Define a function that, given a list of module tags, returns
@@ -630,13 +619,8 @@
   $(eval modules_32 := $(patsubst %:32,%,$(filter %:32,$(2)))) \
   $(eval modules_64 := $(patsubst %:64,%,$(filter %:64,$(2)))) \
   $(eval modules_both := $(filter-out %:32 %:64,$(2))) \
-<<<<<<< HEAD
-  $(eval ### For host cross modules, the primary arch is windows x86 and secondary is x86_64) \
-  $(if $(filter HOST_CROSS,$(1)), \
-=======
   $(eval ### if 2ND_HOST_CROSS_IS_64_BIT, then primary/secondary are reversed for HOST_CROSS modules) \
   $(if $(filter HOST_CROSS_true,$(1)_$(2ND_HOST_CROSS_IS_64_BIT)), \
->>>>>>> f72c2709
     $(eval modules_1st_arch := $(modules_32)) \
     $(eval modules_2nd_arch := $(modules_64)), \
     $(eval modules_1st_arch := $(modules_64)) \
@@ -726,9 +710,6 @@
 $(call select-bitness-of-target-host-required-modules,HOST,TARGET)
 _nonexistent_required := $(sort $(_nonexistent_required))
 
-<<<<<<< HEAD
-ifeq (,$(filter true,$(ALLOW_MISSING_DEPENDENCIES) $(BUILD_BROKEN_MISSING_REQUIRED_MODULES)))
-=======
 check_missing_required_modules := true
 ifneq (,$(filter true,$(ALLOW_MISSING_DEPENDENCIES) $(BUILD_BROKEN_MISSING_REQUIRED_MODULES)))
   check_missing_required_modules :=
@@ -746,7 +727,6 @@
 endif # HOST_OS == darwin
 
 ifeq (true,$(check_missing_required_modules))
->>>>>>> f72c2709
 ifneq (,$(_nonexistent_required))
   $(warning Missing required dependencies:)
   $(foreach r_i,$(_nonexistent_required), \
@@ -756,11 +736,7 @@
   $(warning Set BUILD_BROKEN_MISSING_REQUIRED_MODULES := true to bypass this check if this is intentional)
   $(error Build failed)
 endif # _nonexistent_required != empty
-<<<<<<< HEAD
-endif # ALLOW_MISSING_DEPENDENCIES != true && BUILD_BROKEN_MISSING_REQUIRED_MODULES != true
-=======
 endif # check_missing_required_modules == true
->>>>>>> f72c2709
 
 define add-required-deps
 $(1): | $(2)
