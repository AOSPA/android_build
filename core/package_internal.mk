--- conflicted
+++ resolved
@@ -98,7 +98,6 @@
      )\
    )\
 ))
-<<<<<<< HEAD
 
 ifneq (,$(override_manifest_name))
 # Note: this can override LOCAL_MANIFEST_PACKAGE_NAME value set in Android.mk
@@ -107,42 +106,6 @@
 
 include $(BUILD_SYSTEM)/force_aapt2.mk
 
-# Process Support Library dependencies.
-include $(BUILD_SYSTEM)/support_libraries.mk
-
-package_resource_overlays := $(strip \
-    $(wildcard $(foreach dir, $(PRODUCT_PACKAGE_OVERLAYS), \
-      $(addprefix $(dir)/, $(LOCAL_RESOURCE_DIR)))) \
-    $(wildcard $(foreach dir, $(DEVICE_PACKAGE_OVERLAYS), \
-      $(addprefix $(dir)/, $(LOCAL_RESOURCE_DIR)))))
-=======
->>>>>>> 6ba7b178
-
-ifneq (,$(override_manifest_name))
-# Note: this can override LOCAL_MANIFEST_PACKAGE_NAME value set in Android.mk
-LOCAL_MANIFEST_PACKAGE_NAME := $(override_manifest_name)
-endif
-
-include $(BUILD_SYSTEM)/force_aapt2.mk
-
-<<<<<<< HEAD
-  ifdef enforce_rro_enabled
-    ifeq (,$(LOCAL_MODULE_PATH))
-      ifeq (true,$(LOCAL_PROPRIETARY_MODULE))
-        enforce_rro_enabled :=
-      else ifeq (true,$(LOCAL_OEM_MODULE))
-        enforce_rro_enabled :=
-      else ifeq (true,$(LOCAL_ODM_MODULE))
-        enforce_rro_enabled :=
-      else ifeq (true,$(LOCAL_PRODUCT_MODULE))
-        enforce_rro_enabled :=
-      else ifeq (true,$(LOCAL_PRODUCT_SERVICES_MODULE))
-        enforce_rro_enabled :=
-      endif
-    else ifeq ($(filter $(TARGET_OUT)/%,$(LOCAL_MODULE_PATH)),)
-      enforce_rro_enabled :=
-    endif
-=======
 # Process Support Library dependencies.
 include $(BUILD_SYSTEM)/support_libraries.mk
 
@@ -164,7 +127,6 @@
     enforce_rro_enabled := $(if $(non_system_module),,true)
   else ifneq ($(filter $(TARGET_OUT)/%,$(LOCAL_MODULE_PATH)),)
     enforce_rro_enabled := true
->>>>>>> 6ba7b178
   endif
 else ifneq (,$(filter $(LOCAL_PACKAGE_NAME), $(PRODUCT_ENFORCE_RRO_TARGETS)))
   enforce_rro_enabled := true
