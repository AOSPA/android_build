--- conflicted
+++ resolved
@@ -109,11 +109,7 @@
         $(LOCAL_ODM_MODULE) \
         $(LOCAL_OEM_MODULE) \
         $(LOCAL_PRODUCT_MODULE) \
-<<<<<<< HEAD
-        $(LOCAL_PRODUCT_SERVICES_MODULE) \
-=======
         $(LOCAL_SYSTEM_EXT_MODULE) \
->>>>>>> 5e9a20c3
         $(LOCAL_PROPRIETARY_MODULE) \
         $(LOCAL_VENDOR_MODULE))
     enforce_rro_enabled := $(if $(non_system_module),,true)
@@ -353,10 +349,6 @@
 my_full_asset_paths := $(all_assets)
 
 # Add AAPT2 link specific flags.
-<<<<<<< HEAD
-$(my_res_package): PRIVATE_AAPT_FLAGS := $(LOCAL_AAPT_FLAGS)
-=======
->>>>>>> 5e9a20c3
 ifndef LOCAL_AAPT_NAMESPACES
   $(my_res_package): PRIVATE_AAPT_FLAGS += --no-static-lib-packages
 endif
@@ -425,17 +417,6 @@
     PRIVATE_AAPT_INCLUDES := $(all_library_res_package_exports)
 
 $(my_res_package) : $(all_library_res_package_export_deps)
-<<<<<<< HEAD
-
-# These four are set above for $(R_stamp_file) and $(my_res_package), but
-# $(LOCAL_BUILT_MODULE) is not set before java.mk, so they have to be set again
-# here.
-$(LOCAL_BUILT_MODULE): PRIVATE_AAPT_FLAGS := $(LOCAL_AAPT_FLAGS)
-$(LOCAL_BUILT_MODULE): PRIVATE_TARGET_AAPT_CHARACTERISTICS := $(TARGET_AAPT_CHARACTERISTICS)
-$(LOCAL_BUILT_MODULE): PRIVATE_MANIFEST_PACKAGE_NAME := $(LOCAL_MANIFEST_PACKAGE_NAME)
-$(LOCAL_BUILT_MODULE): PRIVATE_MANIFEST_INSTRUMENTATION_FOR := $(LOCAL_MANIFEST_INSTRUMENTATION_FOR)
-=======
->>>>>>> 5e9a20c3
 
 ifneq ($(full_classes_jar),)
 $(LOCAL_BUILT_MODULE): PRIVATE_DEX_FILE := $(built_dex)
@@ -530,11 +511,7 @@
 endif
 endif
 
-<<<<<<< HEAD
-# Run veridex on product, product_services and vendor modules.
-=======
 # Run veridex on product, system_ext and vendor modules.
->>>>>>> 5e9a20c3
 # We skip it for unbundled app builds where we cannot build veridex.
 module_run_appcompat :=
 ifeq (true,$(non_system_module))
@@ -554,11 +531,7 @@
 $(LOCAL_BUILT_MODULE) : $(jni_shared_libraries)
 $(LOCAL_BUILT_MODULE) : $(JAR_ARGS) $(SOONG_ZIP) $(MERGE_ZIPS) $(ZIP2ZIP)
 $(LOCAL_BUILT_MODULE): PRIVATE_RES_PACKAGE := $(my_res_package)
-<<<<<<< HEAD
-$(LOCAL_BUILT_MODULE) : $(my_res_package) $(AAPT2) | $(ACP)
-=======
 $(LOCAL_BUILT_MODULE) : $(my_res_package) $(AAPT2)
->>>>>>> 5e9a20c3
 ifdef LOCAL_COMPRESSED_MODULE
 $(LOCAL_BUILT_MODULE) : $(MINIGZIP)
 endif
@@ -672,11 +645,7 @@
 ## the APK
 ifdef LOCAL_DEX_PREOPT
   $(my_dex_jar): PRIVATE_DEX_FILE := $(built_dex)
-<<<<<<< HEAD
-  $(my_dex_jar): $(built_dex)
-=======
   $(my_dex_jar): $(built_dex) $(SOONG_ZIP)
->>>>>>> 5e9a20c3
 	$(hide) mkdir -p $(dir $@) && rm -f $@
 	$(call create-dex-jar,$@,$(PRIVATE_DEX_FILE))
 endif
