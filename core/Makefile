--- conflicted
+++ resolved
@@ -2868,8 +2868,6 @@
 
 ifdef BUILDING_SYSTEM_IMAGE
 
-<<<<<<< HEAD
-=======
 ifndef BOARD_USES_PRODUCTIMAGE
   # If no product image at all, check system manifest directly against device matrix.
   check_framework_manifest := true
@@ -2884,7 +2882,6 @@
 
 ifeq ($(check_framework_manifest),true)
 
->>>>>>> 55cc3945
 BUILT_ASSEMBLED_FRAMEWORK_MANIFEST := $(PRODUCT_OUT)/verified_assembled_framework_manifest.xml
 $(BUILT_ASSEMBLED_FRAMEWORK_MANIFEST): $(HOST_OUT_EXECUTABLES)/assemble_vintf \
                                        $(BUILT_VENDOR_MATRIX) \
@@ -2905,12 +2902,9 @@
 
 droidcore: $(BUILT_ASSEMBLED_FRAMEWORK_MANIFEST)
 
-<<<<<<< HEAD
-=======
 endif # check_framework_manifest
 check_framework_manifest :=
 
->>>>>>> 55cc3945
 endif # BUILDING_SYSTEM_IMAGE
 
 # -----------------------------------------------------------------
