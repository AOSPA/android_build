--- conflicted
+++ resolved
@@ -576,7 +576,6 @@
 	        echo "#" >> $@;
 	$(hide) $(foreach line,$(FINAL_ODM_BUILD_PROPERTIES), \
 	    echo "$(line)" >> $@;)
-<<<<<<< HEAD
 ifeq (true,$(TARGET_FWK_SUPPORTS_FULL_VALUEADDS))
 	$(hide) echo ro.vendor.qti.va_odm.support="1">>$@
 	$(warning "Compile using ODM with QC value-adds...")
@@ -584,8 +583,6 @@
 	$(hide) echo ro.vendor.qti.va_odm.support="0">>$@
 	$(warning "Compile using ODM from Pure AOSP...")
 endif
-=======
->>>>>>> 7b319245
 	$(hide) $(POST_PROCESS_PROPS) $@
 
 # -----------------------------------------------------------------
@@ -1392,7 +1389,6 @@
 	        $(target_system_ext_notice_file_txt), \
 	        $(target_system_ext_notice_file_xml), \
 	        "Notices for files contained in the system_ext filesystem image in this directory:", \
-<<<<<<< HEAD
 	        $(TARGET_OUT_NOTICE_FILES), \
 	        $(license_modules_system_ext)))
 $(eval $(call combine-notice-files, xml_odm, \
@@ -1400,15 +1396,6 @@
 	        $(target_odm_notice_file_xml), \
 	        "Notices for files contained in the odm filesystem image in this directory:", \
 	        $(TARGET_OUT_NOTICE_FILES), \
-=======
-	        $(TARGET_OUT_NOTICE_FILES), \
-	        $(license_modules_system_ext)))
-$(eval $(call combine-notice-files, xml_odm, \
-	        $(target_odm_notice_file_txt), \
-	        $(target_odm_notice_file_xml), \
-	        "Notices for files contained in the odm filesystem image in this directory:", \
-	        $(TARGET_OUT_NOTICE_FILES), \
->>>>>>> 7b319245
 	        $(license_modules_odm)))
 
 $(target_notice_file_xml_gz): $(target_notice_file_xml) | $(MINIGZIP)
@@ -1491,7 +1478,6 @@
 endif
 ifneq (true,$(TARGET_USERIMAGES_SPARSE_F2FS_DISABLED))
   INTERNAL_USERIMAGES_SPARSE_F2FS_FLAG := -S
-<<<<<<< HEAD
 endif
 
 INTERNAL_USERIMAGES_DEPS := \
@@ -1503,19 +1489,6 @@
 INTERNAL_USERIMAGES_DEPS += $(MKF2FSUSERIMG)
 endif
 
-=======
-endif
-
-INTERNAL_USERIMAGES_DEPS := \
-    $(BUILD_IMAGE) \
-    $(MKE2FS_CONF) \
-    $(MKEXTUSERIMG)
-
-ifeq ($(TARGET_USERIMAGES_USE_F2FS),true)
-INTERNAL_USERIMAGES_DEPS += $(MKF2FSUSERIMG)
-endif
-
->>>>>>> 7b319245
 ifneq ($(filter $(BOARD_PRODUCTIMAGE_FILE_SYSTEM_TYPE) $(BOARD_SYSTEM_EXTIMAGE_FILE_SYSTEM_TYPE) $(BOARD_ODMIMAGE_FILE_SYSTEM_TYPE) $(BOARD_VENDORIMAGE_FILE_SYSTEM_TYPE) $(BOARD_SYSTEMIMAGE_FILE_SYSTEM_TYPE),squashfs),)
 INTERNAL_USERIMAGES_DEPS += $(MKSQUASHFSUSERIMG)
 endif
@@ -2508,10 +2481,6 @@
   $(call create-system-vendor-symlink)
   $(call create-system-product-symlink)
   $(call create-system-system_ext-symlink)
-<<<<<<< HEAD
-  $(call check-apex-libs-absence-on-disk)
-=======
->>>>>>> 7b319245
   @mkdir -p $(dir $(1)) $(systemimage_intermediates) && rm -rf $(systemimage_intermediates)/system_image_info.txt
   $(call generate-image-prop-dictionary, $(systemimage_intermediates)/system_image_info.txt,system, \
       skip_fsck=true)
@@ -3850,17 +3819,10 @@
 INTERNAL_OTATOOLS_MODULES_WITH_DEPS := \
   $(sort $(INTERNAL_OTATOOLS_MODULES) \
       $(foreach m,$(INTERNAL_OTATOOLS_MODULES),$(call get-all-shared-libs-deps,$(m))))
-<<<<<<< HEAD
 
 INTERNAL_OTATOOLS_PACKAGE_FILES := \
   $(filter $(HOST_OUT)/%,$(call module-installed-files,$(INTERNAL_OTATOOLS_MODULES_WITH_DEPS)))
 
-=======
-
-INTERNAL_OTATOOLS_PACKAGE_FILES := \
-  $(filter $(HOST_OUT)/%,$(call module-installed-files,$(INTERNAL_OTATOOLS_MODULES_WITH_DEPS)))
-
->>>>>>> 7b319245
 INTERNAL_OTATOOLS_PACKAGE_FILES += \
   $(sort $(shell find build/make/target/product/security -type f -name "*.x509.pem" -o \
       -name "*.pk8" -o -name verity_key))
@@ -5207,7 +5169,6 @@
 # phony target.
 .PHONY: haiku
 haiku: $(SOONG_FUZZ_PACKAGING_ARCH_MODULES) $(ALL_FUZZ_TARGETS)
-<<<<<<< HEAD
 $(call dist-for-goals,haiku,$(SOONG_FUZZ_PACKAGING_ARCH_MODULES))
 
 ifeq (true,$(PRODUCT_USE_DYNAMIC_PARTITIONS))
@@ -5222,7 +5183,4 @@
 	@rm -f $(PRODUCT_OUT)/dynamic_partition_metadata.txt
 	$(call build-dynamic-partition-metadata)
 droidcore: BUILT_DYNAMIC_INFORMATION
-endif
-=======
-$(call dist-for-goals,haiku,$(SOONG_FUZZ_PACKAGING_ARCH_MODULES))
->>>>>>> 7b319245
+endif