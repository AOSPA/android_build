# Put some miscellaneous rules here

# HACK: clear LOCAL_PATH from including last build target before calling
# intermedites-dir-for
LOCAL_PATH := $(BUILD_SYSTEM)

# -----------------------------------------------------------------
# Define rules to copy PRODUCT_COPY_FILES defined by the product.
# PRODUCT_COPY_FILES contains words like <source file>:<dest file>[:<owner>].
# <dest file> is relative to $(PRODUCT_OUT), so it should look like,
# e.g., "system/etc/file.xml".
# The filter part means "only eval the copy-one-file rule if this
# src:dest pair is the first one to match the same dest"
#$(1): the src:dest pair
#$(2): the dest
define check-product-copy-files
$(if $(filter-out $(TARGET_COPY_OUT_SYSTEM_OTHER)/%,$(2)), \
  $(if $(filter %.apk, $(2)),$(error \
     Prebuilt apk found in PRODUCT_COPY_FILES: $(1), use BUILD_PREBUILT instead!)))
endef
# filter out the duplicate <source file>:<dest file> pairs.
unique_product_copy_files_pairs :=
$(foreach cf,$(PRODUCT_COPY_FILES), \
    $(if $(filter $(unique_product_copy_files_pairs),$(cf)),,\
        $(eval unique_product_copy_files_pairs += $(cf))))
unique_product_copy_files_destinations :=
product_copy_files_ignored :=
$(foreach cf,$(unique_product_copy_files_pairs), \
    $(eval _src := $(call word-colon,1,$(cf))) \
    $(eval _dest := $(call word-colon,2,$(cf))) \
    $(call check-product-copy-files,$(cf),$(_dest)) \
    $(if $(filter $(unique_product_copy_files_destinations),$(_dest)), \
        $(eval product_copy_files_ignored += $(cf)), \
        $(eval _fulldest := $(call append-path,$(PRODUCT_OUT),$(_dest))) \
        $(if $(filter %.xml,$(_dest)),\
            $(eval $(call copy-xml-file-checked,$(_src),$(_fulldest))),\
            $(if $(and $(filter %.jar,$(_dest)),$(filter $(basename $(notdir $(_dest))),$(PRODUCT_LOADED_BY_PRIVILEGED_MODULES))),\
                $(eval $(call copy-and-uncompress-dexs,$(_src),$(_fulldest))), \
                $(eval $(call copy-one-file,$(_src),$(_fulldest))))) \
        $(eval ALL_DEFAULT_INSTALLED_MODULES += $(_fulldest)) \
        $(eval unique_product_copy_files_destinations += $(_dest))))

# Dump a list of overriden (and ignored PRODUCT_COPY_FILES entries)
$(file >$(PRODUCT_OUT)/product_copy_files_ignored.txt,$(subst $(space),$(newline),$(strip $(product_copy_files_ignored))))
ifdef dist_goal
$(file >$(DIST_DIR)/logs/product_copy_files_ignored.txt,$(subst $(space),$(newline),$(strip $(product_copy_files_ignored))))
endif

product_copy_files_ignored :=
unique_product_copy_files_pairs :=
unique_product_copy_files_destinations :=

# -----------------------------------------------------------------
# Returns the max allowed size for an image suitable for hash verification
# (e.g., boot.img, recovery.img, etc).
# The value 69632 derives from MAX_VBMETA_SIZE + MAX_FOOTER_SIZE in $(AVBTOOL).
# $(1): partition size to flash the image
define get-hash-image-max-size
$(if $(1), \
  $(if $(filter true,$(BOARD_AVB_ENABLE)), \
    $(eval _hash_meta_size := 69632), \
    $(eval _hash_meta_size := 0)) \
  $(1)-$(_hash_meta_size))
endef

# -----------------------------------------------------------------
# Define rules to copy headers defined in copy_headers.mk
# If more than one makefile declared a header, print a warning,
# then copy the last one defined. This matches the previous make
# behavior.
$(foreach dest,$(ALL_COPIED_HEADERS), \
    $(eval _srcs := $(ALL_COPIED_HEADERS.$(dest).SRC)) \
    $(eval _src := $(word $(words $(_srcs)),$(_srcs))) \
    $(if $(call streq,$(_src),$(_srcs)),, \
        $(warning Duplicate header copy: $(dest)) \
	$(warning Defined in: $(ALL_COPIED_HEADERS.$(dest).MAKEFILE))) \
    $(eval $(call copy-one-header,$(_src),$(dest))))
all_copied_headers: $(ALL_COPIED_HEADERS)

# -----------------------------------------------------------------
# docs/index.html
ifeq (,$(TARGET_BUILD_APPS))
gen := $(OUT_DOCS)/index.html
ALL_DOCS += $(gen)
$(gen): frameworks/base/docs/docs-redirect-index.html
	@mkdir -p $(dir $@)
	@cp -f $< $@
endif

ndk_doxygen_out := $(OUT_NDK_DOCS)
ndk_headers := $(SOONG_OUT_DIR)/ndk/sysroot/usr/include
ndk_docs_src_dir := frameworks/native/docs
ndk_doxyfile := $(ndk_docs_src_dir)/Doxyfile
ifneq ($(wildcard $(ndk_docs_src_dir)),)
ndk_docs_srcs := $(addprefix $(ndk_docs_src_dir)/,\
    $(call find-files-in-subdirs,$(ndk_docs_src_dir),"*",.))
$(ndk_doxygen_out)/index.html: $(ndk_docs_srcs) $(SOONG_OUT_DIR)/ndk.timestamp
	@mkdir -p $(ndk_doxygen_out)
	@echo "Generating NDK docs to $(ndk_doxygen_out)"
	@( cat $(ndk_doxyfile); \
	    echo "INPUT=$(ndk_headers)"; \
	    echo "HTML_OUTPUT=$(ndk_doxygen_out)" \
	) | doxygen -

# Note: Not a part of the docs target because we don't have doxygen available.
# You can run this target locally if you have doxygen installed.
ndk-docs: $(ndk_doxygen_out)/index.html
.PHONY: ndk-docs
endif

# -----------------------------------------------------------------
# property_overrides_split_enabled
property_overrides_split_enabled :=
ifeq ($(BOARD_PROPERTY_OVERRIDES_SPLIT_ENABLED), true)
  property_overrides_split_enabled := true
endif

# -----------------------------------------------------------------
# FINAL_VENDOR_DEFAULT_PROPERTIES will be installed in vendor/default.prop if
# property_overrides_split_enabled is true. Otherwise it will be installed in
# ROOT/default.prop.
ifdef BOARD_VNDK_VERSION
  ifeq ($(BOARD_VNDK_VERSION),current)
    FINAL_VENDOR_DEFAULT_PROPERTIES := ro.vndk.version=$(PLATFORM_VNDK_VERSION)
  else
    FINAL_VENDOR_DEFAULT_PROPERTIES := ro.vndk.version=$(BOARD_VNDK_VERSION)
  endif
  ifdef BOARD_VNDK_RUNTIME_DISABLE
    FINAL_VENDOR_DEFAULT_PROPERTIES += ro.vndk.lite=true
  endif
else
  FINAL_VENDOR_DEFAULT_PROPERTIES := ro.vndk.version=$(PLATFORM_VNDK_VERSION)
  FINAL_VENDOR_DEFAULT_PROPERTIES += ro.vndk.lite=true
endif
FINAL_VENDOR_DEFAULT_PROPERTIES += \
    $(call collapse-pairs, $(PRODUCT_DEFAULT_PROPERTY_OVERRIDES))
FINAL_VENDOR_DEFAULT_PROPERTIES := $(call uniq-pairs-by-first-component, \
    $(FINAL_VENDOR_DEFAULT_PROPERTIES),=)

# -----------------------------------------------------------------
# prop.default
ifdef property_overrides_split_enabled
INSTALLED_DEFAULT_PROP_TARGET := $(TARGET_OUT)/etc/prop.default
INSTALLED_DEFAULT_PROP_OLD_TARGET := $(TARGET_ROOT_OUT)/default.prop
ALL_DEFAULT_INSTALLED_MODULES += $(INSTALLED_DEFAULT_PROP_OLD_TARGET)
$(INSTALLED_DEFAULT_PROP_OLD_TARGET): $(INSTALLED_DEFAULT_PROP_TARGET)
else
# legacy path
INSTALLED_DEFAULT_PROP_TARGET := $(TARGET_ROOT_OUT)/default.prop
endif
ALL_DEFAULT_INSTALLED_MODULES += $(INSTALLED_DEFAULT_PROP_TARGET)
FINAL_DEFAULT_PROPERTIES := \
    $(call collapse-pairs, $(ADDITIONAL_DEFAULT_PROPERTIES)) \
    $(call collapse-pairs, $(PRODUCT_SYSTEM_DEFAULT_PROPERTIES))
ifndef property_overrides_split_enabled
  FINAL_DEFAULT_PROPERTIES += \
      $(call collapse-pairs, $(FINAL_VENDOR_DEFAULT_PROPERTIES))
endif
FINAL_DEFAULT_PROPERTIES := $(call uniq-pairs-by-first-component, \
    $(FINAL_DEFAULT_PROPERTIES),=)

intermediate_system_build_prop := $(call intermediates-dir-for,ETC,system_build_prop)/build.prop

$(INSTALLED_DEFAULT_PROP_TARGET): $(intermediate_system_build_prop)
	@echo Target buildinfo: $@
	@mkdir -p $(dir $@)
	@rm -f $@
	$(hide) echo "#" > $@; \
	        echo "# ADDITIONAL_DEFAULT_PROPERTIES" >> $@; \
	        echo "#" >> $@;
	$(hide) $(foreach line,$(FINAL_DEFAULT_PROPERTIES), \
		echo "$(line)" >> $@;)
	$(hide) echo "#" >> $@; \
	        echo "# BOOTIMAGE_BUILD_PROPERTIES" >> $@; \
	        echo "#" >> $@;
	$(hide) echo ro.bootimage.build.date=`$(DATE_FROM_FILE)`>>$@
	$(hide) echo ro.bootimage.build.date.utc=`$(DATE_FROM_FILE) +%s`>>$@
	$(hide) echo ro.bootimage.build.fingerprint="$(BUILD_FINGERPRINT_FROM_FILE)">>$@
	$(hide) build/make/tools/post_process_props.py $@
ifdef property_overrides_split_enabled
	$(hide) mkdir -p $(TARGET_ROOT_OUT)
	$(hide) ln -sf system/etc/prop.default $(INSTALLED_DEFAULT_PROP_OLD_TARGET)
endif

# -----------------------------------------------------------------
# vendor default.prop
INSTALLED_VENDOR_DEFAULT_PROP_TARGET :=
ifdef property_overrides_split_enabled
INSTALLED_VENDOR_DEFAULT_PROP_TARGET := $(TARGET_OUT_VENDOR)/default.prop
ALL_DEFAULT_INSTALLED_MODULES += $(INSTALLED_VENDOR_DEFAULT_PROP_TARGET)

$(INSTALLED_VENDOR_DEFAULT_PROP_TARGET): $(INSTALLED_DEFAULT_PROP_TARGET)
	@echo Target buildinfo: $@
	@mkdir -p $(dir $@)
	$(hide) echo "#" > $@; \
	        echo "# ADDITIONAL VENDOR DEFAULT PROPERTIES" >> $@; \
	        echo "#" >> $@;
	$(hide) $(foreach line,$(FINAL_VENDOR_DEFAULT_PROPERTIES), \
		echo "$(line)" >> $@;)
	$(hide) build/make/tools/post_process_props.py $@

endif  # property_overrides_split_enabled

# -----------------------------------------------------------------
# build.prop
INSTALLED_BUILD_PROP_TARGET := $(TARGET_OUT)/build.prop
ALL_DEFAULT_INSTALLED_MODULES += $(INSTALLED_BUILD_PROP_TARGET)
FINAL_BUILD_PROPERTIES := \
    $(call collapse-pairs, $(ADDITIONAL_BUILD_PROPERTIES))
FINAL_BUILD_PROPERTIES := $(call uniq-pairs-by-first-component, \
    $(FINAL_BUILD_PROPERTIES),=)

# A list of arbitrary tags describing the build configuration.
# Force ":=" so we can use +=
BUILD_VERSION_TAGS := $(BUILD_VERSION_TAGS)
ifeq ($(TARGET_BUILD_TYPE),debug)
  BUILD_VERSION_TAGS += debug
endif
# The "test-keys" tag marks builds signed with the old test keys,
# which are available in the SDK.  "dev-keys" marks builds signed with
# non-default dev keys (usually private keys from a vendor directory).
# Both of these tags will be removed and replaced with "release-keys"
# when the target-files is signed in a post-build step.
ifeq ($(DEFAULT_SYSTEM_DEV_CERTIFICATE),build/target/product/security/testkey)
BUILD_KEYS := test-keys
else
BUILD_KEYS := dev-keys
endif
BUILD_VERSION_TAGS += $(BUILD_KEYS)
BUILD_VERSION_TAGS := $(subst $(space),$(comma),$(sort $(BUILD_VERSION_TAGS)))

# A human-readable string that descibes this build in detail.
build_desc := $(TARGET_PRODUCT)-$(TARGET_BUILD_VARIANT) $(PLATFORM_VERSION) $(BUILD_ID) $(BUILD_NUMBER_FROM_FILE) $(BUILD_VERSION_TAGS)
$(intermediate_system_build_prop): PRIVATE_BUILD_DESC := $(build_desc)

# The string used to uniquely identify the combined build and product; used by the OTA server.
ifeq (,$(strip $(BUILD_FINGERPRINT)))
  ifeq ($(strip $(HAS_BUILD_NUMBER)),false)
    BF_BUILD_NUMBER := $(USER)$$($(DATE_FROM_FILE) +%m%d%H%M)
  else
    BF_BUILD_NUMBER := $(file <$(BUILD_NUMBER_FILE))
  endif
  BUILD_FINGERPRINT := $(PRODUCT_BRAND)/$(TARGET_PRODUCT)/$(TARGET_DEVICE):$(PLATFORM_VERSION)/$(BUILD_ID)/$(BF_BUILD_NUMBER):$(TARGET_BUILD_VARIANT)/$(BUILD_VERSION_TAGS)
endif
# unset it for safety.
BF_BUILD_NUMBER :=

BUILD_FINGERPRINT_FILE := $(PRODUCT_OUT)/build_fingerprint.txt
ifneq (,$(shell mkdir -p $(PRODUCT_OUT) && echo $(BUILD_FINGERPRINT) >$(BUILD_FINGERPRINT_FILE) && grep " " $(BUILD_FINGERPRINT_FILE)))
  $(error BUILD_FINGERPRINT cannot contain spaces: "$(file <$(BUILD_FINGERPRINT_FILE))")
endif
BUILD_FINGERPRINT_FROM_FILE := $$(cat $(BUILD_FINGERPRINT_FILE))
# unset it for safety.
BUILD_FINGERPRINT :=

# The string used to uniquely identify the system build; used by the OTA server.
# This purposefully excludes any product-specific variables.
ifeq (,$(strip $(BUILD_THUMBPRINT)))
  BUILD_THUMBPRINT := $(PLATFORM_VERSION)/$(BUILD_ID)/$(BUILD_NUMBER_FROM_FILE):$(TARGET_BUILD_VARIANT)/$(BUILD_VERSION_TAGS)
endif

BUILD_THUMBPRINT_FILE := $(PRODUCT_OUT)/build_thumbprint.txt
ifneq (,$(shell mkdir -p $(PRODUCT_OUT) && echo $(BUILD_THUMBPRINT) >$(BUILD_THUMBPRINT_FILE) && grep " " $(BUILD_THUMBPRINT_FILE)))
  $(error BUILD_THUMBPRINT cannot contain spaces: "$(file <$(BUILD_THUMBPRINT_FILE))")
endif
BUILD_THUMBPRINT_FROM_FILE := $$(cat $(BUILD_THUMBPRINT_FILE))
# unset it for safety.
BUILD_THUMBPRINT :=

KNOWN_OEM_THUMBPRINT_PROPERTIES := \
    ro.product.brand \
    ro.product.name \
    ro.product.device
OEM_THUMBPRINT_PROPERTIES := $(filter $(KNOWN_OEM_THUMBPRINT_PROPERTIES),\
    $(PRODUCTS.$(INTERNAL_PRODUCT).PRODUCT_OEM_PROPERTIES))

# Display parameters shown under Settings -> About Phone
ifeq ($(TARGET_BUILD_VARIANT),user)
  # User builds should show:
  # release build number or branch.buld_number non-release builds

  # Dev. branches should have DISPLAY_BUILD_NUMBER set
  ifeq (true,$(DISPLAY_BUILD_NUMBER))
    BUILD_DISPLAY_ID := $(BUILD_ID).$(BUILD_NUMBER_FROM_FILE) $(BUILD_KEYS)
  else
    BUILD_DISPLAY_ID := $(BUILD_ID) $(BUILD_KEYS)
  endif
else
  # Non-user builds should show detailed build information
  BUILD_DISPLAY_ID := $(build_desc)
endif

# Accepts a whitespace separated list of product locales such as
# (en_US en_AU en_GB...) and returns the first locale in the list with
# underscores replaced with hyphens. In the example above, this will
# return "en-US".
define get-default-product-locale
$(strip $(subst _,-, $(firstword $(1))))
endef

BUILDINFO_SH := build/make/tools/buildinfo.sh
VENDOR_BUILDINFO_SH := build/make/tools/vendor_buildinfo.sh

# TARGET_BUILD_FLAVOR and ro.build.flavor are used only by the test
# harness to distinguish builds. Only add _asan for a sanitized build
# if it isn't already a part of the flavor (via a dedicated lunch
# config for example).
TARGET_BUILD_FLAVOR := $(TARGET_PRODUCT)-$(TARGET_BUILD_VARIANT)
ifneq (, $(filter address, $(SANITIZE_TARGET)))
ifeq (,$(findstring _asan,$(TARGET_BUILD_FLAVOR)))
TARGET_BUILD_FLAVOR := $(TARGET_BUILD_FLAVOR)_asan
endif
endif

ifdef TARGET_SYSTEM_PROP
system_prop_file := $(TARGET_SYSTEM_PROP)
else
system_prop_file := $(wildcard $(TARGET_DEVICE_DIR)/system.prop)
endif
$(intermediate_system_build_prop): $(BUILDINFO_SH) $(INTERNAL_BUILD_ID_MAKEFILE) $(BUILD_SYSTEM)/version_defaults.mk $(system_prop_file) $(INSTALLED_ANDROID_INFO_TXT_TARGET)
	@echo Target buildinfo: $@
	@mkdir -p $(dir $@)
	$(hide) echo > $@
ifneq ($(PRODUCTS.$(INTERNAL_PRODUCT).PRODUCT_OEM_PROPERTIES),)
	$(hide) echo "#" >> $@; \
	        echo "# PRODUCT_OEM_PROPERTIES" >> $@; \
	        echo "#" >> $@;
	$(hide) $(foreach prop,$(PRODUCTS.$(INTERNAL_PRODUCT).PRODUCT_OEM_PROPERTIES), \
		echo "import /oem/oem.prop $(prop)" >> $@;)
endif
	$(hide) TARGET_BUILD_TYPE="$(TARGET_BUILD_VARIANT)" \
			TARGET_BUILD_FLAVOR="$(TARGET_BUILD_FLAVOR)" \
			TARGET_DEVICE="$(TARGET_DEVICE)" \
			PA_DEVICE="$(TARGET_DEVICE)" \
			PRODUCT_NAME="$(TARGET_PRODUCT)" \
			PRODUCT_BRAND="$(PRODUCT_BRAND)" \
			PRODUCT_DEFAULT_LOCALE="$(call get-default-product-locale,$(PRODUCT_LOCALES))" \
			PRODUCT_DEFAULT_WIFI_CHANNELS="$(PRODUCT_DEFAULT_WIFI_CHANNELS)" \
			PRODUCT_MODEL="$(PRODUCT_MODEL)" \
			PRODUCT_MANUFACTURER="$(PRODUCT_MANUFACTURER)" \
			PRIVATE_BUILD_DESC="$(PRIVATE_BUILD_DESC)" \
			BUILD_ID="$(BUILD_ID)" \
			BUILD_DISPLAY_ID="$(BUILD_DISPLAY_ID)" \
			DATE="$(DATE_FROM_FILE)" \
			BUILD_NUMBER="$(BUILD_NUMBER_FROM_FILE)" \
			BOARD_BUILD_SYSTEM_ROOT_IMAGE="$(BOARD_BUILD_SYSTEM_ROOT_IMAGE)" \
			AB_OTA_UPDATER="$(AB_OTA_UPDATER)" \
			PLATFORM_VERSION="$(PLATFORM_VERSION)" \
			PLATFORM_SECURITY_PATCH="$(PLATFORM_SECURITY_PATCH)" \
			PLATFORM_BASE_OS="$(PLATFORM_BASE_OS)" \
			PLATFORM_SDK_VERSION="$(PLATFORM_SDK_VERSION)" \
			PLATFORM_PREVIEW_SDK_VERSION="$(PLATFORM_PREVIEW_SDK_VERSION)" \
			PLATFORM_VERSION_CODENAME="$(PLATFORM_VERSION_CODENAME)" \
			PLATFORM_VERSION_ALL_CODENAMES="$(PLATFORM_VERSION_ALL_CODENAMES)" \
			PLATFORM_MIN_SUPPORTED_TARGET_SDK_VERSION="$(PLATFORM_MIN_SUPPORTED_TARGET_SDK_VERSION)" \
			BUILD_VERSION_TAGS="$(BUILD_VERSION_TAGS)" \
			BUILD_FINGERPRINT="$(BUILD_FINGERPRINT_FROM_FILE)" \
			$(if $(OEM_THUMBPRINT_PROPERTIES),BUILD_THUMBPRINT="$(BUILD_THUMBPRINT_FROM_FILE)") \
			TARGET_CPU_ABI_LIST="$(TARGET_CPU_ABI_LIST)" \
			TARGET_CPU_ABI_LIST_32_BIT="$(TARGET_CPU_ABI_LIST_32_BIT)" \
			TARGET_CPU_ABI_LIST_64_BIT="$(TARGET_CPU_ABI_LIST_64_BIT)" \
			TARGET_CPU_ABI="$(TARGET_CPU_ABI)" \
			TARGET_CPU_ABI2="$(TARGET_CPU_ABI2)" \
			TARGET_AAPT_CHARACTERISTICS="$(TARGET_AAPT_CHARACTERISTICS)" \
			$(PRODUCT_BUILD_PROP_OVERRIDES) \
	        bash $(BUILDINFO_SH) >> $@
	$(hide) $(foreach file,$(system_prop_file), \
		if [ -f "$(file)" ]; then \
			echo "#" >> $@; \
			echo Target buildinfo from: "$(file)"; \
			echo "# from $(file)" >> $@; \
			echo "#" >> $@; \
			cat $(file) >> $@; \
		fi;)
	$(if $(FINAL_BUILD_PROPERTIES), \
		$(hide) echo >> $@; \
		        echo "#" >> $@; \
		        echo "# ADDITIONAL_BUILD_PROPERTIES" >> $@; \
		        echo "#" >> $@; )
	$(hide) $(foreach line,$(FINAL_BUILD_PROPERTIES), \
		echo "$(line)" >> $@;)
	$(hide) cat $(INSTALLED_ANDROID_INFO_TXT_TARGET) | grep 'require version-' | sed -e 's/require version-/ro.build.expect./g' >> $@
	$(hide) build/make/tools/post_process_props.py $@ $(PRODUCTS.$(INTERNAL_PRODUCT).PRODUCT_SYSTEM_PROPERTY_BLACKLIST)

build_desc :=

ifeq (,$(filter true, $(TARGET_NO_KERNEL) $(TARGET_NO_RECOVERY)))
INSTALLED_RECOVERYIMAGE_TARGET := $(PRODUCT_OUT)/recovery.img
else
INSTALLED_RECOVERYIMAGE_TARGET :=
endif

$(INSTALLED_BUILD_PROP_TARGET): $(intermediate_system_build_prop) $(INSTALLED_RECOVERYIMAGE_TARGET)
	@echo "Target build info: $@"
	$(hide) grep -v 'ro.product.first_api_level' $(intermediate_system_build_prop) > $@
ifdef INSTALLED_RECOVERYIMAGE_TARGET
	$(hide) echo ro.expect.recovery_id=`cat $(RECOVERYIMAGE_ID_FILE)` >> $@
endif

# -----------------------------------------------------------------
# vendor build.prop
#
# For verifying that the vendor build is what we think it is
INSTALLED_VENDOR_BUILD_PROP_TARGET := $(TARGET_OUT_VENDOR)/build.prop
ALL_DEFAULT_INSTALLED_MODULES += $(INSTALLED_VENDOR_BUILD_PROP_TARGET)

ifdef property_overrides_split_enabled
FINAL_VENDOR_BUILD_PROPERTIES += \
    $(call collapse-pairs, $(PRODUCT_PROPERTY_OVERRIDES))
FINAL_VENDOR_BUILD_PROPERTIES := $(call uniq-pairs-by-first-component, \
    $(FINAL_VENDOR_BUILD_PROPERTIES),=)
endif  # property_overrides_split_enabled

$(INSTALLED_VENDOR_BUILD_PROP_TARGET): $(VENDOR_BUILDINFO_SH) $(intermediate_system_build_prop)
	@echo Target vendor buildinfo: $@
	@mkdir -p $(dir $@)
	$(hide) echo > $@
	$(hide) grep 'ro.product.first_api_level' $(intermediate_system_build_prop) >> $@ || true
	$(hide) echo ro.vendor.build.date=`$(DATE_FROM_FILE)`>>$@
	$(hide) echo ro.vendor.build.date.utc=`$(DATE_FROM_FILE) +%s`>>$@
	$(hide) echo ro.vendor.build.fingerprint="$(BUILD_FINGERPRINT_FROM_FILE)">>$@
	$(hide) echo ro.vendor.build.security_patch="$(VENDOR_SECURITY_PATCH)">>$@
	$(hide) echo ro.vendor.product.cpu.abilist="$(TARGET_CPU_ABI_LIST)">>$@
	$(hide) echo ro.vendor.product.cpu.abilist32="$(TARGET_CPU_ABI_LIST_32_BIT)">>$@
	$(hide) echo ro.vendor.product.cpu.abilist64="$(TARGET_CPU_ABI_LIST_64_BIT)">>$@
	$(hide) TARGET_DEVICE="$(TARGET_DEVICE)" \
			PRODUCT_NAME="$(TARGET_PRODUCT)" \
			PRODUCT_BRAND="$(PRODUCT_BRAND)" \
			PRODUCT_MODEL="$(PRODUCT_MODEL)" \
			PRODUCT_MANUFACTURER="$(PRODUCT_MANUFACTURER)" \
			TARGET_BOOTLOADER_BOARD_NAME="$(TARGET_BOOTLOADER_BOARD_NAME)" \
			TARGET_BOARD_PLATFORM="$(TARGET_BOARD_PLATFORM)" \
	        bash $(VENDOR_BUILDINFO_SH) >> $@
ifdef property_overrides_split_enabled
	$(hide) echo "#" >> $@; \
	        echo "# ADDITIONAL VENDOR BUILD PROPERTIES" >> $@; \
	        echo "#" >> $@;
	$(hide) $(foreach line,$(FINAL_VENDOR_BUILD_PROPERTIES), \
		echo "$(line)" >> $@;)
endif  # property_overrides_split_enabled
	$(hide) build/make/tools/post_process_props.py $@ $(PRODUCTS.$(INTERNAL_PRODUCT).PRODUCT_VENDOR_PROPERTY_BLACKLIST)

# -----------------------------------------------------------------
# product build.prop
INSTALLED_PRODUCT_BUILD_PROP_TARGET := $(TARGET_OUT_PRODUCT)/build.prop
ALL_DEFAULT_INSTALLED_MODULES += $(INSTALLED_PRODUCT_BUILD_PROP_TARGET)

FINAL_PRODUCT_PROPERTIES += \
    $(call collapse-pairs, $(PRODUCT_PRODUCT_PROPERTIES))
FINAL_PRODUCT_PROPERTIES := $(call uniq-pairs-by-first-component, \
    $(FINAL_PRODUCT_PROPERTIES),=)

$(INSTALLED_PRODUCT_BUILD_PROP_TARGET):
	@echo Target product buildinfo: $@
	@mkdir -p $(dir $@)
	$(hide) echo > $@
ifdef BOARD_USES_PRODUCTIMAGE
	$(hide) echo ro.product.build.date=`$(DATE_FROM_FILE)`>>$@
	$(hide) echo ro.product.build.date.utc=`$(DATE_FROM_FILE) +%s`>>$@
	$(hide) echo ro.product.build.fingerprint="$(BUILD_FINGERPRINT_FROM_FILE)">>$@
endif  # BOARD_USES_PRODUCTIMAGE
	$(hide) echo "#" >> $@; \
	        echo "# ADDITIONAL PRODUCT PROPERTIES" >> $@; \
	        echo "#" >> $@;
	$(hide) $(foreach line,$(FINAL_PRODUCT_PROPERTIES), \
		echo "$(line)" >> $@;)
	$(hide) build/make/tools/post_process_props.py $@

# ----------------------------------------------------------------

# -----------------------------------------------------------------
# sdk-build.prop
#
# There are certain things in build.prop that we don't want to
# ship with the sdk; remove them.

# This must be a list of entire property keys followed by
# "=" characters, without any internal spaces.
sdk_build_prop_remove := \
	ro.build.user= \
	ro.build.host= \
	ro.product.brand= \
	ro.product.manufacturer= \
	ro.product.device=
# TODO: Remove this soon-to-be obsolete property
sdk_build_prop_remove += ro.build.product=
INSTALLED_SDK_BUILD_PROP_TARGET := $(PRODUCT_OUT)/sdk/sdk-build.prop
$(INSTALLED_SDK_BUILD_PROP_TARGET): $(INSTALLED_BUILD_PROP_TARGET)
	@echo SDK buildinfo: $@
	@mkdir -p $(dir $@)
	$(hide) grep -v "$(subst $(space),\|,$(strip \
				$(sdk_build_prop_remove)))" $< > $@.tmp
	$(hide) for x in $(sdk_build_prop_remove); do \
				echo "$$x"generic >> $@.tmp; done
	$(hide) mv $@.tmp $@

# -----------------------------------------------------------------
# package stats
PACKAGE_STATS_FILE := $(PRODUCT_OUT)/package-stats.txt
PACKAGES_TO_STAT := \
    $(sort $(filter $(TARGET_OUT)/% $(TARGET_OUT_DATA)/%, \
	$(filter %.jar %.apk, $(ALL_DEFAULT_INSTALLED_MODULES))))
$(PACKAGE_STATS_FILE): $(PACKAGES_TO_STAT)
	@echo Package stats: $@
	@mkdir -p $(dir $@)
	$(hide) rm -f $@
ifeq ($(PACKAGES_TO_STAT),)
# Create empty package stats file if target builds no jar(s) or apk(s).
	$(hide) touch $@
else
	$(hide) build/make/tools/dump-package-stats $^ > $@
endif

.PHONY: package-stats
package-stats: $(PACKAGE_STATS_FILE)

# -----------------------------------------------------------------
# Cert-to-package mapping.  Used by the post-build signing tools.
# Use a macro to add newline to each echo command
define _apkcerts_write_line
$(hide) echo -n 'name="$(1).apk" certificate="$2" private_key="$3"' >> $5
$(if $(4), $(hide) echo -n ' compressed="$4"' >> $5)
$(hide) echo '' >> $5

endef

name := $(TARGET_PRODUCT)
ifeq ($(TARGET_BUILD_TYPE),debug)
  name := $(name)_debug
endif
name := $(name)-apkcerts-$(FILE_NAME_TAG)
intermediates := \
	$(call intermediates-dir-for,PACKAGING,apkcerts)
APKCERTS_FILE := $(intermediates)/$(name).txt
# We don't need to really build all the modules.
# TODO: rebuild APKCERTS_FILE if any app change its cert.
$(APKCERTS_FILE):
	@echo APK certs list: $@
	@mkdir -p $(dir $@)
	@rm -f $@
	$(foreach p,$(PACKAGES),\
	  $(if $(PACKAGES.$(p).EXTERNAL_KEY),\
	    $(call _apkcerts_write_line,$(p),"EXTERNAL","",$(PACKAGES.$(p).COMPRESSED),$@),\
	    $(call _apkcerts_write_line,$(p),$(PACKAGES.$(p).CERTIFICATE),$(PACKAGES.$(p).PRIVATE_KEY),$(PACKAGES.$(p).COMPRESSED),$@)))
	# In case value of PACKAGES is empty.
	$(hide) touch $@

.PHONY: apkcerts-list
apkcerts-list: $(APKCERTS_FILE)

ifneq (,$(TARGET_BUILD_APPS))
  $(call dist-for-goals, apps_only, $(APKCERTS_FILE):apkcerts.txt)
endif

# -----------------------------------------------------------------
# build system stats
BUILD_SYSTEM_STATS := $(PRODUCT_OUT)/build_system_stats.txt
$(BUILD_SYSTEM_STATS):
	@rm -f $@
	@$(foreach s,$(STATS.MODULE_TYPE),echo "modules_type_make,$(s),$(words $(STATS.MODULE_TYPE.$(s)))" >>$@;)
	@$(foreach s,$(STATS.SOONG_MODULE_TYPE),echo "modules_type_soong,$(s),$(STATS.SOONG_MODULE_TYPE.$(s))" >>$@;)
$(call dist-for-goals,droidcore,$(BUILD_SYSTEM_STATS))

# -----------------------------------------------------------------
# Modules ready to be converted to Soong, ordered by how many
# modules depend on them.
SOONG_CONV := $(sort $(SOONG_CONV))
SOONG_CONV_DATA := $(call intermediates-dir-for,PACKAGING,soong_conversion)/soong_conv_data
$(SOONG_CONV_DATA):
	@rm -f $@
	@$(foreach s,$(SOONG_CONV),echo "$(s),$(SOONG_CONV.$(s).TYPE),$(sort $(SOONG_CONV.$(s).PROBLEMS)),$(sort $(filter-out $(SOONG_ALREADY_CONV),$(SOONG_CONV.$(s).DEPS)))" >>$@;)

SOONG_TO_CONVERT_SCRIPT := build/make/tools/soong_to_convert.py
SOONG_TO_CONVERT := $(PRODUCT_OUT)/soong_to_convert.txt
$(SOONG_TO_CONVERT): $(SOONG_CONV_DATA) $(SOONG_TO_CONVERT_SCRIPT)
	@rm -f $@
	$(hide) $(SOONG_TO_CONVERT_SCRIPT) $< >$@
$(call dist-for-goals,droidcore,$(SOONG_TO_CONVERT))

# -----------------------------------------------------------------
# Modules use -Wno-error, or added default -Wall -Werror
WALL_WERROR := $(PRODUCT_OUT)/wall_werror.txt
$(WALL_WERROR):
	@rm -f $@
	echo "# Modules using -Wno-error" >> $@
	for m in $(sort $(SOONG_MODULES_USING_WNO_ERROR) $(MODULES_USING_WNO_ERROR)); do echo $$m >> $@; done
	echo "# Modules added default -Wall" >> $@
	for m in $(sort $(SOONG_MODULES_ADDED_WALL) $(MODULES_ADDED_WALL)); do echo $$m >> $@; done

$(call dist-for-goals,droidcore,$(WALL_WERROR))

# -----------------------------------------------------------------
# Modules missing profile files
PGO_PROFILE_MISSING := $(PRODUCT_OUT)/pgo_profile_file_missing.txt
$(PGO_PROFILE_MISSING):
	@rm -f $@
	echo "# Modules missing PGO profile files" >> $@
	for m in $(SOONG_MODULES_MISSING_PGO_PROFILE_FILE); do echo $$m >> $@; done

$(call dist-for-goals,droidcore,$(PGO_PROFILE_MISSING))

# -----------------------------------------------------------------
# The dev key is used to sign this package, and as the key required
# for future OTA packages installed by this system.  Actual product
# deliverables will be re-signed by hand.  We expect this file to
# exist with the suffixes ".x509.pem" and ".pk8".
DEFAULT_KEY_CERT_PAIR := $(DEFAULT_SYSTEM_DEV_CERTIFICATE)


# Rules that need to be present for the all targets, even
# if they don't do anything.
.PHONY: systemimage
systemimage:

# -----------------------------------------------------------------

.PHONY: event-log-tags

# Produce an event logs tag file for everything we know about, in order
# to properly allocate numbers.  Then produce a file that's filtered
# for what's going to be installed.

all_event_log_tags_file := $(TARGET_OUT_COMMON_INTERMEDIATES)/all-event-log-tags.txt

event_log_tags_file := $(TARGET_OUT)/etc/event-log-tags

# Include tags from all packages that we know about
all_event_log_tags_src := \
    $(sort $(foreach m, $(ALL_MODULES), $(ALL_MODULES.$(m).EVENT_LOG_TAGS)))

# PDK builds will already have a full list of tags that needs to get merged
# in with the ones from source
pdk_fusion_log_tags_file := $(patsubst $(PRODUCT_OUT)/%,$(_pdk_fusion_intermediates)/%,$(filter $(event_log_tags_file),$(ALL_PDK_FUSION_FILES)))

$(all_event_log_tags_file): PRIVATE_SRC_FILES := $(all_event_log_tags_src) $(pdk_fusion_log_tags_file)
$(all_event_log_tags_file): $(all_event_log_tags_src) $(pdk_fusion_log_tags_file) $(MERGETAGS) build/make/tools/event_log_tags.py
	$(hide) mkdir -p $(dir $@)
	$(hide) $(MERGETAGS) -o $@ $(PRIVATE_SRC_FILES)

# Include tags from all packages included in this product, plus all
# tags that are part of the system (ie, not in a vendor/ or device/
# directory).
event_log_tags_src := \
    $(sort $(foreach m,\
      $(PRODUCTS.$(INTERNAL_PRODUCT).PRODUCT_PACKAGES) \
      $(call module-names-for-tag-list,user), \
      $(ALL_MODULES.$(m).EVENT_LOG_TAGS)) \
      $(filter-out vendor/% device/% out/%,$(all_event_log_tags_src)))

$(event_log_tags_file): PRIVATE_SRC_FILES := $(event_log_tags_src) $(pdk_fusion_log_tags_file)
$(event_log_tags_file): PRIVATE_MERGED_FILE := $(all_event_log_tags_file)
$(event_log_tags_file): $(event_log_tags_src) $(all_event_log_tags_file) $(pdk_fusion_log_tags_file) $(MERGETAGS) build/make/tools/event_log_tags.py
	$(hide) mkdir -p $(dir $@)
	$(hide) $(MERGETAGS) -o $@ -m $(PRIVATE_MERGED_FILE) $(PRIVATE_SRC_FILES)

event-log-tags: $(event_log_tags_file)

ALL_DEFAULT_INSTALLED_MODULES += $(event_log_tags_file)


# #################################################################
# Targets for boot/OS images
# #################################################################
ifneq ($(strip $(TARGET_NO_BOOTLOADER)),true)
  INSTALLED_BOOTLOADER_MODULE := $(PRODUCT_OUT)/bootloader
  ifeq ($(strip $(TARGET_BOOTLOADER_IS_2ND)),true)
    INSTALLED_2NDBOOTLOADER_TARGET := $(PRODUCT_OUT)/2ndbootloader
  else
    INSTALLED_2NDBOOTLOADER_TARGET :=
  endif
else
  INSTALLED_BOOTLOADER_MODULE :=
  INSTALLED_2NDBOOTLOADER_TARGET :=
endif # TARGET_NO_BOOTLOADER
ifneq ($(strip $(TARGET_NO_KERNEL)),true)
  INSTALLED_KERNEL_TARGET := $(PRODUCT_OUT)/kernel
else
  INSTALLED_KERNEL_TARGET :=
endif

# -----------------------------------------------------------------
# the ramdisk
INTERNAL_RAMDISK_FILES := $(filter $(TARGET_ROOT_OUT)/%, \
	$(ALL_GENERATED_SOURCES) \
	$(ALL_DEFAULT_INSTALLED_MODULES))

BUILT_RAMDISK_TARGET := $(PRODUCT_OUT)/ramdisk.img

# We just build this directly to the install location.
INSTALLED_RAMDISK_TARGET := $(BUILT_RAMDISK_TARGET)
$(INSTALLED_RAMDISK_TARGET): $(MKBOOTFS) $(INTERNAL_RAMDISK_FILES) | $(MINIGZIP)
	$(call pretty,"Target ram disk: $@")
	$(hide) $(MKBOOTFS) -d $(TARGET_OUT) $(TARGET_ROOT_OUT) | $(MINIGZIP) > $@

.PHONY: ramdisk-nodeps
ramdisk-nodeps: $(MKBOOTFS) | $(MINIGZIP)
	@echo "make $@: ignoring dependencies"
	$(hide) $(MKBOOTFS) -d $(TARGET_OUT) $(TARGET_ROOT_OUT) | $(MINIGZIP) > $(INSTALLED_RAMDISK_TARGET)

INSTALLED_BOOTIMAGE_TARGET := $(PRODUCT_OUT)/boot.img

ifneq ($(strip $(TARGET_NO_KERNEL)),true)

# -----------------------------------------------------------------
# the boot image, which is a collection of other images.
INTERNAL_BOOTIMAGE_ARGS := \
	$(addprefix --second ,$(INSTALLED_2NDBOOTLOADER_TARGET)) \
	--kernel $(INSTALLED_KERNEL_TARGET)

ifneq ($(BOARD_BUILD_SYSTEM_ROOT_IMAGE),true)
INTERNAL_BOOTIMAGE_ARGS += --ramdisk $(INSTALLED_RAMDISK_TARGET)
endif

INTERNAL_BOOTIMAGE_FILES := $(filter-out --%,$(INTERNAL_BOOTIMAGE_ARGS))

ifdef BOARD_KERNEL_BASE
  INTERNAL_BOOTIMAGE_ARGS += --base $(BOARD_KERNEL_BASE)
endif

ifdef BOARD_KERNEL_PAGESIZE
  INTERNAL_BOOTIMAGE_ARGS += --pagesize $(BOARD_KERNEL_PAGESIZE)
endif

ifeq ($(PRODUCTS.$(INTERNAL_PRODUCT).PRODUCT_SUPPORTS_VERITY),true)
ifeq ($(BOARD_BUILD_SYSTEM_ROOT_IMAGE),true)
VERITY_KEYID := veritykeyid=id:`openssl x509 -in $(PRODUCTS.$(INTERNAL_PRODUCT).PRODUCT_VERITY_SIGNING_KEY).x509.pem -text \
                | grep keyid | sed 's/://g' | tr -d '[:space:]' | tr '[:upper:]' '[:lower:]' | sed 's/keyid//g'`
endif
endif

INTERNAL_KERNEL_CMDLINE := $(strip $(BOARD_KERNEL_CMDLINE) buildvariant=$(TARGET_BUILD_VARIANT) $(VERITY_KEYID))
ifdef INTERNAL_KERNEL_CMDLINE
INTERNAL_BOOTIMAGE_ARGS += --cmdline "$(INTERNAL_KERNEL_CMDLINE)"
endif

INTERNAL_MKBOOTIMG_VERSION_ARGS := \
    --os_version $(PLATFORM_VERSION) \
    --os_patch_level $(PLATFORM_SECURITY_PATCH)

# BOARD_USES_RECOVERY_AS_BOOT = true must have BOARD_BUILD_SYSTEM_ROOT_IMAGE = true.
ifeq ($(BOARD_USES_RECOVERY_AS_BOOT),true)
ifneq ($(BOARD_BUILD_SYSTEM_ROOT_IMAGE),true)
  $(error BOARD_BUILD_SYSTEM_ROOT_IMAGE must be enabled for BOARD_USES_RECOVERY_AS_BOOT.)
endif
endif

# We build recovery as boot image if BOARD_USES_RECOVERY_AS_BOOT is true.
ifneq ($(BOARD_USES_RECOVERY_AS_BOOT),true)
ifeq ($(TARGET_BOOTIMAGE_USE_EXT2),true)
$(error TARGET_BOOTIMAGE_USE_EXT2 is not supported anymore)

else ifndef BOARD_CUSTOM_BOOTIMG_MK
ifeq (true,$(BOARD_AVB_ENABLE)) # TARGET_BOOTIMAGE_USE_EXT2 != true

$(INSTALLED_BOOTIMAGE_TARGET): $(MKBOOTIMG) $(AVBTOOL) $(INTERNAL_BOOTIMAGE_FILES) $(BOARD_AVB_BOOT_KEY_PATH)
	$(call pretty,"Target boot image: $@")
	$(hide) $(MKBOOTIMG) $(INTERNAL_BOOTIMAGE_ARGS) $(INTERNAL_MKBOOTIMG_VERSION_ARGS) $(BOARD_MKBOOTIMG_ARGS) --output $@
	$(hide) $(call assert-max-image-size,$@,$(call get-hash-image-max-size,$(BOARD_BOOTIMAGE_PARTITION_SIZE)))
	$(hide) $(AVBTOOL) add_hash_footer \
	  --image $@ \
	  --partition_size $(BOARD_BOOTIMAGE_PARTITION_SIZE) \
	  --partition_name boot $(INTERNAL_AVB_BOOT_SIGNING_ARGS) \
	  $(BOARD_AVB_BOOT_ADD_HASH_FOOTER_ARGS)

.PHONY: bootimage-nodeps
bootimage-nodeps: $(MKBOOTIMG) $(AVBTOOL) $(BOARD_AVB_BOOT_KEY_PATH)
	@echo "make $@: ignoring dependencies"
	$(hide) $(MKBOOTIMG) $(INTERNAL_BOOTIMAGE_ARGS) $(INTERNAL_MKBOOTIMG_VERSION_ARGS) $(BOARD_MKBOOTIMG_ARGS) --output $(INSTALLED_BOOTIMAGE_TARGET)
	$(hide) $(call assert-max-image-size,$(INSTALLED_BOOTIMAGE_TARGET),$(call get-hash-image-max-size,$(BOARD_BOOTIMAGE_PARTITION_SIZE)))
	$(hide) $(AVBTOOL) add_hash_footer \
	  --image $(INSTALLED_BOOTIMAGE_TARGET) \
	  --partition_size $(BOARD_BOOTIMAGE_PARTITION_SIZE) \
	  --partition_name boot $(INTERNAL_AVB_BOOT_SIGNING_ARGS) \
	  $(BOARD_AVB_BOOT_ADD_HASH_FOOTER_ARGS)

else ifeq (true,$(PRODUCTS.$(INTERNAL_PRODUCT).PRODUCT_SUPPORTS_BOOT_SIGNER)) # BOARD_AVB_ENABLE != true

$(INSTALLED_BOOTIMAGE_TARGET): $(MKBOOTIMG) $(INTERNAL_BOOTIMAGE_FILES) $(BOOT_SIGNER)
	$(call pretty,"Target boot image: $@")
	$(hide) $(MKBOOTIMG) $(INTERNAL_BOOTIMAGE_ARGS) $(INTERNAL_MKBOOTIMG_VERSION_ARGS) $(BOARD_MKBOOTIMG_ARGS) --output $@
	$(BOOT_SIGNER) /boot $@ $(PRODUCTS.$(INTERNAL_PRODUCT).PRODUCT_VERITY_SIGNING_KEY).pk8 $(PRODUCTS.$(INTERNAL_PRODUCT).PRODUCT_VERITY_SIGNING_KEY).x509.pem $@
	$(hide) $(call assert-max-image-size,$@,$(BOARD_BOOTIMAGE_PARTITION_SIZE))
	@echo "Made boot image: $@"

.PHONY: bootimage-nodeps
bootimage-nodeps: $(MKBOOTIMG) $(BOOT_SIGNER)
	@echo "make $@: ignoring dependencies"
	$(hide) $(MKBOOTIMG) $(INTERNAL_BOOTIMAGE_ARGS) $(INTERNAL_MKBOOTIMG_VERSION_ARGS) $(BOARD_MKBOOTIMG_ARGS) --output $(INSTALLED_BOOTIMAGE_TARGET)
	$(BOOT_SIGNER) /boot $(INSTALLED_BOOTIMAGE_TARGET) $(PRODUCTS.$(INTERNAL_PRODUCT).PRODUCT_VERITY_SIGNING_KEY).pk8 $(PRODUCTS.$(INTERNAL_PRODUCT).PRODUCT_VERITY_SIGNING_KEY).x509.pem $(INSTALLED_BOOTIMAGE_TARGET)
	$(hide) $(call assert-max-image-size,$(INSTALLED_BOOTIMAGE_TARGET),$(BOARD_BOOTIMAGE_PARTITION_SIZE))

else ifeq (true,$(PRODUCTS.$(INTERNAL_PRODUCT).PRODUCT_SUPPORTS_VBOOT)) # PRODUCT_SUPPORTS_BOOT_SIGNER != true

$(INSTALLED_BOOTIMAGE_TARGET): $(MKBOOTIMG) $(INTERNAL_BOOTIMAGE_FILES) $(VBOOT_SIGNER) $(FUTILITY)
	$(call pretty,"Target boot image: $@")
	$(hide) $(MKBOOTIMG) $(INTERNAL_BOOTIMAGE_ARGS) $(INTERNAL_MKBOOTIMG_VERSION_ARGS) $(BOARD_MKBOOTIMG_ARGS) --output $@.unsigned
	$(VBOOT_SIGNER) $(FUTILITY) $@.unsigned $(PRODUCTS.$(INTERNAL_PRODUCT).PRODUCT_VBOOT_SIGNING_KEY).vbpubk $(PRODUCTS.$(INTERNAL_PRODUCT).PRODUCT_VBOOT_SIGNING_KEY).vbprivk $(PRODUCTS.$(INTERNAL_PRODUCT).PRODUCT_VBOOT_SIGNING_SUBKEY).vbprivk $@.keyblock $@
	$(hide) $(call assert-max-image-size,$@,$(BOARD_BOOTIMAGE_PARTITION_SIZE))
	@echo "Made boot image: $@"

.PHONY: bootimage-nodeps
bootimage-nodeps: $(MKBOOTIMG) $(VBOOT_SIGNER) $(FUTILITY)
	@echo "make $@: ignoring dependencies"
	$(hide) $(MKBOOTIMG) $(INTERNAL_BOOTIMAGE_ARGS) $(INTERNAL_MKBOOTIMG_VERSION_ARGS) $(BOARD_MKBOOTIMG_ARGS) --output $(INSTALLED_BOOTIMAGE_TARGET).unsigned
	$(VBOOT_SIGNER) $(FUTILITY) $(INSTALLED_BOOTIMAGE_TARGET).unsigned $(PRODUCTS.$(INTERNAL_PRODUCT).PRODUCT_VBOOT_SIGNING_KEY).vbpubk $(PRODUCTS.$(INTERNAL_PRODUCT).PRODUCT_VBOOT_SIGNING_KEY).vbprivk $(PRODUCTS.$(INTERNAL_PRODUCT).PRODUCT_VBOOT_SIGNING_SUBKEY).vbprivk $(INSTALLED_BOOTIMAGE_TARGET).keyblock $(INSTALLED_BOOTIMAGE_TARGET)
	$(hide) $(call assert-max-image-size,$(INSTALLED_BOOTIMAGE_TARGET),$(BOARD_BOOTIMAGE_PARTITION_SIZE))
	@echo "Made boot image: $@"

else # PRODUCT_SUPPORTS_VBOOT != true

$(INSTALLED_BOOTIMAGE_TARGET): $(MKBOOTIMG) $(INTERNAL_BOOTIMAGE_FILES)
	$(call pretty,"Target boot image: $@")
	$(hide) $(MKBOOTIMG) $(INTERNAL_BOOTIMAGE_ARGS) $(INTERNAL_MKBOOTIMG_VERSION_ARGS) $(BOARD_MKBOOTIMG_ARGS) --output $@
	$(hide) $(call assert-max-image-size,$@,$(BOARD_BOOTIMAGE_PARTITION_SIZE))
	@echo "Made boot image: $@"

.PHONY: bootimage-nodeps
bootimage-nodeps: $(MKBOOTIMG)
	@echo "make $@: ignoring dependencies"
	$(hide) $(MKBOOTIMG) $(INTERNAL_BOOTIMAGE_ARGS) $(INTERNAL_MKBOOTIMG_VERSION_ARGS) $(BOARD_MKBOOTIMG_ARGS) --output $(INSTALLED_BOOTIMAGE_TARGET)
	$(hide) $(call assert-max-image-size,$(INSTALLED_BOOTIMAGE_TARGET),$(BOARD_BOOTIMAGE_PARTITION_SIZE))
	@echo "Made boot image: $@"

endif # PRODUCT_SUPPORTS_VBOOT
endif # TARGET_BOOTIMAGE_USE_EXT2 / BOARD_CUSTOM_BOOTIMG_MK
endif # BOARD_USES_RECOVERY_AS_BOOT

else	# TARGET_NO_KERNEL
ifdef BOARD_PREBUILT_BOOTIMAGE
ifneq ($(BOARD_BUILD_SYSTEM_ROOT_IMAGE),true)
# Remove when b/63676296 is resolved.
$(error Prebuilt bootimage is only supported for AB targets)
endif
$(eval $(call copy-one-file,$(BOARD_PREBUILT_BOOTIMAGE),$(INSTALLED_BOOTIMAGE_TARGET)))
else
INTERNAL_KERNEL_CMDLINE := $(strip $(BOARD_KERNEL_CMDLINE))
# HACK: The top-level targets depend on the bootimage.  Not all targets
# can produce a bootimage, though, and emulator targets need the ramdisk
# instead.  Fake it out by calling the ramdisk the bootimage.
# TODO: make the emulator use bootimages, and make mkbootimg accept
#       kernel-less inputs.
INSTALLED_BOOTIMAGE_TARGET := $(INSTALLED_RAMDISK_TARGET)
endif
endif

# -----------------------------------------------------------------
# NOTICE files
#
# We are required to publish the licenses for all code under BSD, GPL and
# Apache licenses (and possibly other more exotic ones as well). We err on the
# side of caution, so the licenses for other third-party code are included here
# too.
#
# This needs to be before the systemimage rules, because it adds to
# ALL_DEFAULT_INSTALLED_MODULES, which those use to pick which files
# go into the systemimage.

.PHONY: notice_files

# Create the rule to combine the files into text and html/xml forms
# $(1) - xml_excluded_vendor|xml_vendor|html
# $(2) - Plain text output file
# $(3) - HTML/XML output file
# $(4) - File title
# $(5) - Directory to use.  Notice files are all $(4)/src.  Other
#		 directories in there will be used for scratch
# $(6) - Dependencies for the output files
#
# The algorithm here is that we go collect a hash for each of the notice
# files and write the names of the files that match that hash.  Then
# to generate the real files, we go print out all of the files and their
# hashes.
#
# These rules are fairly complex, so they depend on this makefile so if
# it changes, they'll run again.
#
# TODO: We could clean this up so that we just record the locations of the
# original notice files instead of making rules to copy them somwehere.
# Then we could traverse that without quite as much bash drama.
define combine-notice-files
$(2) $(3): PRIVATE_MESSAGE := $(4)
$(2) $(3): PRIVATE_DIR := $(5)
$(2) : $(3)
$(3) : $(6) $(BUILD_SYSTEM)/Makefile build/make/tools/generate-notice-files.py
	build/make/tools/generate-notice-files.py --text-output $(2) \
		$(if $(filter $(1),xml_excluded_vendor),-e vendor --xml-output, \
		  $(if $(filter $(1),xml_vendor),-i vendor --xml-output, \
		    --html-output)) $(3) \
		-t $$(PRIVATE_MESSAGE) -s $$(PRIVATE_DIR)/src
notice_files: $(2) $(3)
endef

# TODO These intermediate NOTICE.txt/NOTICE.html files should go into
# TARGET_OUT_NOTICE_FILES now that the notice files are gathered from
# the src subdirectory.

target_notice_file_txt := $(TARGET_OUT_INTERMEDIATES)/NOTICE.txt
target_notice_file_html_or_xml := $(TARGET_OUT_INTERMEDIATES)/NOTICE.html
target_notice_file_html_or_xml_gz := $(TARGET_OUT_INTERMEDIATES)/NOTICE.html.gz
installed_notice_html_or_xml_gz := $(TARGET_OUT)/etc/NOTICE.html.gz
tools_notice_file_txt := $(HOST_OUT_INTERMEDIATES)/NOTICE.txt
tools_notice_file_html := $(HOST_OUT_INTERMEDIATES)/NOTICE.html

# TODO(b/69865032): Make PRODUCT_NOTICE_SPLIT the default behavior.
ifeq ($(PRODUCT_NOTICE_SPLIT),true)
target_notice_file_html_or_xml := $(TARGET_OUT_INTERMEDIATES)/NOTICE.xml
target_notice_file_html_or_xml_gz := $(TARGET_OUT_INTERMEDIATES)/NOTICE.xml.gz
installed_notice_html_or_xml_gz := $(TARGET_OUT)/etc/NOTICE.xml.gz

target_vendor_notice_file_txt := $(TARGET_OUT_INTERMEDIATES)/NOTICE_VENDOR.txt
target_vendor_notice_file_xml := $(TARGET_OUT_INTERMEDIATES)/NOTICE_VENDOR.xml
target_vendor_notice_file_xml_gz := $(TARGET_OUT_INTERMEDIATES)/NOTICE_VENDOR.xml.gz
installed_vendor_notice_xml_gz := $(TARGET_OUT_VENDOR)/etc/NOTICE.xml.gz
endif

ifndef TARGET_BUILD_APPS
kernel_notice_file := $(TARGET_OUT_NOTICE_FILES)/src/kernel.txt
winpthreads_notice_file := $(TARGET_OUT_NOTICE_FILES)/src/winpthreads.txt
pdk_fusion_notice_files := $(filter $(TARGET_OUT_NOTICE_FILES)/%, $(ALL_PDK_FUSION_FILES))

ifdef target_vendor_notice_file_xml_gz
$(eval $(call combine-notice-files, xml_excluded_vendor, \
			$(target_notice_file_txt), \
			$(target_notice_file_html_or_xml), \
			"Notices for files contained in the filesystem images in this directory:", \
			$(TARGET_OUT_NOTICE_FILES), \
			$(ALL_DEFAULT_INSTALLED_MODULES) $(kernel_notice_file) $(pdk_fusion_notice_files)))
$(eval $(call combine-notice-files, xml_vendor, \
			$(target_vendor_notice_file_txt), \
			$(target_vendor_notice_file_xml), \
			"Notices for files contained in the vendor filesystem image in this directory:", \
			$(TARGET_OUT_NOTICE_FILES), \
			$(target_notice_file_html_or_xml)))
else
$(eval $(call combine-notice-files, html, \
			$(target_notice_file_txt), \
			$(target_notice_file_html_or_xml), \
			"Notices for files contained in the filesystem images in this directory:", \
			$(TARGET_OUT_NOTICE_FILES), \
			$(ALL_DEFAULT_INSTALLED_MODULES) $(kernel_notice_file) $(pdk_fusion_notice_files)))
endif

$(eval $(call combine-notice-files, html, \
			$(tools_notice_file_txt), \
			$(tools_notice_file_html), \
			"Notices for files contained in the tools directory:", \
			$(HOST_OUT_NOTICE_FILES), \
			$(ALL_DEFAULT_INSTALLED_MODULES) \
			$(winpthreads_notice_file)))

# Install the html file at /system/etc/NOTICE.html.gz.
# This is not ideal, but this is very late in the game, after a lot of
# the module processing has already been done -- in fact, we used the
# fact that all that has been done to get the list of modules that we
# need notice files for.
$(target_notice_file_html_or_xml_gz): $(target_notice_file_html_or_xml) | $(MINIGZIP)
	$(hide) $(MINIGZIP) -9 < $< > $@
$(installed_notice_html_or_xml_gz): $(target_notice_file_html_or_xml_gz)
	$(copy-file-to-target)

ifdef target_vendor_notice_file_xml_gz
# Install the vendor html file at /vendor/etc/NOTICE.xml.gz.
$(target_vendor_notice_file_xml_gz): $(target_vendor_notice_file_xml) | $(MINIGZIP)
	$(hide) $(MINIGZIP) -9 < $< > $@
$(installed_vendor_notice_xml_gz): $(target_vendor_notice_file_xml_gz)
	$(copy-file-to-target)
endif

# if we've been run my mm, mmm, etc, don't reinstall this every time
ifeq ($(ONE_SHOT_MAKEFILE),)
  ALL_DEFAULT_INSTALLED_MODULES += $(installed_notice_html_or_xml_gz)
  ifdef target_vendor_notice_file_xml_gz
    ALL_DEFAULT_INSTALLED_MODULES += $(installed_vendor_notice_xml_gz)
  endif
endif
endif  # TARGET_BUILD_APPS

# The kernel isn't really a module, so to get its module file in there, we
# make the target NOTICE files depend on this particular file too, which will
# then be in the right directory for the find in combine-notice-files to work.
$(kernel_notice_file): \
	    $(BUILD_SYSTEM)/LINUX_KERNEL_COPYING \
	    | $(ACP)
	@echo Copying: $@
	$(hide) mkdir -p $(dir $@)
	$(hide) $(ACP) $< $@

$(winpthreads_notice_file): \
	    $(BUILD_SYSTEM)/WINPTHREADS_COPYING \
	    | $(ACP)
	@echo Copying: $@
	$(hide) mkdir -p $(dir $@)
	$(hide) $(ACP) $< $@

# -----------------------------------------------------------------
# Build a keystore with the authorized keys in it, used to verify the
# authenticity of downloaded OTA packages.
#
# This rule adds to ALL_DEFAULT_INSTALLED_MODULES, so it needs to come
# before the rules that use that variable to build the image.
ALL_DEFAULT_INSTALLED_MODULES += $(TARGET_OUT_ETC)/security/otacerts.zip
$(TARGET_OUT_ETC)/security/otacerts.zip: KEY_CERT_PAIR := $(DEFAULT_KEY_CERT_PAIR)
$(TARGET_OUT_ETC)/security/otacerts.zip: $(addsuffix .x509.pem,$(DEFAULT_KEY_CERT_PAIR)) | $(ZIPTIME)
	$(hide) rm -f $@
	$(hide) mkdir -p $(dir $@)
	$(hide) zip -qjX $@ $<
	$(remove-timestamps-from-package)

# Carry the public key for update_engine if it's a non-IoT target that
# uses the AB updater. We use the same key as otacerts but in RSA public key
# format.
ifeq ($(AB_OTA_UPDATER),true)
ifneq ($(PRODUCT_IOT),true)
ALL_DEFAULT_INSTALLED_MODULES += $(TARGET_OUT_ETC)/update_engine/update-payload-key.pub.pem
$(TARGET_OUT_ETC)/update_engine/update-payload-key.pub.pem: $(addsuffix .x509.pem,$(DEFAULT_KEY_CERT_PAIR))
	$(hide) rm -f $@
	$(hide) mkdir -p $(dir $@)
	$(hide) openssl x509 -pubkey -noout -in $< > $@

ALL_DEFAULT_INSTALLED_MODULES += $(TARGET_RECOVERY_ROOT_OUT)/etc/update_engine/update-payload-key.pub.pem
$(TARGET_RECOVERY_ROOT_OUT)/etc/update_engine/update-payload-key.pub.pem: $(TARGET_OUT_ETC)/update_engine/update-payload-key.pub.pem
	$(hide) cp -f $< $@
endif
endif

.PHONY: otacerts
otacerts: $(TARGET_OUT_ETC)/security/otacerts.zip


# #################################################################
# Targets for user images
# #################################################################

INTERNAL_USERIMAGES_EXT_VARIANT :=
ifeq ($(TARGET_USERIMAGES_USE_EXT2),true)
INTERNAL_USERIMAGES_USE_EXT := true
INTERNAL_USERIMAGES_EXT_VARIANT := ext2
else
ifeq ($(TARGET_USERIMAGES_USE_EXT3),true)
INTERNAL_USERIMAGES_USE_EXT := true
INTERNAL_USERIMAGES_EXT_VARIANT := ext3
else
ifeq ($(TARGET_USERIMAGES_USE_EXT4),true)
INTERNAL_USERIMAGES_USE_EXT := true
INTERNAL_USERIMAGES_EXT_VARIANT := ext4
endif
endif
endif

# These options tell the recovery updater/installer how to mount the partitions writebale.
# <fstype>=<fstype_opts>[|<fstype_opts>]...
# fstype_opts := <opt>[,<opt>]...
#         opt := <name>[=<value>]
# The following worked on Nexus devices with Kernel 3.1, 3.4, 3.10
DEFAULT_TARGET_RECOVERY_FSTYPE_MOUNT_OPTIONS := ext4=max_batch_time=0,commit=1,data=ordered,barrier=1,errors=panic,nodelalloc

ifneq (true,$(TARGET_USERIMAGES_SPARSE_EXT_DISABLED))
  INTERNAL_USERIMAGES_SPARSE_EXT_FLAG := -s
endif

ifeq ($(INTERNAL_USERIMAGES_USE_EXT),true)
INTERNAL_USERIMAGES_DEPS := $(SIMG2IMG)
INTERNAL_USERIMAGES_DEPS += $(MKEXTUSERIMG) $(MAKE_EXT4FS) $(E2FSCK)
ifeq ($(TARGET_USERIMAGES_USE_F2FS),true)
INTERNAL_USERIMAGES_DEPS += $(MKF2FSUSERIMG) $(MAKE_F2FS)
endif
endif

ifeq ($(BOARD_AVB_ENABLE),true)
INTERNAL_USERIMAGES_DEPS += $(AVBTOOL)
endif

ifneq (true,$(TARGET_USERIMAGES_SPARSE_SQUASHFS_DISABLED))
  INTERNAL_USERIMAGES_SPARSE_SQUASHFS_FLAG := -s
endif
ifneq ($(filter $(BOARD_PRODUCTIMAGE_FILE_SYSTEM_TYPE) $(BOARD_VENDORIMAGE_FILE_SYSTEM_TYPE) $(BOARD_SYSTEMIMAGE_FILE_SYSTEM_TYPE),squashfs),)
INTERNAL_USERIMAGES_DEPS += $(MAKE_SQUASHFS) $(MKSQUASHFSUSERIMG) $(IMG2SIMG)
endif

INTERNAL_USERIMAGES_BINARY_PATHS := $(sort $(dir $(INTERNAL_USERIMAGES_DEPS)))

ifeq (true,$(PRODUCTS.$(INTERNAL_PRODUCT).PRODUCT_SUPPORTS_VERITY))
INTERNAL_USERIMAGES_DEPS += $(BUILD_VERITY_TREE) $(APPEND2SIMG) $(VERITY_SIGNER)
ifeq (true,$(PRODUCTS.$(INTERNAL_PRODUCT).PRODUCT_SUPPORTS_VERITY_FEC))
INTERNAL_USERIMAGES_DEPS += $(FEC)
endif
endif

SELINUX_FC := $(call intermediates-dir-for,ETC,file_contexts.bin)/file_contexts.bin
INTERNAL_USERIMAGES_DEPS += $(SELINUX_FC)

INTERNAL_USERIMAGES_DEPS += $(BLK_ALLOC_TO_BASE_FS)

ifeq ($(INTERNAL_USERIMAGES_USE_EXT),true)
INTERNAL_USERIMAGES_DEPS += $(MKE2FS_CONF)
endif

# $(1): the path of the output dictionary file
# $(2): additional "key=value" pairs to append to the dictionary file.
define generate-userimage-prop-dictionary
$(hide) echo "ext_mkuserimg=$(notdir $(MKEXTUSERIMG))" >> $(1)
$(if $(INTERNAL_USERIMAGES_EXT_VARIANT),$(hide) echo "fs_type=$(INTERNAL_USERIMAGES_EXT_VARIANT)" >> $(1))
$(if $(BOARD_SYSTEMIMAGE_PARTITION_SIZE),$(hide) echo "system_size=$(BOARD_SYSTEMIMAGE_PARTITION_SIZE)" >> $(1))
$(if $(BOARD_SYSTEMIMAGE_FILE_SYSTEM_TYPE),$(hide) echo "system_fs_type=$(BOARD_SYSTEMIMAGE_FILE_SYSTEM_TYPE)" >> $(1))
$(if $(BOARD_SYSTEMIMAGE_EXTFS_INODE_COUNT),$(hide) echo "system_extfs_inode_count=$(BOARD_SYSTEMIMAGE_EXTFS_INODE_COUNT)" >> $(1))
$(if $(BOARD_SYSTEMIMAGE_EXTFS_RSV_PCT),$(hide) echo "system_extfs_rsv_pct=$(BOARD_SYSTEMIMAGE_EXTFS_RSV_PCT)" >> $(1))
$(if $(BOARD_SYSTEMIMAGE_JOURNAL_SIZE),$(hide) echo "system_journal_size=$(BOARD_SYSTEMIMAGE_JOURNAL_SIZE)" >> $(1))
$(if $(BOARD_EXT4_SHARE_DUP_BLOCKS),$(hide) echo "ext4_share_dup_blocks=$(BOARD_EXT4_SHARE_DUP_BLOCKS)" >> $(1))
$(if $(BOARD_SYSTEMIMAGE_SQUASHFS_COMPRESSOR),$(hide) echo "system_squashfs_compressor=$(BOARD_SYSTEMIMAGE_SQUASHFS_COMPRESSOR)" >> $(1))
$(if $(BOARD_SYSTEMIMAGE_SQUASHFS_COMPRESSOR_OPT),$(hide) echo "system_squashfs_compressor_opt=$(BOARD_SYSTEMIMAGE_SQUASHFS_COMPRESSOR_OPT)" >> $(1))
$(if $(BOARD_SYSTEMIMAGE_SQUASHFS_BLOCK_SIZE),$(hide) echo "system_squashfs_block_size=$(BOARD_SYSTEMIMAGE_SQUASHFS_BLOCK_SIZE)" >> $(1))
$(if $(BOARD_SYSTEMIMAGE_SQUASHFS_DISABLE_4K_ALIGN),$(hide) echo "system_squashfs_disable_4k_align=$(BOARD_SYSTEMIMAGE_SQUASHFS_DISABLE_4K_ALIGN)" >> $(1))
$(if $(PRODUCTS.$(INTERNAL_PRODUCT).PRODUCT_SYSTEM_BASE_FS_PATH),$(hide) echo "system_base_fs_file=$(PRODUCTS.$(INTERNAL_PRODUCT).PRODUCT_SYSTEM_BASE_FS_PATH)" >> $(1))
$(if $(PRODUCTS.$(INTERNAL_PRODUCT).PRODUCT_SYSTEM_HEADROOM),$(hide) echo "system_headroom=$(PRODUCTS.$(INTERNAL_PRODUCT).PRODUCT_SYSTEM_HEADROOM)" >> $(1))
$(if $(BOARD_USERDATAIMAGE_FILE_SYSTEM_TYPE),$(hide) echo "userdata_fs_type=$(BOARD_USERDATAIMAGE_FILE_SYSTEM_TYPE)" >> $(1))
$(if $(BOARD_USERDATAIMAGE_PARTITION_SIZE),$(hide) echo "userdata_size=$(BOARD_USERDATAIMAGE_PARTITION_SIZE)" >> $(1))
$(if $(BOARD_FLASH_LOGICAL_BLOCK_SIZE), $(hide) echo "flash_logical_block_size=$(BOARD_FLASH_LOGICAL_BLOCK_SIZE)" >> $(1))
$(if $(BOARD_FLASH_ERASE_BLOCK_SIZE), $(hide) echo "flash_erase_block_size=$(BOARD_FLASH_ERASE_BLOCK_SIZE)" >> $(1))
$(if $(BOARD_CACHEIMAGE_FILE_SYSTEM_TYPE),$(hide) echo "cache_fs_type=$(BOARD_CACHEIMAGE_FILE_SYSTEM_TYPE)" >> $(1))
$(if $(BOARD_CACHEIMAGE_PARTITION_SIZE),$(hide) echo "cache_size=$(BOARD_CACHEIMAGE_PARTITION_SIZE)" >> $(1))
$(if $(BOARD_VENDORIMAGE_FILE_SYSTEM_TYPE),$(hide) echo "vendor_fs_type=$(BOARD_VENDORIMAGE_FILE_SYSTEM_TYPE)" >> $(1))
$(if $(BOARD_VENDORIMAGE_EXTFS_INODE_COUNT),$(hide) echo "vendor_extfs_inode_count=$(BOARD_VENDORIMAGE_EXTFS_INODE_COUNT)" >> $(1))
$(if $(BOARD_VENDORIMAGE_EXTFS_RSV_PCT),$(hide) echo "vendor_extfs_rsv_pct=$(BOARD_VENDORIMAGE_EXTFS_RSV_PCT)" >> $(1))
$(if $(BOARD_VENDORIMAGE_PARTITION_SIZE),$(hide) echo "vendor_size=$(BOARD_VENDORIMAGE_PARTITION_SIZE)" >> $(1))
$(if $(BOARD_VENDORIMAGE_JOURNAL_SIZE),$(hide) echo "vendor_journal_size=$(BOARD_VENDORIMAGE_JOURNAL_SIZE)" >> $(1))
$(if $(BOARD_VENDORIMAGE_SQUASHFS_COMPRESSOR),$(hide) echo "vendor_squashfs_compressor=$(BOARD_VENDORIMAGE_SQUASHFS_COMPRESSOR)" >> $(1))
$(if $(BOARD_VENDORIMAGE_SQUASHFS_COMPRESSOR_OPT),$(hide) echo "vendor_squashfs_compressor_opt=$(BOARD_VENDORIMAGE_SQUASHFS_COMPRESSOR_OPT)" >> $(1))
$(if $(BOARD_VENDORIMAGE_SQUASHFS_BLOCK_SIZE),$(hide) echo "vendor_squashfs_block_size=$(BOARD_VENDORIMAGE_SQUASHFS_BLOCK_SIZE)" >> $(1))
$(if $(BOARD_VENDORIMAGE_SQUASHFS_DISABLE_4K_ALIGN),$(hide) echo "vendor_squashfs_disable_4k_align=$(BOARD_VENDORIMAGE_SQUASHFS_DISABLE_4K_ALIGN)" >> $(1))
$(if $(PRODUCTS.$(INTERNAL_PRODUCT).PRODUCT_VENDOR_BASE_FS_PATH),$(hide) echo "vendor_base_fs_file=$(PRODUCTS.$(INTERNAL_PRODUCT).PRODUCT_VENDOR_BASE_FS_PATH)" >> $(1))
$(if $(BOARD_PRODUCTIMAGE_FILE_SYSTEM_TYPE),$(hide) echo "product_fs_type=$(BOARD_PRODUCTIMAGE_FILE_SYSTEM_TYPE)" >> $(1))
$(if $(BOARD_PRODUCTIMAGE_EXTFS_INODE_COUNT),$(hide) echo "product_extfs_inode_count=$(BOARD_PRODUCTIMAGE_EXTFS_INODE_COUNT)" >> $(1))
$(if $(BOARD_PRODUCTIMAGE_EXTFS_RSV_PCT),$(hide) echo "product_extfs_rsv_pct=$(BOARD_PRODUCTIMAGE_EXTFS_RSV_PCT)" >> $(1))
$(if $(BOARD_PRODUCTIMAGE_PARTITION_SIZE),$(hide) echo "product_size=$(BOARD_PRODUCTIMAGE_PARTITION_SIZE)" >> $(1))
$(if $(BOARD_PRODUCTIMAGE_JOURNAL_SIZE),$(hide) echo "product_journal_size=$(BOARD_PRODUCTIMAGE_JOURNAL_SIZE)" >> $(1))
$(if $(BOARD_PRODUCTIMAGE_SQUASHFS_COMPRESSOR),$(hide) echo "product_squashfs_compressor=$(BOARD_PRODUCTIMAGE_SQUASHFS_COMPRESSOR)" >> $(1))
$(if $(BOARD_PRODUCTIMAGE_SQUASHFS_COMPRESSOR_OPT),$(hide) echo "product_squashfs_compressor_opt=$(BOARD_PRODUCTIMAGE_SQUASHFS_COMPRESSOR_OPT)" >> $(1))
$(if $(BOARD_PRODUCTIMAGE_SQUASHFS_BLOCK_SIZE),$(hide) echo "product_squashfs_block_size=$(BOARD_PRODUCTIMAGE_SQUASHFS_BLOCK_SIZE)" >> $(1))
$(if $(BOARD_PRODUCTIMAGE_SQUASHFS_DISABLE_4K_ALIGN),$(hide) echo "product_squashfs_disable_4k_align=$(BOARD_PRODUCTIMAGE_SQUASHFS_DISABLE_4K_ALIGN)" >> $(1))
$(if $(PRODUCTS.$(INTERNAL_PRODUCT).PRODUCT_PRODUCT_BASE_FS_PATH),$(hide) echo "product_base_fs_file=$(PRODUCTS.$(INTERNAL_PRODUCT).PRODUCT_PRODUCT_BASE_FS_PATH)" >> $(1))
$(if $(BOARD_OEMIMAGE_PARTITION_SIZE),$(hide) echo "oem_size=$(BOARD_OEMIMAGE_PARTITION_SIZE)" >> $(1))
$(if $(BOARD_OEMIMAGE_JOURNAL_SIZE),$(hide) echo "oem_journal_size=$(BOARD_OEMIMAGE_JOURNAL_SIZE)" >> $(1))
$(if $(BOARD_OEMIMAGE_EXTFS_INODE_COUNT),$(hide) echo "oem_extfs_inode_count=$(BOARD_OEMIMAGE_EXTFS_INODE_COUNT)" >> $(1))
$(if $(BOARD_OEMIMAGE_EXTFS_RSV_PCT),$(hide) echo "oem_extfs_rsv_pct=$(BOARD_OEMIMAGE_EXTFS_RSV_PCT)" >> $(1))
$(if $(INTERNAL_USERIMAGES_SPARSE_EXT_FLAG),$(hide) echo "extfs_sparse_flag=$(INTERNAL_USERIMAGES_SPARSE_EXT_FLAG)" >> $(1))
$(if $(INTERNAL_USERIMAGES_SPARSE_SQUASHFS_FLAG),$(hide) echo "squashfs_sparse_flag=$(INTERNAL_USERIMAGES_SPARSE_SQUASHFS_FLAG)" >> $(1))
$(hide) echo "selinux_fc=$(SELINUX_FC)" >> $(1)
$(if $(PRODUCTS.$(INTERNAL_PRODUCT).PRODUCT_SUPPORTS_BOOT_SIGNER),$(hide) echo "boot_signer=$(PRODUCTS.$(INTERNAL_PRODUCT).PRODUCT_SUPPORTS_BOOT_SIGNER)" >> $(1))
$(if $(PRODUCTS.$(INTERNAL_PRODUCT).PRODUCT_SUPPORTS_VERITY),$(hide) echo "verity=$(PRODUCTS.$(INTERNAL_PRODUCT).PRODUCT_SUPPORTS_VERITY)" >> $(1))
$(if $(PRODUCTS.$(INTERNAL_PRODUCT).PRODUCT_SUPPORTS_VERITY),$(hide) echo "verity_key=$(PRODUCTS.$(INTERNAL_PRODUCT).PRODUCT_VERITY_SIGNING_KEY)" >> $(1))
$(if $(PRODUCTS.$(INTERNAL_PRODUCT).PRODUCT_SUPPORTS_VERITY),$(hide) echo "verity_signer_cmd=$(notdir $(VERITY_SIGNER))" >> $(1))
$(if $(PRODUCTS.$(INTERNAL_PRODUCT).PRODUCT_SUPPORTS_VERITY_FEC),$(hide) echo "verity_fec=$(PRODUCTS.$(INTERNAL_PRODUCT).PRODUCT_SUPPORTS_VERITY_FEC)" >> $(1))
$(if $(filter eng, $(TARGET_BUILD_VARIANT)),$(hide) echo "verity_disable=true" >> $(1))
$(if $(PRODUCTS.$(INTERNAL_PRODUCT).PRODUCT_SYSTEM_VERITY_PARTITION),$(hide) echo "system_verity_block_device=$(PRODUCTS.$(INTERNAL_PRODUCT).PRODUCT_SYSTEM_VERITY_PARTITION)" >> $(1))
$(if $(PRODUCTS.$(INTERNAL_PRODUCT).PRODUCT_VENDOR_VERITY_PARTITION),$(hide) echo "vendor_verity_block_device=$(PRODUCTS.$(INTERNAL_PRODUCT).PRODUCT_VENDOR_VERITY_PARTITION)" >> $(1))
$(if $(PRODUCTS.$(INTERNAL_PRODUCT).PRODUCT_PRODUCT_VERITY_PARTITION),$(hide) echo "product_verity_block_device=$(PRODUCTS.$(INTERNAL_PRODUCT).PRODUCT_PRODUCT_VERITY_PARTITION)" >> $(1))
$(if $(PRODUCTS.$(INTERNAL_PRODUCT).PRODUCT_SUPPORTS_VBOOT),$(hide) echo "vboot=$(PRODUCTS.$(INTERNAL_PRODUCT).PRODUCT_SUPPORTS_VBOOT)" >> $(1))
$(if $(PRODUCTS.$(INTERNAL_PRODUCT).PRODUCT_SUPPORTS_VBOOT),$(hide) echo "vboot_key=$(PRODUCTS.$(INTERNAL_PRODUCT).PRODUCT_VBOOT_SIGNING_KEY)" >> $(1))
$(if $(PRODUCTS.$(INTERNAL_PRODUCT).PRODUCT_SUPPORTS_VBOOT),$(hide) echo "vboot_subkey=$(PRODUCTS.$(INTERNAL_PRODUCT).PRODUCT_VBOOT_SIGNING_SUBKEY)" >> $(1))
$(if $(PRODUCTS.$(INTERNAL_PRODUCT).PRODUCT_SUPPORTS_VBOOT),$(hide) echo "futility=$(notdir $(FUTILITY))" >> $(1))
$(if $(PRODUCTS.$(INTERNAL_PRODUCT).PRODUCT_SUPPORTS_VBOOT),$(hide) echo "vboot_signer_cmd=$(VBOOT_SIGNER)" >> $(1))
$(if $(BOARD_AVB_ENABLE),$(hide) echo "avb_avbtool=$(notdir $(AVBTOOL))" >> $(1))
$(if $(BOARD_AVB_ENABLE),$(hide) echo "avb_system_hashtree_enable=$(BOARD_AVB_ENABLE)" >> $(1))
$(if $(BOARD_AVB_ENABLE),$(hide) echo "avb_system_add_hashtree_footer_args=$(BOARD_AVB_SYSTEM_ADD_HASHTREE_FOOTER_ARGS)" >> $(1))
$(if $(BOARD_AVB_ENABLE),\
    $(if $(BOARD_AVB_SYSTEM_KEY_PATH),\
        $(hide) echo "avb_system_key_path=$(BOARD_AVB_SYSTEM_KEY_PATH)" >> $(1)
        $(hide) echo "avb_system_algorithm=$(BOARD_AVB_SYSTEM_ALGORITHM)" >> $(1)
        $(hide) echo "avb_system_rollback_index_location=$(BOARD_AVB_SYSTEM_ROLLBACK_INDEX_LOCATION)" >> $(1)))
$(if $(BOARD_AVB_ENABLE),$(hide) echo "avb_vendor_hashtree_enable=$(BOARD_AVB_ENABLE)" >> $(1))
$(if $(BOARD_AVB_ENABLE),$(hide) echo "avb_vendor_add_hashtree_footer_args=$(BOARD_AVB_VENDOR_ADD_HASHTREE_FOOTER_ARGS)" >> $(1))
$(if $(BOARD_AVB_ENABLE),\
    $(if $(BOARD_AVB_VENDOR_KEY_PATH),\
        $(hide) echo "avb_vendor_key_path=$(BOARD_AVB_VENDOR_KEY_PATH)" >> $(1)
        $(hide) echo "avb_vendor_algorithm=$(BOARD_AVB_VENDOR_ALGORITHM)" >> $(1)
        $(hide) echo "avb_vendor_rollback_index_location=$(BOARD_AVB_VENDOR_ROLLBACK_INDEX_LOCATION)" >> $(1)))
$(if $(BOARD_AVB_ENABLE),$(hide) echo "avb_product_hashtree_enable=$(BOARD_AVB_ENABLE)" >> $(1))
$(if $(BOARD_AVB_ENABLE),$(hide) echo "avb_product_add_hashtree_footer_args=$(BOARD_AVB_PRODUCT_ADD_HASHTREE_FOOTER_ARGS)" >> $(1))
$(if $(BOARD_AVB_ENABLE),\
    $(if $(BOARD_AVB_PRODUCT_KEY_PATH),\
        $(hide) echo "avb_product_key_path=$(BOARD_AVB_PRODUCT_KEY_PATH)" >> $(1)
        $(hide) echo "avb_product_algorithm=$(BOARD_AVB_PRODUCT_ALGORITHM)" >> $(1)
        $(hide) echo "avb_product_rollback_index_location=$(BOARD_AVB_PRODUCT_ROLLBACK_INDEX_LOCATION)" >> $(1)))
$(if $(filter true,$(BOARD_USES_RECOVERY_AS_BOOT)),\
    $(hide) echo "recovery_as_boot=true" >> $(1))
$(if $(filter true,$(BOARD_BUILD_SYSTEM_ROOT_IMAGE)),\
    $(hide) echo "system_root_image=true" >> $(1);\
    echo "ramdisk_dir=$(TARGET_ROOT_OUT)" >> $(1))
$(if $(2),$(hide) $(foreach kv,$(2),echo "$(kv)" >> $(1);))
endef

# $(1): modules list
# $(2): output dir
# $(3): mount point
# $(4): staging dir
# Depmod requires a well-formed kernel version so 0.0 is used as a placeholder.
define build-image-kernel-modules
    $(hide) rm -rf $(2)/lib/modules
    $(hide) mkdir -p $(2)/lib/modules
    $(hide) cp $(1) $(2)/lib/modules/
    $(hide) rm -rf $(4)
    $(hide) mkdir -p $(4)/lib/modules/0.0/$(3)lib/modules
    $(hide) cp $(1) $(4)/lib/modules/0.0/$(3)lib/modules
    $(hide) $(DEPMOD) -b $(4) 0.0
    $(hide) sed -e 's/\(.*modules.*\):/\/\1:/g' -e 's/ \([^ ]*modules[^ ]*\)/ \/\1/g' $(4)/lib/modules/0.0/modules.dep > $(2)/lib/modules/modules.dep
    $(hide) cp $(4)/lib/modules/0.0/modules.alias $(2)/lib/modules
endef

# -----------------------------------------------------------------
# Recovery image

# Recovery image exists if we are building recovery, or building recovery as boot.
ifneq (,$(INSTALLED_RECOVERYIMAGE_TARGET)$(filter true,$(BOARD_USES_RECOVERY_AS_BOOT)))

INTERNAL_RECOVERYIMAGE_FILES := $(filter $(TARGET_RECOVERY_OUT)/%, \
    $(ALL_DEFAULT_INSTALLED_MODULES))

recovery_initrc := $(call include-path-for, recovery)/etc/init.rc
recovery_sepolicy := \
    $(TARGET_RECOVERY_ROOT_OUT)/sepolicy \
    $(TARGET_RECOVERY_ROOT_OUT)/plat_file_contexts \
    $(TARGET_RECOVERY_ROOT_OUT)/vendor_file_contexts \
    $(TARGET_RECOVERY_ROOT_OUT)/plat_property_contexts \
    $(TARGET_RECOVERY_ROOT_OUT)/vendor_property_contexts

ifdef BOARD_ODM_SEPOLICY_DIRS
recovery_sepolicy += \
    $(TARGET_RECOVERY_ROOT_OUT)/odm_file_contexts \
    $(TARGET_RECOVERY_ROOT_OUT)/odm_property_contexts
endif

# Passed into rsync from non-recovery root to recovery root, to avoid overwriting recovery-specific
# SELinux files
IGNORE_RECOVERY_SEPOLICY := $(patsubst $(TARGET_RECOVERY_OUT)/%,--exclude=/%,$(recovery_sepolicy))

recovery_kernel := $(INSTALLED_KERNEL_TARGET) # same as a non-recovery system
recovery_ramdisk := $(PRODUCT_OUT)/ramdisk-recovery.img
recovery_uncompressed_ramdisk := $(PRODUCT_OUT)/ramdisk-recovery.cpio
recovery_build_props := $(intermediate_system_build_prop)
ifdef property_overrides_split_enabled
recovery_build_props += $(INSTALLED_VENDOR_BUILD_PROP_TARGET)
endif
ifdef BOARD_USES_PRODUCTIMAGE
recovery_build_props += $(INSTALLED_PRODUCT_BUILD_PROP_TARGET)
endif
recovery_resources_common := $(call include-path-for, recovery)/res

# Set recovery_density to the density bucket of the device.
recovery_density := unknown
ifneq (,$(PRODUCT_AAPT_PREF_CONFIG))
# If PRODUCT_AAPT_PREF_CONFIG includes a dpi bucket, then use that value.
recovery_density := $(filter %dpi,$(PRODUCT_AAPT_PREF_CONFIG))
else
# Otherwise, use the default medium density.
recovery_densities := mdpi
endif

ifneq (,$(wildcard $(recovery_resources_common)-$(recovery_density)))
recovery_resources_common := $(recovery_resources_common)-$(recovery_density)
else
recovery_resources_common := $(recovery_resources_common)-xhdpi
endif

# Select the 18x32 font on high-density devices (xhdpi and up); and
# the 12x22 font on other devices.  Note that the font selected here
# can be overridden for a particular device by putting a font.png in
# its private recovery resources.

ifneq (,$(filter xxxhdpi 560dpi xxhdpi 400dpi xhdpi,$(recovery_density)))
recovery_font := $(call include-path-for, recovery)/fonts/18x32.png
else
recovery_font := $(call include-path-for, recovery)/fonts/12x22.png
endif

ifndef TARGET_PRIVATE_RES_DIRS
TARGET_PRIVATE_RES_DIRS := $(wildcard $(TARGET_DEVICE_DIR)/recovery/res)
endif
recovery_resource_deps := $(shell find $(recovery_resources_common) \
  $(TARGET_PRIVATE_RES_DIRS) -type f)
ifdef TARGET_RECOVERY_FSTAB
recovery_fstab := $(TARGET_RECOVERY_FSTAB)
else
recovery_fstab := $(strip $(wildcard $(TARGET_DEVICE_DIR)/recovery.fstab))
endif
ifdef TARGET_RECOVERY_WIPE
recovery_wipe := $(TARGET_RECOVERY_WIPE)
else
recovery_wipe :=
endif

# Traditionally with non-A/B OTA we have:
#   boot.img + recovery-from-boot.p + recovery-resource.dat = recovery.img.
# recovery-resource.dat is needed only if we carry an imgdiff patch of the boot and recovery images
# and invoke install-recovery.sh on the first boot post an OTA update.
#
# We no longer need that if one of the following conditions holds:
#   a) We carry a full copy of the recovery image - no patching needed
#      (BOARD_USES_FULL_RECOVERY_IMAGE = true);
#   b) We build a single image that contains boot and recovery both - no recovery image to install
#      (BOARD_USES_RECOVERY_AS_BOOT = true);
#   c) We build the root into system image - not needing the resource file as we do bsdiff
#      (BOARD_BUILD_SYSTEM_ROOT_IMAGE = true).
#   d) We include the recovery DTBO image within recovery - not needing the resource file as we
#      do bsdiff because boot and recovery will contain different number of entries
#      (BOARD_INCLUDE_RECOVERY_DTBO = true).
# Note that condition b) implies condition c), because of the earlier check in this file:
# "BOARD_USES_RECOVERY_AS_BOOT = true must have BOARD_BUILD_SYSTEM_ROOT_IMAGE = true" (not vice
# versa though).

ifeq (,$(filter true, $(BOARD_USES_FULL_RECOVERY_IMAGE) $(BOARD_BUILD_SYSTEM_ROOT_IMAGE) \
  $(BOARD_INCLUDE_RECOVERY_DTBO)))
# Named '.dat' so we don't attempt to use imgdiff for patching it.
RECOVERY_RESOURCE_ZIP := $(TARGET_OUT)/etc/recovery-resource.dat
else
RECOVERY_RESOURCE_ZIP :=
endif

INTERNAL_RECOVERYIMAGE_ARGS := \
	$(addprefix --second ,$(INSTALLED_2NDBOOTLOADER_TARGET)) \
	--kernel $(recovery_kernel) \
	--ramdisk $(recovery_ramdisk)

# Assumes this has already been stripped
ifdef INTERNAL_KERNEL_CMDLINE
  INTERNAL_RECOVERYIMAGE_ARGS += --cmdline "$(INTERNAL_KERNEL_CMDLINE)"
endif
ifdef BOARD_KERNEL_BASE
  INTERNAL_RECOVERYIMAGE_ARGS += --base $(BOARD_KERNEL_BASE)
endif
ifdef BOARD_KERNEL_PAGESIZE
  INTERNAL_RECOVERYIMAGE_ARGS += --pagesize $(BOARD_KERNEL_PAGESIZE)
endif
ifdef BOARD_INCLUDE_RECOVERY_DTBO
  INTERNAL_RECOVERYIMAGE_ARGS += --recovery_dtbo $(BOARD_PREBUILT_DTBOIMAGE)
endif

# Keys authorized to sign OTA packages this build will accept.  The
# build always uses dev-keys for this; release packaging tools will
# substitute other keys for this one.
OTA_PUBLIC_KEYS := $(DEFAULT_SYSTEM_DEV_CERTIFICATE).x509.pem

# Generate a file containing the keys that will be read by the
# recovery binary.
RECOVERY_INSTALL_OTA_KEYS := \
	$(call intermediates-dir-for,PACKAGING,ota_keys)/keys
DUMPKEY_JAR := $(HOST_OUT_JAVA_LIBRARIES)/dumpkey.jar
$(RECOVERY_INSTALL_OTA_KEYS): PRIVATE_OTA_PUBLIC_KEYS := $(OTA_PUBLIC_KEYS)
$(RECOVERY_INSTALL_OTA_KEYS): extra_keys := $(patsubst %,%.x509.pem,$(PRODUCT_EXTRA_RECOVERY_KEYS))
$(RECOVERY_INSTALL_OTA_KEYS): $(OTA_PUBLIC_KEYS) $(DUMPKEY_JAR) $(extra_keys)
	@echo "DumpPublicKey: $@ <= $(PRIVATE_OTA_PUBLIC_KEYS) $(extra_keys)"
	@rm -rf $@
	@mkdir -p $(dir $@)
	$(JAVA) -jar $(DUMPKEY_JAR) $(PRIVATE_OTA_PUBLIC_KEYS) $(extra_keys) > $@

RECOVERYIMAGE_ID_FILE := $(PRODUCT_OUT)/recovery.id

define build-recoveryramdisk
  $(hide) mkdir -p $(TARGET_RECOVERY_OUT)
  $(hide) mkdir -p $(TARGET_RECOVERY_ROOT_OUT)/etc $(TARGET_RECOVERY_ROOT_OUT)/sdcard $(TARGET_RECOVERY_ROOT_OUT)/tmp
  # Copying baseline ramdisk...
  # Use rsync because "cp -Rf" fails to overwrite broken symlinks on Mac.
  $(hide) rsync -a --exclude=etc --exclude=sdcard --exclude=vendor $(IGNORE_RECOVERY_SEPOLICY) $(IGNORE_CACHE_LINK) $(TARGET_ROOT_OUT) $(TARGET_RECOVERY_OUT)
  # Copy adbd from system/bin to recovery/root/sbin
  $(hide) cp -f $(TARGET_OUT_EXECUTABLES)/adbd $(TARGET_RECOVERY_ROOT_OUT)/sbin/adbd
  # Modifying ramdisk contents...
  $(if $(BOARD_RECOVERY_KERNEL_MODULES), \
    $(call build-image-kernel-modules,$(BOARD_RECOVERY_KERNEL_MODULES),$(TARGET_RECOVERY_ROOT_OUT),,$(call intermediates-dir-for,PACKAGING,depmod_recovery)))
  # Removes $(TARGET_RECOVERY_ROOT_OUT)/init*.rc EXCEPT init.recovery*.rc.
  $(hide) find $(TARGET_RECOVERY_ROOT_OUT) -maxdepth 1 -name 'init*.rc' -type f -not -name "init.recovery.*.rc" | xargs rm -f
  $(hide) cp -f $(recovery_initrc) $(TARGET_RECOVERY_ROOT_OUT)/
  $(hide) cp $(TARGET_ROOT_OUT)/init.recovery.*.rc $(TARGET_RECOVERY_ROOT_OUT)/ || true # Ignore error when the src file doesn't exist.
  $(hide) mkdir -p $(TARGET_RECOVERY_ROOT_OUT)/res
  $(hide) rm -rf $(TARGET_RECOVERY_ROOT_OUT)/res/*
  $(hide) cp -rf $(recovery_resources_common)/* $(TARGET_RECOVERY_ROOT_OUT)/res
  $(hide) cp -f $(recovery_font) $(TARGET_RECOVERY_ROOT_OUT)/res/images/font.png
  $(hide) $(foreach item,$(TARGET_PRIVATE_RES_DIRS), \
    cp -rf $(item) $(TARGET_RECOVERY_ROOT_OUT)/$(newline))
  $(hide) $(foreach item,$(recovery_fstab), \
    cp -f $(item) $(TARGET_RECOVERY_ROOT_OUT)/etc/recovery.fstab)
  $(if $(strip $(recovery_wipe)), \
    $(hide) cp -f $(recovery_wipe) $(TARGET_RECOVERY_ROOT_OUT)/etc/recovery.wipe)
  $(hide) cp $(RECOVERY_INSTALL_OTA_KEYS) $(TARGET_RECOVERY_ROOT_OUT)/res/keys
  $(hide) cat $(INSTALLED_DEFAULT_PROP_TARGET) \
          > $(TARGET_RECOVERY_ROOT_OUT)/prop.default
  $(if $(INSTALLED_VENDOR_DEFAULT_PROP_TARGET), \
    $(hide) cat $(INSTALLED_VENDOR_DEFAULT_PROP_TARGET) \
            >> $(TARGET_RECOVERY_ROOT_OUT)/prop.default)
  $(hide) cat $(recovery_build_props) \
          >> $(TARGET_RECOVERY_ROOT_OUT)/prop.default
  # Never allow persist.sys.usb.config to be set to none in recovery
  $(hide) sed -i 's/persist.sys.usb.config=none/persist.sys.usb.config=adb/g' $(TARGET_RECOVERY_ROOT_OUT)/prop.default
  $(hide) ln -sf prop.default $(TARGET_RECOVERY_ROOT_OUT)/default.prop
  $(BOARD_RECOVERY_IMAGE_PREPARE)
  $(if $(filter true,$(BOARD_BUILD_SYSTEM_ROOT_IMAGE)), \
    $(hide) mkdir -p $(TARGET_RECOVERY_ROOT_OUT)/system_root; \
            rm -rf $(TARGET_RECOVERY_ROOT_OUT)/system; \
            ln -sf /system_root/system $(TARGET_RECOVERY_ROOT_OUT)/system) # Mount the system_root_image to /system_root and symlink /system.
endef

RECOVERYIMAGE_ID_FILE := $(PRODUCT_OUT)/recovery.id
# $(1): output file
define build-recoveryimage-target
  $(if $(filter true,$(PRODUCTS.$(INTERNAL_PRODUCT).PRODUCT_SUPPORTS_VBOOT)), \
    $(hide) $(MKBOOTIMG) $(INTERNAL_RECOVERYIMAGE_ARGS) $(INTERNAL_MKBOOTIMG_VERSION_ARGS) $(BOARD_MKBOOTIMG_ARGS) --output $(1).unsigned, \
    $(hide) $(MKBOOTIMG) $(INTERNAL_RECOVERYIMAGE_ARGS) $(INTERNAL_MKBOOTIMG_VERSION_ARGS) $(BOARD_MKBOOTIMG_ARGS) --output $(1) --id > $(RECOVERYIMAGE_ID_FILE))
  $(if $(filter true,$(PRODUCTS.$(INTERNAL_PRODUCT).PRODUCT_SUPPORTS_BOOT_SIGNER)),\
    $(if $(filter true,$(BOARD_USES_RECOVERY_AS_BOOT)),\
      $(BOOT_SIGNER) /boot $(1) $(PRODUCTS.$(INTERNAL_PRODUCT).PRODUCT_VERITY_SIGNING_KEY).pk8 $(PRODUCTS.$(INTERNAL_PRODUCT).PRODUCT_VERITY_SIGNING_KEY).x509.pem $(1),\
      $(BOOT_SIGNER) /recovery $(1) $(PRODUCTS.$(INTERNAL_PRODUCT).PRODUCT_VERITY_SIGNING_KEY).pk8 $(PRODUCTS.$(INTERNAL_PRODUCT).PRODUCT_VERITY_SIGNING_KEY).x509.pem $(1)\
    )\
  )
  $(if $(filter true,$(PRODUCTS.$(INTERNAL_PRODUCT).PRODUCT_SUPPORTS_VBOOT)), \
    $(VBOOT_SIGNER) $(FUTILITY) $(1).unsigned $(PRODUCTS.$(INTERNAL_PRODUCT).PRODUCT_VBOOT_SIGNING_KEY).vbpubk $(PRODUCTS.$(INTERNAL_PRODUCT).PRODUCT_VBOOT_SIGNING_KEY).vbprivk $(PRODUCTS.$(INTERNAL_PRODUCT).PRODUCT_VBOOT_SIGNING_SUBKEY).vbprivk $(1).keyblock $(1))
  $(if $(filter true,$(BOARD_USES_RECOVERY_AS_BOOT)), \
    $(hide) $(call assert-max-image-size,$(1),$(call get-hash-image-max-size,$(BOARD_BOOTIMAGE_PARTITION_SIZE))), \
    $(hide) $(call assert-max-image-size,$(1),$(call get-hash-image-max-size,$(BOARD_RECOVERYIMAGE_PARTITION_SIZE))))
  $(if $(filter true,$(BOARD_AVB_ENABLE)), \
    $(if $(filter true,$(BOARD_USES_RECOVERY_AS_BOOT)), \
      $(hide) $(AVBTOOL) add_hash_footer --image $(1) --partition_size $(BOARD_BOOTIMAGE_PARTITION_SIZE) --partition_name boot $(INTERNAL_AVB_BOOT_SIGNING_ARGS) $(BOARD_AVB_BOOT_ADD_HASH_FOOTER_ARGS),\
      $(hide) $(AVBTOOL) add_hash_footer --image $(1) --partition_size $(BOARD_RECOVERYIMAGE_PARTITION_SIZE) --partition_name recovery $(INTERNAL_AVB_RECOVERY_SIGNING_ARGS) $(BOARD_AVB_RECOVERY_ADD_HASH_FOOTER_ARGS)))
endef

ADBD := $(TARGET_OUT_EXECUTABLES)/adbd

ifeq ($(BOARD_USES_RECOVERY_AS_BOOT),true)
ifeq (true,$(PRODUCTS.$(INTERNAL_PRODUCT).PRODUCT_SUPPORTS_BOOT_SIGNER))
$(INSTALLED_BOOTIMAGE_TARGET) : $(BOOT_SIGNER)
endif
ifeq (true,$(PRODUCTS.$(INTERNAL_PRODUCT).PRODUCT_SUPPORTS_VBOOT))
$(INSTALLED_BOOTIMAGE_TARGET) : $(VBOOT_SIGNER)
endif
ifeq (true,$(BOARD_AVB_ENABLE))
$(INSTALLED_BOOTIMAGE_TARGET) : $(AVBTOOL) $(BOARD_AVB_BOOT_KEY_PATH)
endif
ifdef BOARD_INCLUDE_RECOVERY_DTBO
$(INSTALLED_BOOTIMAGE_TARGET): $(BOARD_PREBUILT_DTBOIMAGE)
endif

$(INSTALLED_BOOTIMAGE_TARGET): $(MKBOOTFS) $(MKBOOTIMG) $(MINIGZIP) $(ADBD) \
		$(INSTALLED_RAMDISK_TARGET) \
		$(INTERNAL_RECOVERYIMAGE_FILES) \
		$(recovery_initrc) $(recovery_sepolicy) $(recovery_kernel) \
		$(INSTALLED_2NDBOOTLOADER_TARGET) \
		$(recovery_build_props) $(recovery_resource_deps) \
		$(recovery_fstab) \
		$(RECOVERY_INSTALL_OTA_KEYS) \
		$(INSTALLED_VENDOR_DEFAULT_PROP_TARGET) \
		$(BOARD_RECOVERY_KERNEL_MODULES) \
		$(DEPMOD)
<<<<<<< HEAD
		$(call pretty,"Target boot image from recovery: $@")
		$(call build-recoveryramdisk)
		$(hide) $(MKBOOTFS) -d $(TARGET_OUT) $(TARGET_RECOVERY_ROOT_OUT) | $(MINIGZIP) > $(recovery_ramdisk)
		$(call build-recoveryimage-target, $@)
=======
	$(call pretty,"Target boot image from recovery: $@")
	$(call build-recoveryimage-target, $@)
endif # BOARD_USES_RECOVERY_AS_BOOT

ifdef BOARD_INCLUDE_RECOVERY_DTBO
$(INSTALLED_RECOVERYIMAGE_TARGET): $(BOARD_PREBUILT_DTBOIMAGE)
>>>>>>> a79c9fe4
endif

$(recovery_uncompressed_ramdisk): $(MKBOOTFS) $(ADBD) \
		$(INSTALLED_RAMDISK_TARGET) \
		$(INSTALLED_BOOTIMAGE_TARGET) \
		$(INTERNAL_RECOVERYIMAGE_FILES) \
		$(recovery_initrc) $(recovery_sepolicy) \
		$(INSTALLED_2NDBOOTLOADER_TARGET) \
		$(recovery_build_props) $(recovery_resource_deps) \
		$(recovery_fstab) \
		$(RECOVERY_INSTALL_OTA_KEYS) \
		$(INSTALLED_VENDOR_DEFAULT_PROP_TARGET) \
		$(BOARD_RECOVERY_KERNEL_MODULES) \
		$(DEPMOD)
<<<<<<< HEAD
		$(call build-recoveryramdisk)
		@echo ----- Making uncompressed recovery ramdisk ------
		$(hide) $(MKBOOTFS) $(TARGET_RECOVERY_ROOT_OUT) > $@

$(recovery_ramdisk): $(MINIGZIP) \
		$(recovery_uncompressed_ramdisk)
		@echo ----- Making compressed recovery ramdisk ------
		$(hide) $(MINIGZIP) < $(recovery_uncompressed_ramdisk) > $@

ifndef BOARD_CUSTOM_BOOTIMG_MK
$(INSTALLED_RECOVERYIMAGE_TARGET): $(MKBOOTIMG) $(recovery_ramdisk) $(recovery_kernel)
		@echo ----- Making recovery image ------
		$(call build-recoveryimage-target, $@)
endif # BOARD_CUSTOM_BOOTIMG_MK
=======
	$(call build-recoveryimage-target, $@)
>>>>>>> a79c9fe4

ifdef RECOVERY_RESOURCE_ZIP
$(RECOVERY_RESOURCE_ZIP): $(INSTALLED_RECOVERYIMAGE_TARGET) | $(ZIPTIME)
	$(hide) mkdir -p $(dir $@)
	$(hide) find $(TARGET_RECOVERY_ROOT_OUT)/res -type f | sort | zip -0qrjX $@ -@
	$(remove-timestamps-from-package)
endif

.PHONY: recoveryimage-nodeps
recoveryimage-nodeps:
	@echo "make $@: ignoring dependencies"
	$(call build-recoveryramdisk)
	$(hide) $(MKBOOTFS) -d $(TARGET_OUT) $(TARGET_RECOVERY_ROOT_OUT) | $(MINIGZIP) > $(recovery_ramdisk)
	$(call build-recoveryimage-target, $(INSTALLED_RECOVERYIMAGE_TARGET))

else # INSTALLED_RECOVERYIMAGE_TARGET not defined
RECOVERY_RESOURCE_ZIP :=
endif

.PHONY: recoveryimage
recoveryimage: $(INSTALLED_RECOVERYIMAGE_TARGET) $(RECOVERY_RESOURCE_ZIP)

ifneq ($(BOARD_NAND_PAGE_SIZE),)
$(error MTD device is no longer supported and thus BOARD_NAND_PAGE_SIZE is deprecated.)
endif

ifneq ($(BOARD_NAND_SPARE_SIZE),)
$(error MTD device is no longer supported and thus BOARD_NAND_SPARE_SIZE is deprecated.)
endif

ifdef BOARD_CUSTOM_BOOTIMG_MK
include $(BOARD_CUSTOM_BOOTIMG_MK)
endif

# -----------------------------------------------------------------
# system image
#
# Remove overridden packages from $(ALL_PDK_FUSION_FILES)
PDK_FUSION_SYSIMG_FILES := \
    $(filter-out $(foreach p,$(overridden_packages),$(p) %/$(p).apk), \
        $(ALL_PDK_FUSION_FILES))

INTERNAL_SYSTEMIMAGE_FILES := $(filter $(TARGET_OUT)/%, \
    $(ALL_GENERATED_SOURCES) \
    $(ALL_DEFAULT_INSTALLED_MODULES) \
    $(PDK_FUSION_SYSIMG_FILES) \
    $(RECOVERY_RESOURCE_ZIP)) \
    $(PDK_FUSION_SYMLINK_STAMP)

FULL_SYSTEMIMAGE_DEPS := $(INTERNAL_SYSTEMIMAGE_FILES) $(INTERNAL_USERIMAGES_DEPS)

ifeq ($(BOARD_BUILD_SYSTEM_ROOT_IMAGE),true)
    FULL_SYSTEMIMAGE_DEPS += $(INSTALLED_KERNEL_TARGET)
endif

# ASAN libraries in the system image - add dependency.
ASAN_IN_SYSTEM_INSTALLED := $(TARGET_OUT)/asan.tar.bz2
ifneq (,$(SANITIZE_TARGET))
  ifeq (true,$(SANITIZE_TARGET_SYSTEM))
    FULL_SYSTEMIMAGE_DEPS += $(ASAN_IN_SYSTEM_INSTALLED)
  endif
endif

# -----------------------------------------------------------------
# installed file list
# Depending on anything that $(BUILT_SYSTEMIMAGE) depends on.
# We put installed-files.txt ahead of image itself in the dependency graph
# so that we can get the size stat even if the build fails due to too large
# system image.
INSTALLED_FILES_FILE := $(PRODUCT_OUT)/installed-files.txt
$(INSTALLED_FILES_FILE): $(FULL_SYSTEMIMAGE_DEPS) $(FILESLIST)
	@echo Installed file list: $@
	@mkdir -p $(dir $@)
	@rm -f $@
	$(hide) $(FILESLIST) $(TARGET_OUT) > $(@:.txt=.json)
	$(hide) build/make/tools/fileslist_util.py -c $(@:.txt=.json) > $@

.PHONY: installed-file-list
installed-file-list: $(INSTALLED_FILES_FILE)

$(call dist-for-goals, sdk win_sdk sdk_addon, $(INSTALLED_FILES_FILE))

systemimage_intermediates := \
    $(call intermediates-dir-for,PACKAGING,systemimage)
BUILT_SYSTEMIMAGE := $(systemimage_intermediates)/system.img

# Create symlink /system/vendor to /vendor if necessary.
ifdef BOARD_USES_VENDORIMAGE
define create-system-vendor-symlink
$(hide) if [ -d $(TARGET_OUT)/vendor ] && [ ! -h $(TARGET_OUT)/vendor ]; then \
  echo 'Non-symlink $(TARGET_OUT)/vendor detected!' 1>&2; \
  echo 'You cannot install files to $(TARGET_OUT)/vendor while building a separate vendor.img!' 1>&2; \
  exit 1; \
fi
$(hide) ln -sf /vendor $(TARGET_OUT)/vendor
endef
else
define create-system-vendor-symlink
endef
endif

# Create symlink /system/product to /product if necessary.
ifdef BOARD_USES_PRODUCTIMAGE
define create-system-product-symlink
$(hide) if [ -d $(TARGET_OUT)/product ] && [ ! -h $(TARGET_OUT)/product ]; then \
  echo 'Non-symlink $(TARGET_OUT)/product detected!' 1>&2; \
  echo 'You cannot install files to $(TARGET_OUT)/product while building a separate product.img!' 1>&2; \
  exit 1; \
fi
$(hide) ln -sf /product $(TARGET_OUT)/product
endef
else
define create-system-product-symlink
endef
endif

# $(1): output file
define build-systemimage-target
  @echo "Target system fs image: $(1)"
  $(call create-system-vendor-symlink)
  $(call create-system-product-symlink)
  @mkdir -p $(dir $(1)) $(systemimage_intermediates) && rm -rf $(systemimage_intermediates)/system_image_info.txt
  $(call generate-userimage-prop-dictionary, $(systemimage_intermediates)/system_image_info.txt, \
      skip_fsck=true)
  $(hide) PATH=$(foreach p,$(INTERNAL_USERIMAGES_BINARY_PATHS),$(p):)$$PATH \
      build/make/tools/releasetools/build_image.py \
      $(TARGET_OUT) $(systemimage_intermediates)/system_image_info.txt $(1) $(TARGET_OUT) \
      || ( echo "Out of space? the tree size of $(TARGET_OUT) is (MB): " 1>&2 ;\
           du -sm $(TARGET_OUT) 1>&2;\
           if [ "$(INTERNAL_USERIMAGES_EXT_VARIANT)" == "ext4" ]; then \
               maxsize=$(BOARD_SYSTEMIMAGE_PARTITION_SIZE); \
               echo "The max is $$(( maxsize / 1048576 )) MB." 1>&2 ;\
           else \
               echo "The max is $$(( $(BOARD_SYSTEMIMAGE_PARTITION_SIZE) / 1048576 )) MB." 1>&2 ;\
           fi; \
           mkdir -p $(DIST_DIR); cp $(INSTALLED_FILES_FILE) $(DIST_DIR)/installed-files-rescued.txt; \
           exit 1 )
endef

$(BUILT_SYSTEMIMAGE): $(FULL_SYSTEMIMAGE_DEPS) $(INSTALLED_FILES_FILE) $(BUILD_IMAGE_SRCS)
	$(call build-systemimage-target,$@)

INSTALLED_SYSTEMIMAGE := $(PRODUCT_OUT)/system.img
SYSTEMIMAGE_SOURCE_DIR := $(TARGET_OUT)

# The system partition needs room for the recovery image as well.  We
# now store the recovery image as a binary patch using the boot image
# as the source (since they are very similar).  Generate the patch so
# we can see how big it's going to be, and include that in the system
# image size check calculation.
ifneq ($(INSTALLED_RECOVERYIMAGE_TARGET),)
ifneq ($(BOARD_USES_FULL_RECOVERY_IMAGE),true)
ifneq (,$(filter true, $(BOARD_BUILD_SYSTEM_ROOT_IMAGE) $(BOARD_INCLUDE_RECOVERY_DTBO)))
diff_tool := $(HOST_OUT_EXECUTABLES)/bsdiff
else
diff_tool := $(HOST_OUT_EXECUTABLES)/imgdiff
endif
intermediates := $(call intermediates-dir-for,PACKAGING,recovery_patch)
RECOVERY_FROM_BOOT_PATCH := $(intermediates)/recovery_from_boot.p
$(RECOVERY_FROM_BOOT_PATCH): PRIVATE_DIFF_TOOL := $(diff_tool)
$(RECOVERY_FROM_BOOT_PATCH): \
		$(INSTALLED_RECOVERYIMAGE_TARGET) \
		$(INSTALLED_BOOTIMAGE_TARGET) \
		$(diff_tool)
	@echo "Construct recovery from boot"
	mkdir -p $(dir $@)
	$(PRIVATE_DIFF_TOOL) $(INSTALLED_BOOTIMAGE_TARGET) $(INSTALLED_RECOVERYIMAGE_TARGET) $@
else # $(BOARD_USES_FULL_RECOVERY_IMAGE) == true
RECOVERY_FROM_BOOT_PATCH := $(INSTALLED_RECOVERYIMAGE_TARGET)
endif
endif


$(INSTALLED_SYSTEMIMAGE): $(BUILT_SYSTEMIMAGE) $(RECOVERY_FROM_BOOT_PATCH)
	@echo "Install system fs image: $@"
	$(copy-file-to-target)
	$(hide) $(call assert-max-image-size,$@ $(RECOVERY_FROM_BOOT_PATCH),$(BOARD_SYSTEMIMAGE_PARTITION_SIZE))

systemimage: $(INSTALLED_SYSTEMIMAGE)

.PHONY: systemimage-nodeps snod
systemimage-nodeps snod: $(filter-out systemimage-nodeps snod,$(MAKECMDGOALS)) \
	            | $(INTERNAL_USERIMAGES_DEPS)
	@echo "make $@: ignoring dependencies"
	$(call build-systemimage-target,$(INSTALLED_SYSTEMIMAGE))
	$(hide) $(call assert-max-image-size,$(INSTALLED_SYSTEMIMAGE),$(BOARD_SYSTEMIMAGE_PARTITION_SIZE))

ifneq (,$(filter systemimage-nodeps snod, $(MAKECMDGOALS)))
ifeq (true,$(WITH_DEXPREOPT))
$(warning Warning: with dexpreopt enabled, you may need a full rebuild.)
endif
endif

.PHONY: sync
sync: $(INTERNAL_SYSTEMIMAGE_FILES)

#######
## system tarball
define build-systemtarball-target
  $(call pretty,"Target system fs tarball: $(INSTALLED_SYSTEMTARBALL_TARGET)")
  $(call create-system-vendor-symlink)
  $(call create-system-product-symlink)
  $(MKTARBALL) $(FS_GET_STATS) \
    $(PRODUCT_OUT) system $(PRIVATE_SYSTEM_TAR) \
    $(INSTALLED_SYSTEMTARBALL_TARGET) $(TARGET_OUT)
endef

ifndef SYSTEM_TARBALL_FORMAT
    SYSTEM_TARBALL_FORMAT := bz2
endif

system_tar := $(PRODUCT_OUT)/system.tar
INSTALLED_SYSTEMTARBALL_TARGET := $(system_tar).$(SYSTEM_TARBALL_FORMAT)
$(INSTALLED_SYSTEMTARBALL_TARGET): PRIVATE_SYSTEM_TAR := $(system_tar)
$(INSTALLED_SYSTEMTARBALL_TARGET): $(FS_GET_STATS) $(INTERNAL_SYSTEMIMAGE_FILES)
	$(build-systemtarball-target)

.PHONY: systemtarball-nodeps
systemtarball-nodeps: $(FS_GET_STATS) \
                      $(filter-out systemtarball-nodeps stnod,$(MAKECMDGOALS))
	$(build-systemtarball-target)

.PHONY: stnod
stnod: systemtarball-nodeps

# -----------------------------------------------------------------
## platform.zip: system, plus other files to be used in PDK fusion build,
## in a zip file
##
## PDK_PLATFORM_ZIP_PRODUCT_BINARIES is used to store specified files to platform.zip.
## The variable will be typically set from BoardConfig.mk.
## Files under out dir will be rejected to prevent possible conflicts with other rules.
pdk_odex_javalibs := $(strip $(foreach m,$(DEXPREOPT.MODULES.JAVA_LIBRARIES),\
  $(if $(filter $(DEXPREOPT.$(m).INSTALLED),$(ALL_DEFAULT_INSTALLED_MODULES)),$(m))))
pdk_odex_apps := $(strip $(foreach m,$(DEXPREOPT.MODULES.APPS),\
  $(if $(filter $(DEXPREOPT.$(m).INSTALLED),$(ALL_DEFAULT_INSTALLED_MODULES)),$(m))))
pdk_classes_dex := $(strip \
  $(foreach m,$(pdk_odex_javalibs),$(call intermediates-dir-for,JAVA_LIBRARIES,$(m),,COMMON)/javalib.jar) \
  $(foreach m,$(pdk_odex_apps),$(call intermediates-dir-for,APPS,$(m))/package.dex.apk))

pdk_odex_config_mk := $(PRODUCT_OUT)/pdk_dexpreopt_config.mk
$(pdk_odex_config_mk): PRIVATE_JAVA_LIBRARIES := $(pdk_odex_javalibs)
$(pdk_odex_config_mk): PRIVATE_APPS := $(pdk_odex_apps)
$(pdk_odex_config_mk) :
	@echo "PDK odex config makefile: $@"
	$(hide) mkdir -p $(dir $@)
	$(hide) echo "# Auto-generated. Do not modify." > $@
	$(hide) echo "PDK.DEXPREOPT.JAVA_LIBRARIES:=$(PRIVATE_JAVA_LIBRARIES)" >> $@
	$(hide) echo "PDK.DEXPREOPT.APPS:=$(PRIVATE_APPS)" >> $@
	$(foreach m,$(PRIVATE_JAVA_LIBRARIES),\
	  $(hide) echo "PDK.DEXPREOPT.$(m).SRC:=$(patsubst $(OUT_DIR)/%,%,$(call intermediates-dir-for,JAVA_LIBRARIES,$(m),,COMMON)/javalib.jar)" >> $@$(newline)\
	  $(hide) echo "PDK.DEXPREOPT.$(m).DEX_PREOPT:=$(DEXPREOPT.$(m).DEX_PREOPT)" >> $@$(newline)\
	  $(hide) echo "PDK.DEXPREOPT.$(m).MULTILIB:=$(DEXPREOPT.$(m).MULTILIB)" >> $@$(newline)\
	  $(hide) echo "PDK.DEXPREOPT.$(m).DEX_PREOPT_FLAGS:=$(DEXPREOPT.$(m).DEX_PREOPT_FLAGS)" >> $@$(newline)\
	  )
	$(foreach m,$(PRIVATE_APPS),\
	  $(hide) echo "PDK.DEXPREOPT.$(m).SRC:=$(patsubst $(OUT_DIR)/%,%,$(call intermediates-dir-for,APPS,$(m))/package.dex.apk)" >> $@$(newline)\
	  $(hide) echo "PDK.DEXPREOPT.$(m).DEX_PREOPT:=$(DEXPREOPT.$(m).DEX_PREOPT)" >> $@$(newline)\
	  $(hide) echo "PDK.DEXPREOPT.$(m).MULTILIB:=$(DEXPREOPT.$(m).MULTILIB)" >> $@$(newline)\
	  $(hide) echo "PDK.DEXPREOPT.$(m).DEX_PREOPT_FLAGS:=$(DEXPREOPT.$(m).DEX_PREOPT_FLAGS)" >> $@$(newline)\
	  $(hide) echo "PDK.DEXPREOPT.$(m).PRIVILEGED_MODULE:=$(DEXPREOPT.$(m).PRIVILEGED_MODULE)" >> $@$(newline)\
	  $(hide) echo "PDK.DEXPREOPT.$(m).VENDOR_MODULE:=$(DEXPREOPT.$(m).VENDOR_MODULE)" >> $@$(newline)\
	  $(hide) echo "PDK.DEXPREOPT.$(m).TARGET_ARCH:=$(DEXPREOPT.$(m).TARGET_ARCH)" >> $@$(newline)\
	  $(hide) echo "PDK.DEXPREOPT.$(m).STRIPPED_SRC:=$(patsubst $(PRODUCT_OUT)/%,%,$(DEXPREOPT.$(m).INSTALLED_STRIPPED))" >> $@$(newline)\
	  )

PDK_PLATFORM_ZIP_PRODUCT_BINARIES := $(filter-out $(OUT_DIR)/%,$(PDK_PLATFORM_ZIP_PRODUCT_BINARIES))
INSTALLED_PLATFORM_ZIP := $(PRODUCT_OUT)/platform.zip

$(INSTALLED_PLATFORM_ZIP): PRIVATE_DEX_FILES := $(pdk_classes_dex)
$(INSTALLED_PLATFORM_ZIP): PRIVATE_ODEX_CONFIG := $(pdk_odex_config_mk)
$(INSTALLED_PLATFORM_ZIP) : $(INTERNAL_SYSTEMIMAGE_FILES) $(pdk_odex_config_mk)
	$(call pretty,"Platform zip package: $(INSTALLED_PLATFORM_ZIP)")
	$(hide) rm -f $@
	$(hide) cd $(dir $@) && zip -qryX $(notdir $@) \
		$(TARGET_COPY_OUT_SYSTEM) \
		$(patsubst $(PRODUCT_OUT)/%, %, $(TARGET_OUT_NOTICE_FILES)) \
		$(addprefix symbols/,$(PDK_SYMBOL_FILES_LIST))
ifdef BOARD_VENDORIMAGE_FILE_SYSTEM_TYPE
	$(hide) cd $(dir $@) && zip -qryX $(notdir $@) \
		$(TARGET_COPY_OUT_VENDOR)
endif
ifdef BOARD_PRODUCTIMAGE_FILE_SYSTEM_TYPE
	$(hide) cd $(dir $@) && zip -qryX $(notdir $@) \
		$(TARGET_COPY_OUT_PRODUCT)
endif
ifneq ($(PDK_PLATFORM_JAVA_ZIP_CONTENTS),)
	$(hide) cd $(OUT_DIR) && zip -qryX $(patsubst $(OUT_DIR)/%,%,$@) $(PDK_PLATFORM_JAVA_ZIP_CONTENTS)
endif
ifneq ($(PDK_PLATFORM_ZIP_PRODUCT_BINARIES),)
	$(hide) zip -qryX $@ $(PDK_PLATFORM_ZIP_PRODUCT_BINARIES)
endif
	@# Add dex-preopt files and config.
	$(if $(PRIVATE_DEX_FILES),$(hide) cd $(OUT_DIR) && zip -qryX $(patsubst $(OUT_DIR)/%,%,$@ $(PRIVATE_DEX_FILES)))
	$(hide) touch $(PRODUCT_OUT)/pdk.mk
	$(hide) zip -qryXj $@ $(PRIVATE_ODEX_CONFIG) $(PRODUCT_OUT)/pdk.mk

.PHONY: platform
platform: $(INSTALLED_PLATFORM_ZIP)

.PHONY: platform-java
platform-java: platform

# Dist the platform.zip
ifneq (,$(filter platform platform-java, $(MAKECMDGOALS)))
$(call dist-for-goals, platform platform-java, $(INSTALLED_PLATFORM_ZIP))
endif

# -----------------------------------------------------------------
## boot tarball
define build-boottarball-target
    $(hide) echo "Target boot fs tarball: $(INSTALLED_BOOTTARBALL_TARGET)"
    $(hide) mkdir -p $(PRODUCT_OUT)/boot
    $(hide) cp -f $(INTERNAL_BOOTIMAGE_FILES) $(PRODUCT_OUT)/boot/.
    $(hide) echo $(INTERNAL_KERNEL_CMDLINE) > $(PRODUCT_OUT)/boot/cmdline
    $(hide) $(MKTARBALL) $(FS_GET_STATS) \
                 $(PRODUCT_OUT) boot $(PRIVATE_BOOT_TAR) \
                 $(INSTALLED_BOOTTARBALL_TARGET) $(TARGET_OUT)
endef

ifndef BOOT_TARBALL_FORMAT
    BOOT_TARBALL_FORMAT := bz2
endif

boot_tar := $(PRODUCT_OUT)/boot.tar
INSTALLED_BOOTTARBALL_TARGET := $(boot_tar).$(BOOT_TARBALL_FORMAT)
$(INSTALLED_BOOTTARBALL_TARGET): PRIVATE_BOOT_TAR := $(boot_tar)
$(INSTALLED_BOOTTARBALL_TARGET): $(FS_GET_STATS) $(INTERNAL_BOOTIMAGE_FILES)
	$(build-boottarball-target)

.PHONY: boottarball-nodeps btnod
boottarball-nodeps btnod: $(FS_GET_STATS) \
                      $(filter-out boottarball-nodeps btnod,$(MAKECMDGOALS))
	$(build-boottarball-target)


# -----------------------------------------------------------------
# data partition image
INTERNAL_USERDATAIMAGE_FILES := \
    $(filter $(TARGET_OUT_DATA)/%,$(ALL_DEFAULT_INSTALLED_MODULES))

# Don't build userdata.img if it's extfs but no partition size
skip_userdata.img :=
ifdef INTERNAL_USERIMAGES_EXT_VARIANT
ifndef BOARD_USERDATAIMAGE_PARTITION_SIZE
skip_userdata.img := true
endif
endif

ifneq ($(skip_userdata.img),true)
userdataimage_intermediates := \
    $(call intermediates-dir-for,PACKAGING,userdata)
BUILT_USERDATAIMAGE_TARGET := $(PRODUCT_OUT)/userdata.img

define build-userdataimage-target
  $(call pretty,"Target userdata fs image: $(INSTALLED_USERDATAIMAGE_TARGET)")
  @mkdir -p $(TARGET_OUT_DATA)
  @mkdir -p $(userdataimage_intermediates) && rm -rf $(userdataimage_intermediates)/userdata_image_info.txt
  $(call generate-userimage-prop-dictionary, $(userdataimage_intermediates)/userdata_image_info.txt, skip_fsck=true)
  $(hide) PATH=$(foreach p,$(INTERNAL_USERIMAGES_BINARY_PATHS),$(p):)$$PATH \
      build/make/tools/releasetools/build_image.py \
      $(TARGET_OUT_DATA) $(userdataimage_intermediates)/userdata_image_info.txt $(INSTALLED_USERDATAIMAGE_TARGET) $(TARGET_OUT)
  $(hide) $(call assert-max-image-size,$(INSTALLED_USERDATAIMAGE_TARGET),$(BOARD_USERDATAIMAGE_PARTITION_SIZE))
endef

# We just build this directly to the install location.
INSTALLED_USERDATAIMAGE_TARGET := $(BUILT_USERDATAIMAGE_TARGET)
INSTALLED_USERDATAIMAGE_TARGET_DEPS := \
    $(INTERNAL_USERIMAGES_DEPS) \
    $(INTERNAL_USERDATAIMAGE_FILES) \
    $(BUILD_IMAGE_SRCS)
$(INSTALLED_USERDATAIMAGE_TARGET): $(INSTALLED_USERDATAIMAGE_TARGET_DEPS)
	$(build-userdataimage-target)

.PHONY: userdataimage-nodeps
userdataimage-nodeps: | $(INTERNAL_USERIMAGES_DEPS)
	$(build-userdataimage-target)

endif # not skip_userdata.img
skip_userdata.img :=

# ASAN libraries in the system image - build rule.
ASAN_OUT_DIRS_FOR_SYSTEM_INSTALL := $(sort $(patsubst $(PRODUCT_OUT)/%,%,\
  $(TARGET_OUT_SHARED_LIBRARIES) \
  $(2ND_TARGET_OUT_SHARED_LIBRARIES) \
  $(TARGET_OUT_VENDOR_SHARED_LIBRARIES) \
  $(2ND_TARGET_OUT_VENDOR_SHARED_LIBRARIES)))
# Extra options: Enforce the system user for the files to avoid having to change ownership.
ASAN_SYSTEM_INSTALL_OPTIONS := --owner=1000 --group=1000
# Note: experimentally, it seems not worth it to try to get "best" compression. We don't save
#       enough space.
$(ASAN_IN_SYSTEM_INSTALLED): $(INSTALLED_USERDATAIMAGE_TARGET_DEPS)
	tar cfj $(ASAN_IN_SYSTEM_INSTALLED) $(ASAN_SYSTEM_INSTALL_OPTIONS) -C $(TARGET_OUT_DATA)/.. $(ASAN_OUT_DIRS_FOR_SYSTEM_INSTALL) >/dev/null

#######
## data partition tarball
define build-userdatatarball-target
    $(call pretty,"Target userdata fs tarball: " \
                  "$(INSTALLED_USERDATATARBALL_TARGET)")
    $(MKTARBALL) $(FS_GET_STATS) \
		$(PRODUCT_OUT) data $(PRIVATE_USERDATA_TAR) \
		$(INSTALLED_USERDATATARBALL_TARGET) $(TARGET_OUT)
endef

userdata_tar := $(PRODUCT_OUT)/userdata.tar
INSTALLED_USERDATATARBALL_TARGET := $(userdata_tar).bz2
$(INSTALLED_USERDATATARBALL_TARGET): PRIVATE_USERDATA_TAR := $(userdata_tar)
$(INSTALLED_USERDATATARBALL_TARGET): $(FS_GET_STATS) $(INTERNAL_USERDATAIMAGE_FILES)
	$(build-userdatatarball-target)

$(call dist-for-goals,userdatatarball,$(INSTALLED_USERDATATARBALL_TARGET))

.PHONY: userdatatarball-nodeps
userdatatarball-nodeps: $(FS_GET_STATS)
	$(build-userdatatarball-target)


# -----------------------------------------------------------------
# partition table image
ifdef BOARD_BPT_INPUT_FILES

BUILT_BPTIMAGE_TARGET := $(PRODUCT_OUT)/partition-table.img
BUILT_BPTJSON_TARGET := $(PRODUCT_OUT)/partition-table.bpt

INTERNAL_BVBTOOL_MAKE_TABLE_ARGS := \
	--output_gpt $(BUILT_BPTIMAGE_TARGET) \
	--output_json $(BUILT_BPTJSON_TARGET) \
	$(foreach file, $(BOARD_BPT_INPUT_FILES), --input $(file))

ifdef BOARD_BPT_DISK_SIZE
INTERNAL_BVBTOOL_MAKE_TABLE_ARGS += --disk_size $(BOARD_BPT_DISK_SIZE)
endif

define build-bptimage-target
  $(call pretty,"Target partition table image: $(INSTALLED_BPTIMAGE_TARGET)")
  $(hide) $(BPTTOOL) make_table $(INTERNAL_BVBTOOL_MAKE_TABLE_ARGS) $(BOARD_BPT_MAKE_TABLE_ARGS)
endef

INSTALLED_BPTIMAGE_TARGET := $(BUILT_BPTIMAGE_TARGET)
$(BUILT_BPTJSON_TARGET): $(INSTALLED_BPTIMAGE_TARGET)
	$(hide) touch -c $(BUILT_BPTJSON_TARGET)

$(INSTALLED_BPTIMAGE_TARGET): $(BPTTOOL) $(BOARD_BPT_INPUT_FILES)
	$(build-bptimage-target)

.PHONY: bptimage-nodeps
bptimage-nodeps:
	$(build-bptimage-target)

endif # BOARD_BPT_INPUT_FILES

# -----------------------------------------------------------------
# cache partition image
ifdef BOARD_CACHEIMAGE_FILE_SYSTEM_TYPE
INTERNAL_CACHEIMAGE_FILES := \
    $(filter $(TARGET_OUT_CACHE)/%,$(ALL_DEFAULT_INSTALLED_MODULES))

cacheimage_intermediates := \
    $(call intermediates-dir-for,PACKAGING,cache)
BUILT_CACHEIMAGE_TARGET := $(PRODUCT_OUT)/cache.img

define build-cacheimage-target
  $(call pretty,"Target cache fs image: $(INSTALLED_CACHEIMAGE_TARGET)")
  @mkdir -p $(TARGET_OUT_CACHE)
  @mkdir -p $(cacheimage_intermediates) && rm -rf $(cacheimage_intermediates)/cache_image_info.txt
  $(call generate-userimage-prop-dictionary, $(cacheimage_intermediates)/cache_image_info.txt, skip_fsck=true)
  $(hide) PATH=$(foreach p,$(INTERNAL_USERIMAGES_BINARY_PATHS),$(p):)$$PATH \
      build/make/tools/releasetools/build_image.py \
      $(TARGET_OUT_CACHE) $(cacheimage_intermediates)/cache_image_info.txt $(INSTALLED_CACHEIMAGE_TARGET) $(TARGET_OUT)
  $(hide) $(call assert-max-image-size,$(INSTALLED_CACHEIMAGE_TARGET),$(BOARD_CACHEIMAGE_PARTITION_SIZE))
endef

# We just build this directly to the install location.
INSTALLED_CACHEIMAGE_TARGET := $(BUILT_CACHEIMAGE_TARGET)
$(INSTALLED_CACHEIMAGE_TARGET): $(INTERNAL_USERIMAGES_DEPS) $(INTERNAL_CACHEIMAGE_FILES) $(BUILD_IMAGE_SRCS)
	$(build-cacheimage-target)

.PHONY: cacheimage-nodeps
cacheimage-nodeps: | $(INTERNAL_USERIMAGES_DEPS)
	$(build-cacheimage-target)

else # BOARD_CACHEIMAGE_FILE_SYSTEM_TYPE
# we need to ignore the broken cache link when doing the rsync
IGNORE_CACHE_LINK := --exclude=cache
endif # BOARD_CACHEIMAGE_FILE_SYSTEM_TYPE

# -----------------------------------------------------------------
# system_other partition image
ifeq ($(BOARD_USES_SYSTEM_OTHER_ODEX),true)
BOARD_USES_SYSTEM_OTHER := true

# Marker file to identify that odex files are installed
INSTALLED_SYSTEM_OTHER_ODEX_MARKER := $(TARGET_OUT_SYSTEM_OTHER)/system-other-odex-marker
ALL_DEFAULT_INSTALLED_MODULES += $(INSTALLED_SYSTEM_OTHER_ODEX_MARKER)
$(INSTALLED_SYSTEM_OTHER_ODEX_MARKER):
	$(hide) touch $@
endif

ifdef BOARD_USES_SYSTEM_OTHER
INTERNAL_SYSTEMOTHERIMAGE_FILES := \
    $(filter $(TARGET_OUT_SYSTEM_OTHER)/%,\
      $(ALL_DEFAULT_INSTALLED_MODULES)\
      $(ALL_PDK_FUSION_FILES)) \
    $(PDK_FUSION_SYMLINK_STAMP)

INSTALLED_FILES_FILE_SYSTEMOTHER := $(PRODUCT_OUT)/installed-files-system-other.txt
$(INSTALLED_FILES_FILE_SYSTEMOTHER) : $(INTERNAL_SYSTEMOTHERIMAGE_FILES) $(FILESLIST)
	@echo Installed file list: $@
	@mkdir -p $(dir $@)
	@rm -f $@
	$(hide) $(FILESLIST) $(TARGET_OUT_SYSTEM_OTHER) > $(@:.txt=.json)
	$(hide) build/make/tools/fileslist_util.py -c $(@:.txt=.json) > $@

systemotherimage_intermediates := \
    $(call intermediates-dir-for,PACKAGING,system_other)
BUILT_SYSTEMOTHERIMAGE_TARGET := $(PRODUCT_OUT)/system_other.img

# Note that we assert the size is SYSTEMIMAGE_PARTITION_SIZE since this is the 'b' system image.
define build-systemotherimage-target
  $(call pretty,"Target system_other fs image: $(INSTALLED_SYSTEMOTHERIMAGE_TARGET)")
  @mkdir -p $(TARGET_OUT_SYSTEM_OTHER)
  @mkdir -p $(systemotherimage_intermediates) && rm -rf $(systemotherimage_intermediates)/system_other_image_info.txt
  $(call generate-userimage-prop-dictionary, $(systemotherimage_intermediates)/system_other_image_info.txt, skip_fsck=true)
  $(hide) PATH=$(foreach p,$(INTERNAL_USERIMAGES_BINARY_PATHS),$(p):)$$PATH \
      build/make/tools/releasetools/build_image.py \
      $(TARGET_OUT_SYSTEM_OTHER) $(systemotherimage_intermediates)/system_other_image_info.txt $(INSTALLED_SYSTEMOTHERIMAGE_TARGET) $(TARGET_OUT)
  $(hide) $(call assert-max-image-size,$(INSTALLED_SYSTEMOTHERIMAGE_TARGET),$(BOARD_SYSTEMIMAGE_PARTITION_SIZE))
endef

# We just build this directly to the install location.
INSTALLED_SYSTEMOTHERIMAGE_TARGET := $(BUILT_SYSTEMOTHERIMAGE_TARGET)
ifneq (true,$(SANITIZE_LITE))
# Only create system_other when not building the second stage of a SANITIZE_LITE build.
$(INSTALLED_SYSTEMOTHERIMAGE_TARGET): $(INTERNAL_USERIMAGES_DEPS) $(INTERNAL_SYSTEMOTHERIMAGE_FILES) $(INSTALLED_FILES_FILE_SYSTEMOTHER)
	$(build-systemotherimage-target)
endif

.PHONY: systemotherimage-nodeps
systemotherimage-nodeps: | $(INTERNAL_USERIMAGES_DEPS)
	$(build-systemotherimage-target)

endif # BOARD_USES_SYSTEM_OTHER


# -----------------------------------------------------------------
# vendor partition image
ifdef BOARD_VENDORIMAGE_FILE_SYSTEM_TYPE
INTERNAL_VENDORIMAGE_FILES := \
    $(filter $(TARGET_OUT_VENDOR)/%,\
      $(ALL_DEFAULT_INSTALLED_MODULES)\
      $(ALL_PDK_FUSION_FILES)) \
    $(PDK_FUSION_SYMLINK_STAMP)

# platform.zip depends on $(INTERNAL_VENDORIMAGE_FILES).
$(INSTALLED_PLATFORM_ZIP) : $(INTERNAL_VENDORIMAGE_FILES)

INSTALLED_FILES_FILE_VENDOR := $(PRODUCT_OUT)/installed-files-vendor.txt
$(INSTALLED_FILES_FILE_VENDOR) : $(INTERNAL_VENDORIMAGE_FILES) $(FILESLIST)
	@echo Installed file list: $@
	@mkdir -p $(dir $@)
	@rm -f $@
	$(hide) $(FILESLIST) $(TARGET_OUT_VENDOR) > $(@:.txt=.json)
	$(hide) build/make/tools/fileslist_util.py -c $(@:.txt=.json) > $@

vendorimage_intermediates := \
    $(call intermediates-dir-for,PACKAGING,vendor)
BUILT_VENDORIMAGE_TARGET := $(PRODUCT_OUT)/vendor.img
define build-vendorimage-target
  $(call pretty,"Target vendor fs image: $(INSTALLED_VENDORIMAGE_TARGET)")
  @mkdir -p $(TARGET_OUT_VENDOR)
  @mkdir -p $(vendorimage_intermediates) && rm -rf $(vendorimage_intermediates)/vendor_image_info.txt
  $(call generate-userimage-prop-dictionary, $(vendorimage_intermediates)/vendor_image_info.txt, skip_fsck=true)
  $(if $(BOARD_VENDOR_KERNEL_MODULES), \
    $(call build-image-kernel-modules,$(BOARD_VENDOR_KERNEL_MODULES),$(TARGET_OUT_VENDOR),vendor/,$(call intermediates-dir-for,PACKAGING,depmod_vendor)))
  $(hide) PATH=$(foreach p,$(INTERNAL_USERIMAGES_BINARY_PATHS),$(p):)$$PATH \
      build/make/tools/releasetools/build_image.py \
      $(TARGET_OUT_VENDOR) $(vendorimage_intermediates)/vendor_image_info.txt $(INSTALLED_VENDORIMAGE_TARGET) $(TARGET_OUT)
  $(hide) $(call assert-max-image-size,$(INSTALLED_VENDORIMAGE_TARGET),$(BOARD_VENDORIMAGE_PARTITION_SIZE))
endef

# We just build this directly to the install location.
INSTALLED_VENDORIMAGE_TARGET := $(BUILT_VENDORIMAGE_TARGET)
$(INSTALLED_VENDORIMAGE_TARGET): $(INTERNAL_USERIMAGES_DEPS) $(INTERNAL_VENDORIMAGE_FILES) $(INSTALLED_FILES_FILE_VENDOR) $(BUILD_IMAGE_SRCS) $(DEPMOD) $(BOARD_VENDOR_KERNEL_MODULES) $(INSTALLED_KERNEL_TARGET)
	$(build-vendorimage-target)

.PHONY: vendorimage-nodeps vnod
vendorimage-nodeps vnod: | $(INTERNAL_USERIMAGES_DEPS) $(DEPMOD)
	$(build-vendorimage-target)

sync: $(INTERNAL_VENDORIMAGE_FILES)

else ifdef BOARD_PREBUILT_VENDORIMAGE
INSTALLED_VENDORIMAGE_TARGET := $(PRODUCT_OUT)/vendor.img
$(eval $(call copy-one-file,$(BOARD_PREBUILT_VENDORIMAGE),$(INSTALLED_VENDORIMAGE_TARGET)))
endif

# -----------------------------------------------------------------
# product partition image
ifdef BOARD_PRODUCTIMAGE_FILE_SYSTEM_TYPE
INTERNAL_PRODUCTIMAGE_FILES := \
    $(filter $(TARGET_OUT_PRODUCT)/%,\
      $(ALL_DEFAULT_INSTALLED_MODULES)\
      $(ALL_PDK_FUSION_FILES)) \
    $(PDK_FUSION_SYMLINK_STAMP)

# platform.zip depends on $(INTERNAL_PRODUCTIMAGE_FILES).
$(INSTALLED_PLATFORM_ZIP) : $(INTERNAL_PRODUCTIMAGE_FILES)

INSTALLED_FILES_FILE_PRODUCT := $(PRODUCT_OUT)/installed-files-product.txt
$(INSTALLED_FILES_FILE_PRODUCT) : $(INTERNAL_PRODUCTIMAGE_FILES) $(FILESLIST)
	@echo Installed file list: $@
	@mkdir -p $(dir $@)
	@rm -f $@
	$(hide) $(FILESLIST) $(TARGET_OUT_PRODUCT) > $(@:.txt=.json)
	$(hide) build/tools/fileslist_util.py -c $(@:.txt=.json) > $@

productimage_intermediates := \
    $(call intermediates-dir-for,PACKAGING,product)
BUILT_PRODUCTIMAGE_TARGET := $(PRODUCT_OUT)/product.img
define build-productimage-target
  $(call pretty,"Target product fs image: $(INSTALLED_PRODUCTIMAGE_TARGET)")
  @mkdir -p $(TARGET_OUT_PRODUCT)
  @mkdir -p $(productimage_intermediates) && rm -rf $(productimage_intermediates)/product_image_info.txt
  $(call generate-userimage-prop-dictionary, $(productimage_intermediates)/product_image_info.txt, skip_fsck=true)
  $(hide) PATH=$(foreach p,$(INTERNAL_USERIMAGES_BINARY_PATHS),$(p):)$$PATH \
      ./build/tools/releasetools/build_image.py \
      $(TARGET_OUT_PRODUCT) $(productimage_intermediates)/product_image_info.txt $(INSTALLED_PRODUCTIMAGE_TARGET) $(TARGET_OUT)
  $(hide) $(call assert-max-image-size,$(INSTALLED_PRODUCTIMAGE_TARGET),$(BOARD_PRODUCTIMAGE_PARTITION_SIZE))
endef

# We just build this directly to the install location.
INSTALLED_PRODUCTIMAGE_TARGET := $(BUILT_PRODUCTIMAGE_TARGET)
$(INSTALLED_PRODUCTIMAGE_TARGET): $(INTERNAL_USERIMAGES_DEPS) $(INTERNAL_PRODUCTIMAGE_FILES) $(INSTALLED_FILES_FILE_PRODUCT) $(BUILD_IMAGE_SRCS)
	$(build-productimage-target)

.PHONY: productimage-nodeps pnod
productimage-nodeps pnod: | $(INTERNAL_USERIMAGES_DEPS)
	$(build-productimage-target)

sync: $(INTERNAL_PRODUCTIMAGE_FILES)

else ifdef BOARD_PREBUILT_PRODUCTIMAGE
INSTALLED_PRODUCTIMAGE_TARGET := $(PRODUCT_OUT)/product.img
$(eval $(call copy-one-file,$(BOARD_PREBUILT_PRODUCTIMAGE),$(INSTALLED_PRODUCTIMAGE_TARGET)))
endif

# -----------------------------------------------------------------
# dtbo image
ifdef BOARD_PREBUILT_DTBOIMAGE
INSTALLED_DTBOIMAGE_TARGET := $(PRODUCT_OUT)/dtbo.img

ifeq ($(BOARD_AVB_ENABLE),true)
$(INSTALLED_DTBOIMAGE_TARGET): $(BOARD_PREBUILT_DTBOIMAGE) $(AVBTOOL) $(BOARD_AVB_DTBO_KEY_PATH)
	cp $(BOARD_PREBUILT_DTBOIMAGE) $@
	$(AVBTOOL) add_hash_footer \
		--image $@ \
		--partition_size $(BOARD_DTBOIMG_PARTITION_SIZE) \
		--partition_name dtbo $(INTERNAL_AVB_DTBO_SIGNING_ARGS) \
		$(BOARD_AVB_DTBO_ADD_HASH_FOOTER_ARGS)
else
$(INSTALLED_DTBOIMAGE_TARGET): $(BOARD_PREBUILT_DTBOIMAGE)
	cp $(BOARD_PREBUILT_DTBOIMAGE) $@
endif

endif

ifdef TARGET_NEEDS_DTBOIMAGE
INSTALLED_DTBOIMAGE_TARGET := $(PRODUCT_OUT)/dtbo.img
else ifdef BOARD_KERNEL_SEPARATED_DTBO
INSTALLED_DTBOIMAGE_TARGET := $(PRODUCT_OUT)/dtbo.img
endif

# -----------------------------------------------------------------
# vbmeta image
ifeq ($(BOARD_AVB_ENABLE),true)

BUILT_VBMETAIMAGE_TARGET := $(PRODUCT_OUT)/vbmeta.img
AVB_CHAIN_KEY_DIR := $(TARGET_OUT_INTERMEDIATES)/avb_chain_keys

ifdef BOARD_AVB_KEY_PATH
$(if $(BOARD_AVB_ALGORITHM),,$(error BOARD_AVB_ALGORITHM is not defined))
else
# If key path isn't specified, use the 4096-bit test key.
BOARD_AVB_ALGORITHM := SHA256_RSA4096
BOARD_AVB_KEY_PATH := external/avb/test/data/testkey_rsa4096.pem
endif

INTERNAL_AVB_SIGNING_ARGS := \
    --algorithm $(BOARD_AVB_ALGORITHM) --key $(BOARD_AVB_KEY_PATH)

BOOT_FOOTER_ARGS := BOARD_AVB_BOOT_ADD_HASH_FOOTER_ARGS
DTBO_FOOTER_ARGS := BOARD_AVB_DTBO_ADD_HASH_FOOTER_ARGS
SYSTEM_FOOTER_ARGS := BOARD_AVB_SYSTEM_ADD_HASHTREE_FOOTER_ARGS
VENDOR_FOOTER_ARGS := BOARD_AVB_VENDOR_ADD_HASHTREE_FOOTER_ARGS
RECOVERY_FOOTER_ARGS := BOARD_AVB_RECOVERY_ADD_HASH_FOOTER_ARGS
PRODUCT_FOOTER_ARGS := BOARD_AVB_PRODUCT_ADD_HASHTREE_FOOTER_ARGS

# Check and set required build variables for a chain partition.
# $(1): the partition to enable AVB chain, e.g., BOOT or SYSTEM.
define check-and-set-avb-chain-args
$(eval PART := $(1))
$(eval part=$(call to-lower,$(PART)))

$(eval _key_path := BOARD_AVB_$(PART)_KEY_PATH)
$(eval _signing_algorithm := BOARD_AVB_$(PART)_ALGORITHM)
$(eval _rollback_index := BOARD_AVB_$(PART)_ROLLBACK_INDEX)
$(eval _rollback_index_location := BOARD_AVB_$(PART)_ROLLBACK_INDEX_LOCATION)
$(if $($(_key_path)),,$(error $(_key_path) is not defined))
$(if $($(_signing_algorithm)),,$(error $(_signing_algorithm) is not defined))
$(if $($(_rollback_index)),,$(error $(_rollback_index) is not defined))
$(if $($(_rollback_index_location)),,$(error $(_rollback_index_location) is not defined))

# Set INTERNAL_AVB_(PART)_SIGNING_ARGS
$(eval _signing_args := INTERNAL_AVB_$(PART)_SIGNING_ARGS)
$(eval $(_signing_args) := \
    --algorithm $($(_signing_algorithm)) --key $($(_key_path)))

$(eval INTERNAL_AVB_MAKE_VBMETA_IMAGE_ARGS += \
    --chain_partition $(part):$($(_rollback_index_location)):$(AVB_CHAIN_KEY_DIR)/$(part).avbpubkey)

# Set rollback_index via footer args
$(eval _footer_args := $(PART)_FOOTER_ARGS)
$(eval $($(_footer_args)) += --rollback_index $($(_rollback_index)))
endef

ifdef BOARD_AVB_BOOT_KEY_PATH
$(eval $(call check-and-set-avb-chain-args,BOOT))
else
INTERNAL_AVB_MAKE_VBMETA_IMAGE_ARGS += \
    --include_descriptors_from_image $(INSTALLED_BOOTIMAGE_TARGET)
endif

ifdef BOARD_AVB_SYSTEM_KEY_PATH
$(eval $(call check-and-set-avb-chain-args,SYSTEM))
else
INTERNAL_AVB_MAKE_VBMETA_IMAGE_ARGS += \
    --include_descriptors_from_image $(INSTALLED_SYSTEMIMAGE)
endif

ifdef INSTALLED_VENDORIMAGE_TARGET
ifdef BOARD_AVB_VENDOR_KEY_PATH
$(eval $(call check-and-set-avb-chain-args,VENDOR))
else
INTERNAL_AVB_MAKE_VBMETA_IMAGE_ARGS += \
    --include_descriptors_from_image $(INSTALLED_VENDORIMAGE_TARGET)
endif
endif

ifdef INSTALLED_PRODUCTIMAGE_TARGET
ifdef BOARD_AVB_PRODUCT_KEY_PATH
$(eval $(call check-and-set-avb-chain-args,PRODUCT))
else
INTERNAL_AVB_MAKE_VBMETA_IMAGE_ARGS += \
    --include_descriptors_from_image $(INSTALLED_PRODUCTIMAGE_TARGET)
endif
endif

ifdef INSTALLED_DTBOIMAGE_TARGET
ifdef BOARD_AVB_DTBO_KEY_PATH
$(eval $(call check-and-set-avb-chain-args,DTBO))
else
INTERNAL_AVB_MAKE_VBMETA_IMAGE_ARGS += \
    --include_descriptors_from_image $(INSTALLED_DTBOIMAGE_TARGET)
endif
endif

ifdef INSTALLED_RECOVERYIMAGE_TARGET
ifdef BOARD_AVB_RECOVERY_KEY_PATH
$(eval $(call check-and-set-avb-chain-args,RECOVERY))
else
INTERNAL_AVB_MAKE_VBMETA_IMAGE_ARGS += \
    --include_descriptors_from_image $(INSTALLED_RECOVERYIMAGE_TARGET)
endif
endif

BOARD_AVB_MAKE_VBMETA_IMAGE_ARGS += --padding_size 4096

# Add kernel cmdline descriptor for kernel to mount system.img as root with
# dm-verity. This works when system.img is either chained or not-chained:
# - chained: The --setup_as_rootfs_from_kernel option will add dm-verity kernel
#   cmdline descriptor to system.img
# - not-chained: The --include_descriptors_from_image option for make_vbmeta_image
#   will include the kernel cmdline descriptor from system.img into vbmeta.img
ifeq ($(BOARD_BUILD_SYSTEM_ROOT_IMAGE),true)
BOARD_AVB_SYSTEM_ADD_HASHTREE_FOOTER_ARGS += --setup_as_rootfs_from_kernel
endif

ifdef BOARD_AVB_ROLLBACK_INDEX
BOARD_AVB_MAKE_VBMETA_IMAGE_ARGS += --rollback_index $(BOARD_AVB_ROLLBACK_INDEX)
endif

ifndef BOARD_BOOTIMAGE_PARTITION_SIZE
  $(error BOARD_BOOTIMAGE_PARTITION_SIZE must be set for BOARD_AVB_ENABLE)
endif

ifndef BOARD_SYSTEMIMAGE_PARTITION_SIZE
  $(error BOARD_SYSTEMIMAGE_PARTITION_SIZE must be set for BOARD_AVB_ENABLE)
endif

# $(1): the directory to extract public keys to
define extract-avb-chain-public-keys
  $(if $(BOARD_AVB_BOOT_KEY_PATH),\
    $(hide) $(AVBTOOL) extract_public_key --key $(BOARD_AVB_BOOT_KEY_PATH) \
      --output $(1)/boot.avbpubkey)
  $(if $(BOARD_AVB_SYSTEM_KEY_PATH),\
    $(hide) $(AVBTOOL) extract_public_key --key $(BOARD_AVB_SYSTEM_KEY_PATH) \
      --output $(1)/system.avbpubkey)
  $(if $(BOARD_AVB_VENDOR_KEY_PATH),\
    $(hide) $(AVBTOOL) extract_public_key --key $(BOARD_AVB_VENDOR_KEY_PATH) \
      --output $(1)/vendor.avbpubkey)
  $(if $(BOARD_AVB_PRODUCT_KEY_PATH),\
    $(hide) $(AVBTOOL) extract_public_key --key $(BOARD_AVB_PRODUCT_KEY_PATH) \
      --output $(1)/product.avbpubkey)
  $(if $(BOARD_AVB_DTBO_KEY_PATH),\
    $(hide) $(AVBTOOL) extract_public_key --key $(BOARD_AVB_DTBO_KEY_PATH) \
      --output $(1)/dtbo.avbpubkey)
  $(if $(BOARD_AVB_RECOVERY_KEY_PATH),\
    $(hide) $(AVBTOOL) extract_public_key --key $(BOARD_AVB_RECOVERY_KEY_PATH) \
      --output $(1)/recovery.avbpubkey)
endef

define build-vbmetaimage-target
  $(call pretty,"Target vbmeta image: $(INSTALLED_VBMETAIMAGE_TARGET)")
  $(hide) mkdir -p $(AVB_CHAIN_KEY_DIR)
  $(call extract-avb-chain-public-keys, $(AVB_CHAIN_KEY_DIR))
  $(hide) $(AVBTOOL) make_vbmeta_image \
    $(INTERNAL_AVB_MAKE_VBMETA_IMAGE_ARGS) \
    $(INTERNAL_AVB_SIGNING_ARGS) \
    $(BOARD_AVB_MAKE_VBMETA_IMAGE_ARGS) \
    --output $@
  $(hide) rm -rf $(AVB_CHAIN_KEY_DIR)
endef

INSTALLED_VBMETAIMAGE_TARGET := $(BUILT_VBMETAIMAGE_TARGET)
$(INSTALLED_VBMETAIMAGE_TARGET): \
		$(AVBTOOL) \
		$(INSTALLED_BOOTIMAGE_TARGET) \
		$(INSTALLED_SYSTEMIMAGE) \
		$(INSTALLED_VENDORIMAGE_TARGET) \
		$(INSTALLED_PRODUCTIMAGE_TARGET) \
		$(INSTALLED_DTBOIMAGE_TARGET) \
		$(INSTALLED_RECOVERYIMAGE_TARGET) \
		$(BOARD_AVB_KEY_PATH)
	$(build-vbmetaimage-target)

.PHONY: vbmetaimage-nodeps
vbmetaimage-nodeps:
	$(build-vbmetaimage-target)

else ifeq (true,$(BOARD_BUILD_DISABLED_VBMETAIMAGE))
BUILT_DISABLED_VBMETAIMAGE := $(PRODUCT_OUT)/vbmeta.img

INSTALLED_VBMETAIMAGE_TARGET := $(BUILT_DISABLED_VBMETAIMAGE)
$(INSTALLED_VBMETAIMAGE_TARGET): $(AVBTOOL)
	$(hide) $(AVBTOOL) make_vbmeta_image \
	  --flag 2 --padding_size 4096 --output $@

else ifdef BOARD_PREBUILT_VBMETAIMAGE
INSTALLED_VBMETAIMAGE_TARGET := $(PRODUCT_OUT)/vbmeta.img
$(eval $(call copy-one-file,$(BOARD_PREBUILT_VBMETAIMAGE),$(INSTALLED_VBMETAIMAGE_TARGET)))

endif # BOARD_AVB_ENABLE

# -----------------------------------------------------------------
# bring in the installer image generation defines if necessary
ifeq ($(TARGET_USE_DISKINSTALLER),true)
include bootable/diskinstaller/config.mk
endif

# -----------------------------------------------------------------
# host tools needed to build dist and OTA packages

build_ota_package := true
ifeq ($(TARGET_SKIP_OTA_PACKAGE),true)
build_ota_package := false
endif
ifneq ($(strip $(SANITIZE_TARGET)),)
build_ota_package := false
endif
ifeq ($(TARGET_PRODUCT),sdk)
build_ota_package := false
endif
ifneq ($(filter generic%,$(TARGET_DEVICE)),)
build_ota_package := false
endif
ifeq ($(TARGET_NO_KERNEL),true)
build_ota_package := false
endif
ifeq ($(recovery_fstab),)
build_ota_package := false
endif
ifeq ($(TARGET_BUILD_PDK),true)
build_ota_package := false
endif

ifeq ($(build_ota_package),true)
OTATOOLS :=  $(HOST_OUT_EXECUTABLES)/minigzip \
  $(HOST_OUT_EXECUTABLES)/aapt \
  $(HOST_OUT_EXECUTABLES)/adb \
  $(HOST_OUT_EXECUTABLES)/checkvintf \
  $(HOST_OUT_EXECUTABLES)/mkbootfs \
  $(HOST_OUT_EXECUTABLES)/mkbootimg \
  $(HOST_OUT_EXECUTABLES)/fs_config \
  $(HOST_OUT_EXECUTABLES)/zipalign \
  $(HOST_OUT_EXECUTABLES)/bsdiff \
  $(HOST_OUT_EXECUTABLES)/imgdiff \
  $(HOST_OUT_JAVA_LIBRARIES)/dumpkey.jar \
  $(HOST_OUT_JAVA_LIBRARIES)/signapk.jar \
  $(HOST_OUT_JAVA_LIBRARIES)/BootSignature.jar \
  $(HOST_OUT_JAVA_LIBRARIES)/VeritySigner.jar \
  $(HOST_OUT_EXECUTABLES)/mke2fs \
  $(HOST_OUT_EXECUTABLES)/mkuserimg_mke2fs.sh \
  $(HOST_OUT_EXECUTABLES)/e2fsdroid \
  $(HOST_OUT_EXECUTABLES)/mksquashfsimage.sh \
  $(HOST_OUT_EXECUTABLES)/mksquashfs \
  $(HOST_OUT_EXECUTABLES)/mkf2fsuserimg.sh \
  $(HOST_OUT_EXECUTABLES)/make_f2fs \
  $(HOST_OUT_EXECUTABLES)/sload_f2fs \
  $(HOST_OUT_EXECUTABLES)/simg2img \
  $(HOST_OUT_EXECUTABLES)/e2fsck \
  $(HOST_OUT_EXECUTABLES)/build_verity_tree \
  $(HOST_OUT_EXECUTABLES)/generate_verity_key \
  $(HOST_OUT_EXECUTABLES)/verity_signer \
  $(HOST_OUT_EXECUTABLES)/verity_verifier \
  $(HOST_OUT_EXECUTABLES)/append2simg \
  $(HOST_OUT_EXECUTABLES)/img2simg \
  $(HOST_OUT_EXECUTABLES)/boot_signer \
  $(HOST_OUT_EXECUTABLES)/fec \
  $(HOST_OUT_EXECUTABLES)/brillo_update_payload \
  $(HOST_OUT_EXECUTABLES)/lib/shflags/shflags \
  $(HOST_OUT_EXECUTABLES)/delta_generator \
  $(AVBTOOL) \
  $(BLK_ALLOC_TO_BASE_FS) \
  $(BROTLI)

ifeq (true,$(PRODUCTS.$(INTERNAL_PRODUCT).PRODUCT_SUPPORTS_VBOOT))
OTATOOLS += \
  $(FUTILITY) \
  $(VBOOT_SIGNER)
endif

# Shared libraries.
OTATOOLS += \
  $(HOST_LIBRARY_PATH)/libc++$(HOST_SHLIB_SUFFIX) \
  $(HOST_LIBRARY_PATH)/liblog$(HOST_SHLIB_SUFFIX) \
  $(HOST_LIBRARY_PATH)/libcutils$(HOST_SHLIB_SUFFIX) \
  $(HOST_LIBRARY_PATH)/libselinux$(HOST_SHLIB_SUFFIX) \
  $(HOST_LIBRARY_PATH)/libcrypto_utils$(HOST_SHLIB_SUFFIX) \
  $(HOST_LIBRARY_PATH)/libcrypto-host$(HOST_SHLIB_SUFFIX) \
  $(HOST_LIBRARY_PATH)/libext2fs-host$(HOST_SHLIB_SUFFIX) \
  $(HOST_LIBRARY_PATH)/libext2_blkid-host$(HOST_SHLIB_SUFFIX) \
  $(HOST_LIBRARY_PATH)/libext2_com_err-host$(HOST_SHLIB_SUFFIX) \
  $(HOST_LIBRARY_PATH)/libext2_e2p-host$(HOST_SHLIB_SUFFIX) \
  $(HOST_LIBRARY_PATH)/libext2_misc$(HOST_SHLIB_SUFFIX) \
  $(HOST_LIBRARY_PATH)/libext2_profile-host$(HOST_SHLIB_SUFFIX) \
  $(HOST_LIBRARY_PATH)/libext2_quota-host$(HOST_SHLIB_SUFFIX) \
  $(HOST_LIBRARY_PATH)/libext2_uuid-host$(HOST_SHLIB_SUFFIX) \
  $(HOST_LIBRARY_PATH)/libconscrypt_openjdk_jni$(HOST_SHLIB_SUFFIX) \
  $(HOST_LIBRARY_PATH)/libbrillo$(HOST_SHLIB_SUFFIX) \
  $(HOST_LIBRARY_PATH)/libbrillo-stream$(HOST_SHLIB_SUFFIX) \
  $(HOST_LIBRARY_PATH)/libchrome$(HOST_SHLIB_SUFFIX) \
  $(HOST_LIBRARY_PATH)/libcurl-host$(HOST_SHLIB_SUFFIX) \
  $(HOST_LIBRARY_PATH)/libevent-host$(HOST_SHLIB_SUFFIX) \
  $(HOST_LIBRARY_PATH)/libprotobuf-cpp-lite$(HOST_SHLIB_SUFFIX) \
  $(HOST_LIBRARY_PATH)/libssl-host$(HOST_SHLIB_SUFFIX) \
  $(HOST_LIBRARY_PATH)/libz-host$(HOST_SHLIB_SUFFIX) \
  $(HOST_LIBRARY_PATH)/libsparse-host$(HOST_SHLIB_SUFFIX) \
  $(HOST_LIBRARY_PATH)/libbase$(HOST_SHLIB_SUFFIX) \
  $(HOST_LIBRARY_PATH)/libpcre2$(HOST_SHLIB_SUFFIX) \
  $(HOST_LIBRARY_PATH)/libbrotli$(HOST_SHLIB_SUFFIX)


.PHONY: otatools
otatools: $(OTATOOLS)

BUILT_OTATOOLS_PACKAGE := $(PRODUCT_OUT)/otatools.zip
$(BUILT_OTATOOLS_PACKAGE): zip_root := $(call intermediates-dir-for,PACKAGING,otatools)/otatools

OTATOOLS_DEPS := \
  system/extras/verity/build_verity_metadata.py \
  system/extras/ext4_utils/mke2fs.conf \
  $(sort $(shell find external/avb/test/data -type f -name "testkey_*.pem" -o \
      -name "atx_metadata.bin")) \
  $(sort $(shell find system/update_engine/scripts -name \*.pyc -prune -o -type f -print)) \
  $(sort $(shell find build/target/product/security -type f -name \*.x509.pem -o -name \*.pk8 -o \
      -name verity_key)) \
  $(sort $(shell find device $(wildcard vendor) -type f -name \*.pk8 -o -name verifiedboot\* -o \
      -name \*.x509.pem -o -name oem\*.prop))

OTATOOLS_RELEASETOOLS := \
  $(sort $(shell find build/make/tools/releasetools -name \*.pyc -prune -o -type f))

ifeq (true,$(PRODUCTS.$(INTERNAL_PRODUCT).PRODUCT_SUPPORTS_VBOOT))
OTATOOLS_DEPS += \
  $(sort $(shell find external/vboot_reference/tests/devkeys -type f))
endif

$(BUILT_OTATOOLS_PACKAGE): $(OTATOOLS) $(OTATOOLS_DEPS) $(OTATOOLS_RELEASETOOLS) | $(ACP)
	@echo "Package OTA tools: $@"
	$(hide) rm -rf $@ $(zip_root)
	$(hide) mkdir -p $(dir $@) $(zip_root)/bin $(zip_root)/framework $(zip_root)/releasetools
	$(call copy-files-with-structure,$(OTATOOLS),$(HOST_OUT)/,$(zip_root))
	$(hide) $(ACP) -r -d -p build/make/tools/releasetools/* $(zip_root)/releasetools
	$(hide) rm -rf $@ $(zip_root)/releasetools/*.pyc
	$(hide) (cd $(zip_root) && zip -qryX $(abspath $@) *)
	$(hide) echo $(OTATOOLS_DEPS) | xargs zip -qryX $(abspath $@)>/dev/null || true

.PHONY: otatools-package
otatools-package: $(BUILT_OTATOOLS_PACKAGE)

endif # build_ota_package

# -----------------------------------------------------------------
# A zip of the directories that map to the target filesystem.
# This zip can be used to create an OTA package or filesystem image
# as a post-build step.
#
name := $(TARGET_PRODUCT)
ifeq ($(TARGET_BUILD_TYPE),debug)
  name := $(name)_debug
endif
name := $(name)-target_files-$(FILE_NAME_TAG)

intermediates := $(call intermediates-dir-for,PACKAGING,target_files)
BUILT_TARGET_FILES_PACKAGE := $(intermediates)/$(name).zip
$(BUILT_TARGET_FILES_PACKAGE): intermediates := $(intermediates)
$(BUILT_TARGET_FILES_PACKAGE): \
		zip_root := $(intermediates)/$(name)

# $(1): Directory to copy
# $(2): Location to copy it to
# The "ls -A" is to prevent "acp s/* d" from failing if s is empty.
define package_files-copy-root
  if [ -d "$(strip $(1))" -a "$$(ls -A $(1))" ]; then \
    mkdir -p $(2) && \
    $(ACP) -rd $(strip $(1))/* $(2); \
  fi
endef

built_ota_tools :=

# We can't build static executables when SANITIZE_TARGET=address
ifeq ($(strip $(SANITIZE_TARGET)),)
built_ota_tools += \
    $(call intermediates-dir-for,EXECUTABLES,updater,,,$(TARGET_PREFER_32_BIT))/updater
endif

$(BUILT_TARGET_FILES_PACKAGE): PRIVATE_OTA_TOOLS := $(built_ota_tools)

$(BUILT_TARGET_FILES_PACKAGE): PRIVATE_RECOVERY_API_VERSION := $(RECOVERY_API_VERSION)
$(BUILT_TARGET_FILES_PACKAGE): PRIVATE_RECOVERY_FSTAB_VERSION := $(RECOVERY_FSTAB_VERSION)

ifeq ($(TARGET_RELEASETOOLS_EXTENSIONS),)
# default to common dir for device vendor
tool_extensions := $(TARGET_DEVICE_DIR)/../common
else
tool_extensions := $(TARGET_RELEASETOOLS_EXTENSIONS)
endif
tool_extension := $(wildcard $(tool_extensions)/releasetools.py)
$(BUILT_TARGET_FILES_PACKAGE): PRIVATE_TOOL_EXTENSIONS := $(tool_extensions)
$(BUILT_TARGET_FILES_PACKAGE): PRIVATE_TOOL_EXTENSION := $(tool_extension)

ifeq ($(AB_OTA_UPDATER),true)
updater_dep := system/update_engine/update_engine.conf
else
# Build OTA tools if not using the AB Updater.
updater_dep := $(built_ota_tools)
endif
$(BUILT_TARGET_FILES_PACKAGE): $(updater_dep)

# If we are using recovery as boot, output recovery files to BOOT/.
ifeq ($(BOARD_USES_RECOVERY_AS_BOOT),true)
$(BUILT_TARGET_FILES_PACKAGE): PRIVATE_RECOVERY_OUT := BOOT
else
$(BUILT_TARGET_FILES_PACKAGE): PRIVATE_RECOVERY_OUT := RECOVERY
endif

ifeq ($(AB_OTA_UPDATER),true)
  ifdef BRILLO_VENDOR_PARTITIONS
    $(BUILT_TARGET_FILES_PACKAGE): $(foreach p,$(BRILLO_VENDOR_PARTITIONS),\
                                     $(call word-colon,1,$(p))/$(call word-colon,2,$(p)))
  endif
  ifdef OSRELEASED_DIRECTORY
    $(BUILT_TARGET_FILES_PACKAGE): $(TARGET_OUT_OEM)/$(OSRELEASED_DIRECTORY)/product_id
    $(BUILT_TARGET_FILES_PACKAGE): $(TARGET_OUT_OEM)/$(OSRELEASED_DIRECTORY)/product_version
    $(BUILT_TARGET_FILES_PACKAGE): $(TARGET_OUT_ETC)/$(OSRELEASED_DIRECTORY)/system_version
  endif
endif

# Run fs_config while creating the target files package
# $1: root directory
# $2: add prefix
define fs_config
(cd $(1); find . -type d | sed 's,$$,/,'; find . \! -type d) | cut -c 3- | sort | sed 's,^,$(2),' | $(HOST_OUT_EXECUTABLES)/fs_config -C -D $(TARGET_OUT) -S $(SELINUX_FC) -R "$(2)"
endef

# Depending on the various images guarantees that the underlying
# directories are up-to-date.
$(BUILT_TARGET_FILES_PACKAGE): \
		$(INSTALLED_BOOTIMAGE_TARGET) \
		$(INSTALLED_RADIOIMAGE_TARGET) \
		$(INSTALLED_FIRMWAREIMAGE_TARGET) \
		$(INSTALLED_RECOVERYIMAGE_TARGET) \
		$(FULL_SYSTEMIMAGE_DEPS) \
		$(INSTALLED_USERDATAIMAGE_TARGET) \
		$(INSTALLED_CACHEIMAGE_TARGET) \
		$(INSTALLED_VENDORIMAGE_TARGET) \
		$(INSTALLED_PRODUCTIMAGE_TARGET) \
		$(INSTALLED_VBMETAIMAGE_TARGET) \
		$(INSTALLED_DTBOIMAGE_TARGET) \
		$(INTERNAL_SYSTEMOTHERIMAGE_FILES) \
		$(INSTALLED_ANDROID_INFO_TXT_TARGET) \
		$(INSTALLED_KERNEL_TARGET) \
		$(INSTALLED_2NDBOOTLOADER_TARGET) \
		$(BOARD_PREBUILT_DTBOIMAGE) \
		$(PRODUCTS.$(INTERNAL_PRODUCT).PRODUCT_SYSTEM_BASE_FS_PATH) \
		$(PRODUCTS.$(INTERNAL_PRODUCT).PRODUCT_VENDOR_BASE_FS_PATH) \
		$(PRODUCTS.$(INTERNAL_PRODUCT).PRODUCT_PRODUCT_BASE_FS_PATH) \
		$(SELINUX_FC) \
		$(APKCERTS_FILE) \
		$(SOONG_ZIP) \
		$(HOST_OUT_EXECUTABLES)/fs_config \
		$(HOST_OUT_EXECUTABLES)/imgdiff \
		$(HOST_OUT_EXECUTABLES)/bsdiff \
		$(BUILD_IMAGE_SRCS) \
		$(BUILT_VENDOR_MANIFEST) \
		$(BUILT_VENDOR_MATRIX) \
		| $(ACP)
	@echo "Package target files: $@"
	$(call create-system-vendor-symlink)
	$(call create-system-product-symlink)
	$(hide) rm -rf $@ $@.list $(zip_root)
	$(hide) mkdir -p $(dir $@) $(zip_root)
ifneq (,$(INSTALLED_RECOVERYIMAGE_TARGET)$(filter true,$(BOARD_USES_RECOVERY_AS_BOOT)))
	@# Components of the recovery image
	$(hide) mkdir -p $(zip_root)/$(PRIVATE_RECOVERY_OUT)
	$(hide) $(call package_files-copy-root, \
		$(TARGET_RECOVERY_ROOT_OUT),$(zip_root)/$(PRIVATE_RECOVERY_OUT)/RAMDISK)
	@# OTA install helpers
	$(hide) $(call package_files-copy-root, \
		$(PRODUCT_OUT)/install,$(zip_root)/INSTALL)
ifdef INSTALLED_KERNEL_TARGET
	$(hide) cp $(INSTALLED_KERNEL_TARGET) $(zip_root)/$(PRIVATE_RECOVERY_OUT)/kernel
endif
ifdef INSTALLED_2NDBOOTLOADER_TARGET
	$(hide) cp $(INSTALLED_2NDBOOTLOADER_TARGET) $(zip_root)/$(PRIVATE_RECOVERY_OUT)/second
endif
ifdef BOARD_INCLUDE_RECOVERY_DTBO
	$(hide) cp $(BOARD_PREBUILT_DTBOIMAGE) $(zip_root)/$(PRIVATE_RECOVERY_OUT)/recovery_dtbo
endif
ifdef INTERNAL_KERNEL_CMDLINE
	$(hide) echo "$(INTERNAL_KERNEL_CMDLINE)" > $(zip_root)/$(PRIVATE_RECOVERY_OUT)/cmdline
endif
ifdef BOARD_KERNEL_BASE
	$(hide) echo "$(BOARD_KERNEL_BASE)" > $(zip_root)/$(PRIVATE_RECOVERY_OUT)/base
endif
ifdef BOARD_KERNEL_PAGESIZE
	$(hide) echo "$(BOARD_KERNEL_PAGESIZE)" > $(zip_root)/$(PRIVATE_RECOVERY_OUT)/pagesize
endif
endif # INSTALLED_RECOVERYIMAGE_TARGET defined or BOARD_USES_RECOVERY_AS_BOOT is true
	@# Components of the boot image
	$(hide) mkdir -p $(zip_root)/BOOT
ifeq ($(BOARD_BUILD_SYSTEM_ROOT_IMAGE),true)
	$(hide) mkdir -p $(zip_root)/ROOT
	$(hide) $(call package_files-copy-root, \
		$(TARGET_ROOT_OUT),$(zip_root)/ROOT)
else
	$(hide) $(call package_files-copy-root, \
		$(TARGET_ROOT_OUT),$(zip_root)/BOOT/RAMDISK)
endif
	@# If we are using recovery as boot, this is already done when processing recovery.
ifneq ($(BOARD_USES_RECOVERY_AS_BOOT),true)
ifdef INSTALLED_KERNEL_TARGET
	$(hide) cp $(INSTALLED_KERNEL_TARGET) $(zip_root)/BOOT/kernel
endif
ifdef INSTALLED_2NDBOOTLOADER_TARGET
	$(hide) cp $(INSTALLED_2NDBOOTLOADER_TARGET) $(zip_root)/BOOT/second
endif
ifdef INTERNAL_KERNEL_CMDLINE
	$(hide) echo "$(INTERNAL_KERNEL_CMDLINE)" > $(zip_root)/BOOT/cmdline
endif
ifdef BOARD_KERNEL_BASE
	$(hide) echo "$(BOARD_KERNEL_BASE)" > $(zip_root)/BOOT/base
endif
ifdef BOARD_KERNEL_PAGESIZE
	$(hide) echo "$(BOARD_KERNEL_PAGESIZE)" > $(zip_root)/BOOT/pagesize
endif
endif # BOARD_USES_RECOVERY_AS_BOOT
	$(hide) $(foreach t,$(INSTALLED_RADIOIMAGE_TARGET),\
	            mkdir -p $(zip_root)/RADIO; \
	            cp $(t) $(zip_root)/RADIO/$(notdir $(t));)
	$(hide) $(foreach t,$(INSTALLED_FIRMWAREIMAGE_TARGET),\
	            mkdir -p $(zip_root)/firmware; \
	            cp $(t) $(zip_root)/firmware/$(notdir $(t));)
	@# Contents of the system image
	$(hide) $(call package_files-copy-root, \
		$(SYSTEMIMAGE_SOURCE_DIR),$(zip_root)/SYSTEM)
	@# Contents of the data image
	$(hide) $(call package_files-copy-root, \
		$(TARGET_OUT_DATA),$(zip_root)/DATA)
ifdef BOARD_CUSTOM_BOOTIMG
	@# Prebuilt boot images
	$(hide) mkdir -p $(zip_root)/BOOTABLE_IMAGES
	$(hide) $(ACP) $(INSTALLED_BOOTIMAGE_TARGET) $(zip_root)/BOOTABLE_IMAGES/
	$(hide) $(ACP) $(INSTALLED_RECOVERYIMAGE_TARGET) $(zip_root)/BOOTABLE_IMAGES/
endif
ifdef BOARD_VENDORIMAGE_FILE_SYSTEM_TYPE
	@# Contents of the vendor image
	$(hide) $(call package_files-copy-root, \
		$(TARGET_OUT_VENDOR),$(zip_root)/VENDOR)
endif
ifdef BOARD_PRODUCTIMAGE_FILE_SYSTEM_TYPE
	@# Contents of the product image
	$(hide) $(call package_files-copy-root, \
		$(TARGET_OUT_PRODUCT),$(zip_root)/PRODUCT)
endif
ifdef INSTALLED_SYSTEMOTHERIMAGE_TARGET
	@# Contents of the system_other image
	$(hide) $(call package_files-copy-root, \
		$(TARGET_OUT_SYSTEM_OTHER),$(zip_root)/SYSTEM_OTHER)
endif
	@# Extra contents of the OTA package
	$(hide) mkdir -p $(zip_root)/OTA
	$(hide) cp $(INSTALLED_ANDROID_INFO_TXT_TARGET) $(zip_root)/OTA/
ifneq ($(AB_OTA_UPDATER),true)
ifneq ($(built_ota_tools),)
	$(hide) mkdir -p $(zip_root)/OTA/bin
	$(hide) cp $(PRIVATE_OTA_TOOLS) $(zip_root)/OTA/bin/
endif
endif
	@# Files that do not end up in any images, but are necessary to
	@# build them.
	$(hide) mkdir -p $(zip_root)/META
	$(hide) cp $(APKCERTS_FILE) $(zip_root)/META/apkcerts.txt
ifneq ($(tool_extension),)
	$(hide) cp $(PRIVATE_TOOL_EXTENSION) $(zip_root)/META/
endif
	$(hide) echo "$(PRODUCT_OTA_PUBLIC_KEYS)" > $(zip_root)/META/otakeys.txt
	$(hide) cp $(SELINUX_FC) $(zip_root)/META/file_contexts.bin
	$(hide) echo "recovery_api_version=$(PRIVATE_RECOVERY_API_VERSION)" > $(zip_root)/META/misc_info.txt
	$(hide) echo "fstab_version=$(PRIVATE_RECOVERY_FSTAB_VERSION)" >> $(zip_root)/META/misc_info.txt
ifdef BOARD_FLASH_BLOCK_SIZE
	$(hide) echo "blocksize=$(BOARD_FLASH_BLOCK_SIZE)" >> $(zip_root)/META/misc_info.txt
endif
ifdef BOARD_BOOTIMAGE_PARTITION_SIZE
	$(hide) echo "boot_size=$(BOARD_BOOTIMAGE_PARTITION_SIZE)" >> $(zip_root)/META/misc_info.txt
endif
ifeq ($(INSTALLED_RECOVERYIMAGE_TARGET),)
	$(hide) echo "no_recovery=true" >> $(zip_root)/META/misc_info.txt
endif
ifdef BOARD_INCLUDE_RECOVERY_DTBO
	$(hide) echo "include_recovery_dtbo=true" >> $(zip_root)/META/misc_info.txt
endif
ifdef BOARD_RECOVERYIMAGE_PARTITION_SIZE
	$(hide) echo "recovery_size=$(BOARD_RECOVERYIMAGE_PARTITION_SIZE)" >> $(zip_root)/META/misc_info.txt
endif
ifdef TARGET_RECOVERY_FSTYPE_MOUNT_OPTIONS
	@# TARGET_RECOVERY_FSTYPE_MOUNT_OPTIONS can be empty to indicate that nothing but defaults should be used.
	$(hide) echo "recovery_mount_options=$(TARGET_RECOVERY_FSTYPE_MOUNT_OPTIONS)" >> $(zip_root)/META/misc_info.txt
else
	$(hide) echo "recovery_mount_options=$(DEFAULT_TARGET_RECOVERY_FSTYPE_MOUNT_OPTIONS)" >> $(zip_root)/META/misc_info.txt
endif
	$(hide) echo "tool_extensions=$(PRIVATE_TOOL_EXTENSIONS)" >> $(zip_root)/META/misc_info.txt
	$(hide) echo "default_system_dev_certificate=$(DEFAULT_SYSTEM_DEV_CERTIFICATE)" >> $(zip_root)/META/misc_info.txt
ifdef PRODUCT_EXTRA_RECOVERY_KEYS
	$(hide) echo "extra_recovery_keys=$(PRODUCT_EXTRA_RECOVERY_KEYS)" >> $(zip_root)/META/misc_info.txt
endif
	$(hide) echo 'mkbootimg_args=$(BOARD_MKBOOTIMG_ARGS)' >> $(zip_root)/META/misc_info.txt
	$(hide) echo 'mkbootimg_version_args=$(INTERNAL_MKBOOTIMG_VERSION_ARGS)' >> $(zip_root)/META/misc_info.txt
	$(hide) echo "use_set_metadata=1" >> $(zip_root)/META/misc_info.txt
	$(hide) echo "multistage_support=1" >> $(zip_root)/META/misc_info.txt
	$(hide) echo "blockimgdiff_versions=3,4" >> $(zip_root)/META/misc_info.txt
ifneq ($(OEM_THUMBPRINT_PROPERTIES),)
	# OTA scripts are only interested in fingerprint related properties
	$(hide) echo "oem_fingerprint_properties=$(OEM_THUMBPRINT_PROPERTIES)" >> $(zip_root)/META/misc_info.txt
endif
ifneq ($(PRODUCTS.$(INTERNAL_PRODUCT).PRODUCT_SYSTEM_BASE_FS_PATH),)
	$(hide) cp $(PRODUCTS.$(INTERNAL_PRODUCT).PRODUCT_SYSTEM_BASE_FS_PATH) \
	  $(zip_root)/META/$(notdir $(PRODUCTS.$(INTERNAL_PRODUCT).PRODUCT_SYSTEM_BASE_FS_PATH))
endif
ifneq ($(PRODUCTS.$(INTERNAL_PRODUCT).PRODUCT_VENDOR_BASE_FS_PATH),)
	$(hide) cp $(PRODUCTS.$(INTERNAL_PRODUCT).PRODUCT_VENDOR_BASE_FS_PATH) \
	  $(zip_root)/META/$(notdir $(PRODUCTS.$(INTERNAL_PRODUCT).PRODUCT_VENDOR_BASE_FS_PATH))
endif
ifneq ($(PRODUCTS.$(INTERNAL_PRODUCT).PRODUCT_PRODUCT_BASE_FS_PATH),)
	$(hide) cp $(PRODUCTS.$(INTERNAL_PRODUCT).PRODUCT_PRODUCT_BASE_FS_PATH) \
	  $(zip_root)/META/$(notdir $(PRODUCTS.$(INTERNAL_PRODUCT).PRODUCT_PRODUCT_BASE_FS_PATH))
endif
ifneq ($(strip $(SANITIZE_TARGET)),)
	# We need to create userdata.img with real data because the instrumented libraries are in userdata.img.
	$(hide) echo "userdata_img_with_data=true" >> $(zip_root)/META/misc_info.txt
endif
ifeq ($(BOARD_USES_FULL_RECOVERY_IMAGE),true)
	$(hide) echo "full_recovery_image=true" >> $(zip_root)/META/misc_info.txt
endif
ifeq ($(BOARD_AVB_ENABLE),true)
	$(hide) echo "avb_enable=true" >> $(zip_root)/META/misc_info.txt
	$(hide) echo "avb_vbmeta_key_path=$(BOARD_AVB_KEY_PATH)" >> $(zip_root)/META/misc_info.txt
	$(hide) echo "avb_vbmeta_algorithm=$(BOARD_AVB_ALGORITHM)" >> $(zip_root)/META/misc_info.txt
	$(hide) echo "avb_vbmeta_args=$(BOARD_AVB_MAKE_VBMETA_IMAGE_ARGS)" >> $(zip_root)/META/misc_info.txt
	$(hide) echo "avb_boot_add_hash_footer_args=$(BOARD_AVB_BOOT_ADD_HASH_FOOTER_ARGS)" >> $(zip_root)/META/misc_info.txt
ifdef BOARD_AVB_BOOT_KEY_PATH
	$(hide) echo "avb_boot_key_path=$(BOARD_AVB_BOOT_KEY_PATH)" >> $(zip_root)/META/misc_info.txt
	$(hide) echo "avb_boot_algorithm=$(BOARD_AVB_BOOT_ALGORITHM)" >> $(zip_root)/META/misc_info.txt
	$(hide) echo "avb_boot_rollback_index_location=$(BOARD_AVB_BOOT_ROLLBACK_INDEX_LOCATION)" >> $(zip_root)/META/misc_info.txt
endif # BOARD_AVB_BOOT_KEY_PATH
	$(hide) echo "avb_recovery_add_hash_footer_args=$(BOARD_AVB_RECOVERY_ADD_HASH_FOOTER_ARGS)" >> $(zip_root)/META/misc_info.txt
ifdef BOARD_AVB_RECOVERY_KEY_PATH
	$(hide) echo "avb_recovery_key_path=$(BOARD_AVB_RECOVERY_KEY_PATH)" >> $(zip_root)/META/misc_info.txt
	$(hide) echo "avb_recovery_algorithm=$(BOARD_AVB_RECOVERY_ALGORITHM)" >> $(zip_root)/META/misc_info.txt
	$(hide) echo "avb_recovery_rollback_index_location=$(BOARD_AVB_RECOVERY_ROLLBACK_INDEX_LOCATION)" >> $(zip_root)/META/misc_info.txt
endif # BOARD_AVB_RECOVERY_KEY_PATH
endif # BOARD_AVB_ENABLE
ifeq ($(BOARD_BUILD_DISABLED_VBMETAIMAGE),true)
	$(hide) echo "avb_disabled_vbmeta=true" >> $(zip_root)/META/misc_info.txt
endif # BOARD_BUILD_DISABLED_VBMETAIMAGE
ifdef BOARD_BPT_INPUT_FILES
	$(hide) echo "board_bpt_enable=true" >> $(zip_root)/META/misc_info.txt
	$(hide) echo "board_bpt_make_table_args=$(BOARD_BPT_MAKE_TABLE_ARGS)" >> $(zip_root)/META/misc_info.txt
	$(hide) echo "board_bpt_input_files=$(BOARD_BPT_INPUT_FILES)" >> $(zip_root)/META/misc_info.txt
endif
ifdef BOARD_BPT_DISK_SIZE
	$(hide) echo "board_bpt_disk_size=$(BOARD_BPT_DISK_SIZE)" >> $(zip_root)/META/misc_info.txt
endif
	$(call generate-userimage-prop-dictionary, $(zip_root)/META/misc_info.txt)
ifneq ($(INSTALLED_RECOVERYIMAGE_TARGET),)
	$(hide) PATH=$(foreach p,$(INTERNAL_USERIMAGES_BINARY_PATHS),$(p):)$$PATH MKBOOTIMG=$(MKBOOTIMG) \
	    build/make/tools/releasetools/make_recovery_patch $(zip_root) $(zip_root)
endif
ifeq ($(AB_OTA_UPDATER),true)
	@# When using the A/B updater, include the updater config files in the zip.
	$(hide) cp $(TOPDIR)system/update_engine/update_engine.conf $(zip_root)/META/update_engine_config.txt
	$(hide) for part in $(AB_OTA_PARTITIONS); do \
	  echo "$${part}" >> $(zip_root)/META/ab_partitions.txt; \
	done
	$(hide) for conf in $(AB_OTA_POSTINSTALL_CONFIG); do \
	  echo "$${conf}" >> $(zip_root)/META/postinstall_config.txt; \
	done
	@# Include the build type in META/misc_info.txt so the server can easily differentiate production builds.
	$(hide) echo "build_type=$(TARGET_BUILD_VARIANT)" >> $(zip_root)/META/misc_info.txt
	$(hide) echo "ab_update=true" >> $(zip_root)/META/misc_info.txt
ifdef BRILLO_VENDOR_PARTITIONS
	$(hide) mkdir -p $(zip_root)/VENDOR_IMAGES
	$(hide) for f in $(BRILLO_VENDOR_PARTITIONS); do \
	  pair1="$$(echo $$f | awk -F':' '{print $$1}')"; \
	  pair2="$$(echo $$f | awk -F':' '{print $$2}')"; \
	  src=$${pair1}/$${pair2}; \
	  dest=$(zip_root)/VENDOR_IMAGES/$${pair2}; \
	  mkdir -p $$(dirname "$${dest}"); \
	  cp $${src} $${dest}; \
	done;
endif
ifdef OSRELEASED_DIRECTORY
	$(hide) cp $(TARGET_OUT_OEM)/$(OSRELEASED_DIRECTORY)/product_id $(zip_root)/META/product_id.txt
	$(hide) cp $(TARGET_OUT_OEM)/$(OSRELEASED_DIRECTORY)/product_version $(zip_root)/META/product_version.txt
	$(hide) cp $(TARGET_OUT_ETC)/$(OSRELEASED_DIRECTORY)/system_version $(zip_root)/META/system_version.txt
endif
endif
ifeq ($(BREAKPAD_GENERATE_SYMBOLS),true)
	@# If breakpad symbols have been generated, add them to the zip.
	$(hide) $(ACP) -r $(TARGET_OUT_BREAKPAD) $(zip_root)/BREAKPAD
endif
	$(hide) echo "ota_override_device=$(OTA_SCRIPT_OVERRIDE_DEVICE)" >> $(zip_root)/META/misc_info.txt
# BOARD_BUILD_DISABLED_VBMETAIMAGE is used to build a special vbmeta.img
# that disables AVB verification. The content is fixed and we can just copy
# it to $(zip_root)/IMAGES without passing some info into misc_info.txt for
# regeneration.
ifeq (true,$(BOARD_BUILD_DISABLED_VBMETAIMAGE))
	$(hide) mkdir -p $(zip_root)/IMAGES
	$(hide) cp $(INSTALLED_VBMETAIMAGE_TARGET) $(zip_root)/IMAGES/
endif
ifdef BOARD_PREBUILT_VBMETAIMAGE
	$(hide) mkdir -p $(zip_root)/IMAGES
	$(hide) cp $(INSTALLED_VBMETAIMAGE_TARGET) $(zip_root)/IMAGES/
endif
ifdef BOARD_PREBUILT_VENDORIMAGE
	$(hide) mkdir -p $(zip_root)/IMAGES
	$(hide) cp $(INSTALLED_VENDORIMAGE_TARGET) $(zip_root)/IMAGES/
endif
ifdef BOARD_PREBUILT_PRODUCTIMAGE
	$(hide) mkdir -p $(zip_root)/IMAGES
	$(hide) cp $(INSTALLED_PRODUCTIMAGE_TARGET) $(zip_root)/IMAGES/
endif
ifdef BOARD_PREBUILT_BOOTIMAGE
	$(hide) mkdir -p $(zip_root)/IMAGES
	$(hide) cp $(INSTALLED_BOOTIMAGE_TARGET) $(zip_root)/IMAGES/
endif
ifdef INSTALLED_DTBOIMAGE_TARGET
	$(hide) mkdir -p $(zip_root)/IMAGES
	$(hide) cp $(INSTALLED_DTBOIMAGE_TARGET) $(zip_root)/IMAGES/
	$(hide) echo "has_dtbo=true" >> $(zip_root)/META/misc_info.txt
ifeq ($(BOARD_AVB_ENABLE),true)
	$(hide) echo "dtbo_size=$(BOARD_DTBOIMG_PARTITION_SIZE)" >> $(zip_root)/META/misc_info.txt
	$(hide) echo "avb_dtbo_add_hash_footer_args=$(BOARD_AVB_DTBO_ADD_HASH_FOOTER_ARGS)" >> $(zip_root)/META/misc_info.txt
ifdef BOARD_AVB_DTBO_KEY_PATH
	$(hide) echo "avb_dtbo_key_path=$(BOARD_AVB_DTBO_KEY_PATH)" >> $(zip_root)/META/misc_info.txt
	$(hide) echo "avb_dtbo_algorithm=$(BOARD_AVB_DTBO_ALGORITHM)" >> $(zip_root)/META/misc_info.txt
	$(hide) echo "avb_dtbo_rollback_index_location=$(BOARD_AVB_DTBO_ROLLBACK_INDEX_LOCATION)" \
	    >> $(zip_root)/META/misc_info.txt
endif # BOARD_AVB_DTBO_KEY_PATH
endif # BOARD_AVB_ENABLE
endif # INSTALLED_DTBOIMAGE_TARGET
	@# The radio images in BOARD_PACK_RADIOIMAGES will be additionally copied from RADIO/ into
	@# IMAGES/, which then will be added into <product>-img.zip. Such images must be listed in
	@# INSTALLED_RADIOIMAGE_TARGET.
	$(hide) $(foreach part,$(BOARD_PACK_RADIOIMAGES), \
	    echo $(part) >> $(zip_root)/META/pack_radioimages.txt;)
	@# Run fs_config on all the system, vendor, boot ramdisk,
	@# and recovery ramdisk files in the zip, and save the output
	$(hide) $(call fs_config,$(zip_root)/SYSTEM,system/) > $(zip_root)/META/filesystem_config.txt
ifdef BOARD_VENDORIMAGE_FILE_SYSTEM_TYPE
	$(hide) $(call fs_config,$(zip_root)/VENDOR,vendor/) > $(zip_root)/META/vendor_filesystem_config.txt
endif
ifdef BOARD_PRODUCTIMAGE_FILE_SYSTEM_TYPE
	$(hide) $(call fs_config,$(zip_root)/PRODUCT,product/) > $(zip_root)/META/product_filesystem_config.txt
endif
ifeq ($(BOARD_BUILD_SYSTEM_ROOT_IMAGE),true)
	@# When using BOARD_BUILD_SYSTEM_ROOT_IMAGE, ROOT always contains the files for the root under
	@# normal boot. BOOT/RAMDISK exists only if additionally using BOARD_USES_RECOVERY_AS_BOOT.
	$(hide) $(call fs_config,$(zip_root)/ROOT,) > $(zip_root)/META/root_filesystem_config.txt
ifeq ($(BOARD_USES_RECOVERY_AS_BOOT),true)
	$(hide) $(call fs_config,$(zip_root)/BOOT/RAMDISK,) > $(zip_root)/META/boot_filesystem_config.txt
endif
else # BOARD_BUILD_SYSTEM_ROOT_IMAGE != true
	$(hide) $(call fs_config,$(zip_root)/BOOT/RAMDISK,) > $(zip_root)/META/boot_filesystem_config.txt
endif
ifneq ($(INSTALLED_RECOVERYIMAGE_TARGET),)
	$(hide) $(call fs_config,$(zip_root)/RECOVERY/RAMDISK,) > $(zip_root)/META/recovery_filesystem_config.txt
endif
ifdef INSTALLED_SYSTEMOTHERIMAGE_TARGET
	$(hide) $(call fs_config,$(zip_root)/SYSTEM_OTHER,system/) > $(zip_root)/META/system_other_filesystem_config.txt
endif
	@# Metadata for compatibility verification.
	$(hide) cp $(BUILT_SYSTEM_MANIFEST) $(zip_root)/META/system_manifest.xml
	$(hide) cp $(BUILT_SYSTEM_COMPATIBILITY_MATRIX) $(zip_root)/META/system_matrix.xml
ifdef BUILT_VENDOR_MANIFEST
	$(hide) cp $(BUILT_VENDOR_MANIFEST) $(zip_root)/META/vendor_manifest.xml
endif
ifdef BUILT_VENDOR_MATRIX
	$(hide) cp $(BUILT_VENDOR_MATRIX) $(zip_root)/META/vendor_matrix.xml
endif

	$(hide) PATH=$(foreach p,$(INTERNAL_USERIMAGES_BINARY_PATHS),$(p):)$$PATH MKBOOTIMG=$(MKBOOTIMG) \
	    build/make/tools/releasetools/add_img_to_target_files -a -v -p $(HOST_OUT) $(zip_root)
	@# Zip everything up, preserving symlinks and placing META/ files first to
	@# help early validation of the .zip file while uploading it.
	$(hide) find $(zip_root)/META | sort >$@.list
	$(hide) find $(zip_root) -path $(zip_root)/META -prune -o -print | sort >>$@.list
	$(hide) $(SOONG_ZIP) -L 0 -d -o $@ -C $(zip_root) -l $@.list

.PHONY: target-files-package
target-files-package: $(BUILT_TARGET_FILES_PACKAGE)

ifneq ($(filter $(MAKECMDGOALS),target-files-package),)
$(call dist-for-goals, target-files-package, $(BUILT_TARGET_FILES_PACKAGE))
endif

# -----------------------------------------------------------------
# NDK Sysroot Package
NDK_SYSROOT_TARGET := $(PRODUCT_OUT)/ndk_sysroot.tar.bz2
$(NDK_SYSROOT_TARGET): ndk
	@echo Package NDK sysroot...
	$(hide) tar cjf $@ -C $(SOONG_OUT_DIR) ndk

$(call dist-for-goals,sdk,$(NDK_SYSROOT_TARGET))

ifeq ($(build_ota_package),true)
# -----------------------------------------------------------------
# OTA update package

name := $(TARGET_PRODUCT)
ifeq ($(TARGET_BUILD_TYPE),debug)
  name := $(name)_debug
  # Assume non-release recoveries skip signature check
  extra_ota_args := --no_signing
endif

INTERNAL_OTA_PACKAGE_TARGET := $(PRODUCT_OUT)/$(name)-$(ROM_VERSION).zip

$(INTERNAL_OTA_PACKAGE_TARGET): KEY_CERT_PAIR := $(DEFAULT_KEY_CERT_PAIR)

ifeq ($(AB_OTA_UPDATER),true)
$(INTERNAL_OTA_PACKAGE_TARGET): $(BRILLO_UPDATE_PAYLOAD)
else
$(INTERNAL_OTA_PACKAGE_TARGET): $(BROTLI)
endif

ifeq ($(TARGET_OTA_ASSERT_DEVICE),)
    OTA_SCRIPT_OVERRIDE_DEVICE := auto
else
    OTA_SCRIPT_OVERRIDE_DEVICE := $(TARGET_OTA_ASSERT_DEVICE)
endif

ifeq ($(WITH_GMS),true)
    $(INTERNAL_OTA_PACKAGE_TARGET): backuptool := false
else
ifneq ($(PA_BUILD),)
    $(INTERNAL_OTA_PACKAGE_TARGET): backuptool := true
else
    $(INTERNAL_OTA_PACKAGE_TARGET): backuptool := false
endif
endif

$(INTERNAL_OTA_PACKAGE_TARGET): $(BUILT_TARGET_FILES_PACKAGE) \
		build/make/tools/releasetools/ota_from_target_files
	@echo "Package OTA: $@"
	$(hide) PATH=$(foreach p,$(INTERNAL_USERIMAGES_BINARY_PATHS),$(p):)$$PATH MKBOOTIMG=$(MKBOOTIMG) \
	   build/make/tools/releasetools/ota_from_target_files -v \
	   --block \
	   --extracted_input_target_files $(patsubst %.zip,%,$(BUILT_TARGET_FILES_PACKAGE)) \
	   -p $(HOST_OUT) \
	   -k $(KEY_CERT_PAIR) \
           $(extra_ota_args) \
	   --backup=$(backuptool) \
	   $(if $(OEM_OTA_CONFIG), -o $(OEM_OTA_CONFIG)) \
	   $(BUILT_TARGET_FILES_PACKAGE) $@

PA_TARGET_PACKAGE := $(PRODUCT_OUT)/$(TARGET_PRODUCT)-$(ROM_VERSION).zip

.PHONY: otapackage bacon
otapackage: $(INTERNAL_OTA_PACKAGE_TARGET)
bacon: otapackage
	$(hide) $(MD5SUM) $(PA_TARGET_PACKAGE) > $(PA_TARGET_PACKAGE).md5sum
	@echo "Package Complete: $(PA_TARGET_PACKAGE)"

endif    # build_ota_package

# -----------------------------------------------------------------
# The update package

name := $(TARGET_PRODUCT)
ifeq ($(TARGET_BUILD_TYPE),debug)
  name := $(name)_debug
endif
name := $(name)-img-$(FILE_NAME_TAG)

INTERNAL_UPDATE_PACKAGE_TARGET := $(PRODUCT_OUT)/$(name).zip

$(INTERNAL_UPDATE_PACKAGE_TARGET): $(BUILT_TARGET_FILES_PACKAGE) $(ZIP2ZIP)
	@echo "Package: $@"
	$(hide) $(ZIP2ZIP) -i $(BUILT_TARGET_FILES_PACKAGE) -o $@ \
	   OTA/android-info.txt:android-info.txt "IMAGES/*.img:."

.PHONY: updatepackage
updatepackage: $(INTERNAL_UPDATE_PACKAGE_TARGET)

# -----------------------------------------------------------------
# A zip of the symbols directory.  Keep the full paths to make it
# more obvious where these files came from.
#
name := $(TARGET_PRODUCT)
ifeq ($(TARGET_BUILD_TYPE),debug)
  name := $(name)_debug
endif
name := $(name)-symbols-$(FILE_NAME_TAG)

SYMBOLS_ZIP := $(PRODUCT_OUT)/$(name).zip
# For apps_only build we'll establish the dependency later in build/make/core/main.mk.
ifndef TARGET_BUILD_APPS
$(SYMBOLS_ZIP): $(INSTALLED_SYSTEMIMAGE) \
		$(INSTALLED_BOOTIMAGE_TARGET) \
		$(INSTALLED_USERDATAIMAGE_TARGET) \
		$(INSTALLED_VENDORIMAGE_TARGET) \
		$(INSTALLED_PRODUCTIMAGE_TARGET) \
		$(updater_dep)
endif
$(SYMBOLS_ZIP): PRIVATE_LIST_FILE := $(call intermediates-dir-for,PACKAGING,symbols)/filelist
$(SYMBOLS_ZIP): $(SOONG_ZIP)
	@echo "Package symbols: $@"
	$(hide) rm -rf $@ $(PRIVATE_LIST_FILE)
	$(hide) mkdir -p $(dir $@) $(TARGET_OUT_UNSTRIPPED) $(dir $(PRIVATE_LIST_FILE))
	$(hide) find $(TARGET_OUT_UNSTRIPPED) | sort >$(PRIVATE_LIST_FILE)
	$(hide) $(SOONG_ZIP) -d -o $@ -C $(OUT_DIR)/.. -l $(PRIVATE_LIST_FILE)
# -----------------------------------------------------------------
# A zip of the coverage directory.
#
name := $(TARGET_PRODUCT)
ifeq ($(TARGET_BUILD_TYPE),debug)
name := $(name)_debug
endif
name := $(name)-coverage-$(FILE_NAME_TAG)
COVERAGE_ZIP := $(PRODUCT_OUT)/$(name).zip
ifndef TARGET_BUILD_APPS
$(COVERAGE_ZIP): $(INSTALLED_SYSTEMIMAGE) \
		$(INSTALLED_BOOTIMAGE_TARGET) \
		$(INSTALLED_USERDATAIMAGE_TARGET) \
		$(INSTALLED_VENDORIMAGE_TARGET) \
		$(INSTALLED_PRODUCTIMAGE_TARGET)
endif
$(COVERAGE_ZIP): PRIVATE_LIST_FILE := $(call intermediates-dir-for,PACKAGING,coverage)/filelist
$(COVERAGE_ZIP): $(SOONG_ZIP)
	@echo "Package coverage: $@"
	$(hide) rm -rf $@ $(PRIVATE_LIST_FILE)
	$(hide) mkdir -p $(dir $@) $(TARGET_OUT_COVERAGE) $(dir $(PRIVATE_LIST_FILE))
	$(hide) find $(TARGET_OUT_COVERAGE) | sort >$(PRIVATE_LIST_FILE)
	$(hide) $(SOONG_ZIP) -d -o $@ -C $(TARGET_OUT_COVERAGE) -l $(PRIVATE_LIST_FILE)

# -----------------------------------------------------------------
# A zip of the Android Apps. Not keeping full path so that we don't
# include product names when distributing
#
name := $(TARGET_PRODUCT)
ifeq ($(TARGET_BUILD_TYPE),debug)
  name := $(name)_debug
endif
name := $(name)-apps-$(FILE_NAME_TAG)

APPS_ZIP := $(PRODUCT_OUT)/$(name).zip
$(APPS_ZIP): $(INSTALLED_SYSTEMIMAGE)
	@echo "Package apps: $@"
	$(hide) rm -rf $@
	$(hide) mkdir -p $(dir $@)
	$(hide) apps_to_zip=`find $(TARGET_OUT_APPS) $(TARGET_OUT_APPS_PRIVILEGED) -mindepth 2 -maxdepth 3 -name "*.apk"`; \
	if [ -z "$$apps_to_zip" ]; then \
		echo "No apps to zip up. Generating empty apps archive." ; \
		a=$$(mktemp /tmp/XXXXXXX) && touch $$a && zip $@ $$a && zip -d $@ $$a; \
	else \
		zip -qjX $@ $$apps_to_zip; \
	fi

ifeq (true,$(EMMA_INSTRUMENT))
#------------------------------------------------------------------
# An archive of classes for use in generating code-coverage reports
# These are the uninstrumented versions of any classes that were
# to be instrumented.
# Any dependencies are set up later in build/make/core/main.mk.

JACOCO_REPORT_CLASSES_ALL := $(PRODUCT_OUT)/jacoco-report-classes-all.jar
$(JACOCO_REPORT_CLASSES_ALL) :
	@echo "Collecting uninstrumented classes"
	$(hide) find $(TARGET_COMMON_OUT_ROOT) $(HOST_COMMON_OUT_ROOT) -name "jacoco-report-classes.jar" | \
		zip -@ -0 -q -X $@
# Meaning of these options:
# -@ scan stdin for file paths to add to the zip
# -0 don't do any compression
# -q supress most output
# -X skip storing extended file attributes

endif # EMMA_INSTRUMENT=true


#------------------------------------------------------------------
# A zip of Proguard obfuscation dictionary files.
# Only for apps_only build.
#
ifdef TARGET_BUILD_APPS
PROGUARD_DICT_ZIP := $(PRODUCT_OUT)/$(TARGET_PRODUCT)-proguard-dict-$(FILE_NAME_TAG).zip
# the dependency will be set up later in build/make/core/main.mk.
$(PROGUARD_DICT_ZIP) :
	@echo "Packaging Proguard obfuscation dictionary files."
	$(hide) dict_files=`find $(TARGET_OUT_COMMON_INTERMEDIATES)/APPS -name proguard_dictionary`; \
		if [ -n "$$dict_files" ]; then \
		  unobfuscated_jars=$${dict_files//proguard_dictionary/classes.jar}; \
		  zip -qX $@ $$dict_files $$unobfuscated_jars; \
		else \
		  touch $(dir $@)/zipdummy; \
		  (cd $(dir $@) && zip -q $(notdir $@) zipdummy); \
		  zip -qd $@ zipdummy; \
		  rm $(dir $@)/zipdummy; \
		fi

endif # TARGET_BUILD_APPS

# -----------------------------------------------------------------
# dalvik something
.PHONY: dalvikfiles
dalvikfiles: $(INTERNAL_DALVIK_MODULES)

ifeq ($(BUILD_QEMU_IMAGES),true)
INSTALLED_QEMU_SYSTEMIMAGE := $(PRODUCT_OUT)/system-qemu.img
MK_QEMU_IMAGE_SH := device/generic/goldfish/tools/mk_qemu_image.sh
SGDISK_HOST := $(HOST_OUT_EXECUTABLES)/sgdisk
$(INSTALLED_QEMU_SYSTEMIMAGE): $(INSTALLED_SYSTEMIMAGE) $(MK_QEMU_IMAGE_SH) $(SGDISK_HOST)
	@echo Create system-qemu.img
	(export SGDISK=$(SGDISK_HOST); $(MK_QEMU_IMAGE_SH) ${PRODUCT_OUT}/system.img)

systemimage: $(INSTALLED_QEMU_SYSTEMIMAGE)
droidcore: $(INSTALLED_QEMU_SYSTEMIMAGE)
ifeq ($(BOARD_USES_VENDORIMAGE),true)
INSTALLED_QEMU_VENDORIMAGE := $(PRODUCT_OUT)/vendor-qemu.img
$(INSTALLED_QEMU_VENDORIMAGE): $(INSTALLED_VENDORIMAGE_TARGET) $(MK_QEMU_IMAGE_SH) $(SGDISK_HOST)
	@echo Create vendor-qemu.img
	(export SGDISK=$(SGDISK_HOST); $(MK_QEMU_IMAGE_SH) ${PRODUCT_OUT}/vendor.img)

vendorimage: $(INSTALLED_QEMU_VENDORIMAGE)
droidcore: $(INSTALLED_QEMU_VENDORIMAGE)
endif
ifeq ($(BOARD_USES_PRODUCTIMAGE),true)
INSTALLED_QEMU_PRODUCTIMAGE := $(PRODUCT_OUT)/product-qemu.img
$(INSTALLED_QEMU_PRODUCTIMAGE): $(INSTALLED_PRODUCTIMAGE_TARGET) $(MK_QEMU_IMAGE_SH) $(SGDISK_HOST)
	@echo Create product-qemu.img
	(export SGDISK=$(SGDISK_HOST); $(MK_QEMU_IMAGE_SH) ${PRODUCT_OUT}/product.img)

productimage: $(INSTALLED_QEMU_PRODUCTIMAGE)
droidcore: $(INSTALLED_QEMU_PRODUCTIMAGE)
endif
endif
# -----------------------------------------------------------------
# The emulator package
ifeq ($(BUILD_EMULATOR),true)
INTERNAL_EMULATOR_PACKAGE_FILES += \
        $(HOST_OUT_EXECUTABLES)/emulator$(HOST_EXECUTABLE_SUFFIX) \
        prebuilts/qemu-kernel/$(TARGET_ARCH)/kernel-qemu \
        $(INSTALLED_RAMDISK_TARGET) \
		$(INSTALLED_SYSTEMIMAGE) \
		$(INSTALLED_USERDATAIMAGE_TARGET)

name := $(TARGET_PRODUCT)-emulator-$(FILE_NAME_TAG)

INTERNAL_EMULATOR_PACKAGE_TARGET := $(PRODUCT_OUT)/$(name).zip

$(INTERNAL_EMULATOR_PACKAGE_TARGET): $(INTERNAL_EMULATOR_PACKAGE_FILES)
	@echo "Package: $@"
	$(hide) zip -qjX $@ $(INTERNAL_EMULATOR_PACKAGE_FILES)

endif
# -----------------------------------------------------------------
# Old PDK stuffs, retired
# The pdk package (Platform Development Kit)

#ifneq (,$(filter pdk,$(MAKECMDGOALS)))
#  include development/pdk/Pdk.mk
#endif


# -----------------------------------------------------------------
# The SDK

# The SDK includes host-specific components, so it belongs under HOST_OUT.
sdk_dir := $(HOST_OUT)/sdk/$(TARGET_PRODUCT)

# Build a name that looks like:
#
#     linux-x86   --> android-sdk_12345_linux-x86
#     darwin-x86  --> android-sdk_12345_mac-x86
#     windows-x86 --> android-sdk_12345_windows
#
sdk_name := android-sdk_$(FILE_NAME_TAG)
ifeq ($(HOST_OS),darwin)
  INTERNAL_SDK_HOST_OS_NAME := mac
else
  INTERNAL_SDK_HOST_OS_NAME := $(HOST_OS)
endif
ifneq ($(HOST_OS),windows)
  INTERNAL_SDK_HOST_OS_NAME := $(INTERNAL_SDK_HOST_OS_NAME)-$(SDK_HOST_ARCH)
endif
sdk_name := $(sdk_name)_$(INTERNAL_SDK_HOST_OS_NAME)

sdk_dep_file := $(sdk_dir)/sdk_deps.mk

ATREE_FILES :=
-include $(sdk_dep_file)

# if we don't have a real list, then use "everything"
ifeq ($(strip $(ATREE_FILES)),)
ATREE_FILES := \
	$(ALL_DEFAULT_INSTALLED_MODULES) \
	$(INSTALLED_RAMDISK_TARGET) \
	$(ALL_DOCS) \
	$(ALL_SDK_FILES)
endif

atree_dir := development/build


sdk_atree_files := \
	$(atree_dir)/sdk.exclude.atree \
	$(atree_dir)/sdk-$(HOST_OS)-$(SDK_HOST_ARCH).atree

# development/build/sdk-android-<abi>.atree is used to differentiate
# between architecture models (e.g. ARMv5TE versus ARMv7) when copying
# files like the kernel image. We use TARGET_CPU_ABI because we don't
# have a better way to distinguish between CPU models.
ifneq (,$(strip $(wildcard $(atree_dir)/sdk-android-$(TARGET_CPU_ABI).atree)))
  sdk_atree_files += $(atree_dir)/sdk-android-$(TARGET_CPU_ABI).atree
endif

ifneq ($(PRODUCTS.$(INTERNAL_PRODUCT).PRODUCT_SDK_ATREE_FILES),)
sdk_atree_files += $(PRODUCTS.$(INTERNAL_PRODUCT).PRODUCT_SDK_ATREE_FILES)
else
sdk_atree_files += $(atree_dir)/sdk.atree
endif

include $(BUILD_SYSTEM)/sdk_font.mk

deps := \
	$(target_notice_file_txt) \
	$(tools_notice_file_txt) \
	$(OUT_DOCS)/offline-sdk-timestamp \
	$(SYMBOLS_ZIP) \
	$(COVERAGE_ZIP) \
	$(INSTALLED_SYSTEMIMAGE) \
	$(INSTALLED_QEMU_SYSTEMIMAGE) \
	$(INSTALLED_QEMU_VENDORIMAGE) \
	$(INSTALLED_USERDATAIMAGE_TARGET) \
	$(INSTALLED_RAMDISK_TARGET) \
	$(INSTALLED_SDK_BUILD_PROP_TARGET) \
	$(INSTALLED_BUILD_PROP_TARGET) \
	$(ATREE_FILES) \
	$(sdk_atree_files) \
	$(HOST_OUT_EXECUTABLES)/atree \
	$(HOST_OUT_EXECUTABLES)/line_endings \
	$(SDK_FONT_DEPS)

INTERNAL_SDK_TARGET := $(sdk_dir)/$(sdk_name).zip
$(INTERNAL_SDK_TARGET): PRIVATE_NAME := $(sdk_name)
$(INTERNAL_SDK_TARGET): PRIVATE_DIR := $(sdk_dir)/$(sdk_name)
$(INTERNAL_SDK_TARGET): PRIVATE_DEP_FILE := $(sdk_dep_file)
$(INTERNAL_SDK_TARGET): PRIVATE_INPUT_FILES := $(sdk_atree_files)

# Set SDK_GNU_ERROR to non-empty to fail when a GNU target is built.
#
#SDK_GNU_ERROR := true

$(INTERNAL_SDK_TARGET): $(deps)
	@echo "Package SDK: $@"
	$(hide) rm -rf $(PRIVATE_DIR) $@
	$(hide) for f in $(target_gnu_MODULES); do \
	  if [ -f $$f ]; then \
	    echo SDK: $(if $(SDK_GNU_ERROR),ERROR:,warning:) \
	        including GNU target $$f >&2; \
	    FAIL=$(SDK_GNU_ERROR); \
	  fi; \
	done; \
	if [ $$FAIL ]; then exit 1; fi
	$(hide) echo $(notdir $(SDK_FONT_DEPS)) | tr " " "\n"  > $(SDK_FONT_TEMP)/fontsInSdk.txt
	$(hide) ( \
		ATREE_STRIP="strip -x" \
		$(HOST_OUT_EXECUTABLES)/atree \
		$(addprefix -f ,$(PRIVATE_INPUT_FILES)) \
			-m $(PRIVATE_DEP_FILE) \
			-I . \
			-I $(PRODUCT_OUT) \
			-I $(HOST_OUT) \
			-I $(TARGET_COMMON_OUT_ROOT) \
			-v "PLATFORM_NAME=android-$(PLATFORM_VERSION)" \
			-v "OUT_DIR=$(OUT_DIR)" \
			-v "HOST_OUT=$(HOST_OUT)" \
			-v "TARGET_ARCH=$(TARGET_ARCH)" \
			-v "TARGET_CPU_ABI=$(TARGET_CPU_ABI)" \
			-v "DLL_EXTENSION=$(HOST_SHLIB_SUFFIX)" \
			-v "FONT_OUT=$(SDK_FONT_TEMP)" \
			-o $(PRIVATE_DIR) && \
		cp -f $(target_notice_file_txt) \
				$(PRIVATE_DIR)/system-images/android-$(PLATFORM_VERSION)/$(TARGET_CPU_ABI)/NOTICE.txt && \
		cp -f $(tools_notice_file_txt) $(PRIVATE_DIR)/platform-tools/NOTICE.txt && \
		HOST_OUT_EXECUTABLES=$(HOST_OUT_EXECUTABLES) HOST_OS=$(HOST_OS) \
			development/build/tools/sdk_clean.sh $(PRIVATE_DIR) && \
		chmod -R ug+rwX $(PRIVATE_DIR) && \
		cd $(dir $@) && zip -rqX $(notdir $@) $(PRIVATE_NAME) \
	) || ( rm -rf $(PRIVATE_DIR) $@ && exit 44 )


# Is a Windows SDK requested? If so, we need some definitions from here
# in order to find the Linux SDK used to create the Windows one.
MAIN_SDK_NAME := $(sdk_name)
MAIN_SDK_DIR  := $(sdk_dir)
MAIN_SDK_ZIP  := $(INTERNAL_SDK_TARGET)
ifneq ($(filter win_sdk winsdk-tools,$(MAKECMDGOALS)),)
include $(TOPDIR)development/build/tools/windows_sdk.mk
endif

# -----------------------------------------------------------------
# Findbugs
INTERNAL_FINDBUGS_XML_TARGET := $(PRODUCT_OUT)/findbugs.xml
INTERNAL_FINDBUGS_HTML_TARGET := $(PRODUCT_OUT)/findbugs.html
$(INTERNAL_FINDBUGS_XML_TARGET): $(ALL_FINDBUGS_FILES)
	@echo UnionBugs: $@
	$(hide) $(FINDBUGS_DIR)/unionBugs $(ALL_FINDBUGS_FILES) \
	> $@
$(INTERNAL_FINDBUGS_HTML_TARGET): $(INTERNAL_FINDBUGS_XML_TARGET)
	@echo ConvertXmlToText: $@
	$(hide) $(FINDBUGS_DIR)/convertXmlToText -html:fancy.xsl \
	$(INTERNAL_FINDBUGS_XML_TARGET) > $@

# -----------------------------------------------------------------
# Findbugs

# -----------------------------------------------------------------
# These are some additional build tasks that need to be run.
ifneq ($(dont_bother),true)
include $(sort $(wildcard $(BUILD_SYSTEM)/tasks/*.mk))
-include $(sort $(wildcard vendor/*/build/tasks/*.mk))
-include $(sort $(wildcard device/*/build/tasks/*.mk))
-include $(sort $(wildcard product/*/build/tasks/*.mk))
# Also the project-specific tasks
-include $(sort $(wildcard vendor/*/*/build/tasks/*.mk))
-include $(sort $(wildcard device/*/*/build/tasks/*.mk))
-include $(sort $(wildcard product/*/*/build/tasks/*.mk))
# Also add test specifc tasks
include $(sort $(wildcard platform_testing/build/tasks/*.mk))
include $(sort $(wildcard test/vts/tools/build/tasks/*.mk))
endif

include $(BUILD_SYSTEM)/product-graph.mk

# -----------------------------------------------------------------
# Create SDK repository packages. Must be done after tasks/* since
# we need the addon rules defined.
ifneq ($(sdk_repo_goal),)
include $(TOPDIR)development/build/tools/sdk_repo.mk
endif

#------------------------------------------------------------------
# Find lsdump paths
FIND_LSDUMPS_FILE := $(PRODUCT_OUT)/lsdump_paths.txt
$(FIND_LSDUMPS_FILE) : $(LSDUMP_PATHS)
	$(hide) rm -rf $@ && echo "$^" > $@<|MERGE_RESOLUTION|>--- conflicted
+++ resolved
@@ -1447,19 +1447,14 @@
 		$(INSTALLED_VENDOR_DEFAULT_PROP_TARGET) \
 		$(BOARD_RECOVERY_KERNEL_MODULES) \
 		$(DEPMOD)
-<<<<<<< HEAD
 		$(call pretty,"Target boot image from recovery: $@")
 		$(call build-recoveryramdisk)
 		$(hide) $(MKBOOTFS) -d $(TARGET_OUT) $(TARGET_RECOVERY_ROOT_OUT) | $(MINIGZIP) > $(recovery_ramdisk)
 		$(call build-recoveryimage-target, $@)
-=======
-	$(call pretty,"Target boot image from recovery: $@")
-	$(call build-recoveryimage-target, $@)
 endif # BOARD_USES_RECOVERY_AS_BOOT
 
 ifdef BOARD_INCLUDE_RECOVERY_DTBO
 $(INSTALLED_RECOVERYIMAGE_TARGET): $(BOARD_PREBUILT_DTBOIMAGE)
->>>>>>> a79c9fe4
 endif
 
 $(recovery_uncompressed_ramdisk): $(MKBOOTFS) $(ADBD) \
@@ -1474,7 +1469,6 @@
 		$(INSTALLED_VENDOR_DEFAULT_PROP_TARGET) \
 		$(BOARD_RECOVERY_KERNEL_MODULES) \
 		$(DEPMOD)
-<<<<<<< HEAD
 		$(call build-recoveryramdisk)
 		@echo ----- Making uncompressed recovery ramdisk ------
 		$(hide) $(MKBOOTFS) $(TARGET_RECOVERY_ROOT_OUT) > $@
@@ -1489,9 +1483,6 @@
 		@echo ----- Making recovery image ------
 		$(call build-recoveryimage-target, $@)
 endif # BOARD_CUSTOM_BOOTIMG_MK
-=======
-	$(call build-recoveryimage-target, $@)
->>>>>>> a79c9fe4
 
 ifdef RECOVERY_RESOURCE_ZIP
 $(RECOVERY_RESOURCE_ZIP): $(INSTALLED_RECOVERYIMAGE_TARGET) | $(ZIPTIME)
