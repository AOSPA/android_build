--- conflicted
+++ resolved
@@ -103,11 +103,7 @@
   # Can be an arbitrary string, but must be a single word.
   #
   # If there is no $PLATFORM_SECURITY_PATCH set, keep it empty.
-<<<<<<< HEAD
-  PLATFORM_SECURITY_PATCH := 2016-07-05
-=======
   PLATFORM_SECURITY_PATCH := 2016-08-05
->>>>>>> 18e20c2b
 endif
 
 ifeq "" "$(PLATFORM_BASE_OS)"
