#
# Copyright (C) 2008 The Android Open Source Project
#
# Licensed under the Apache License, Version 2.0 (the "License");
# you may not use this file except in compliance with the License.
# You may obtain a copy of the License at
#
#      http://www.apache.org/licenses/LICENSE-2.0
#
# Unless required by applicable law or agreed to in writing, software
# distributed under the License is distributed on an "AS IS" BASIS,
# WITHOUT WARRANTIES OR CONDITIONS OF ANY KIND, either express or implied.
# See the License for the specific language governing permissions and
# limitations under the License.
#

#
# Handle various build version information.
#
# Guarantees that the following are defined:
#     PLATFORM_VERSION
#     PLATFORM_SDK_VERSION
#     PLATFORM_VERSION_CODENAME
#     DEFAULT_APP_TARGET_SDK
#     BUILD_ID
#     BUILD_NUMBER
#     PLATFORM_SECURITY_PATCH
#     PLATFORM_VNDK_VERSION
#     PLATFORM_SYSTEMSDK_VERSIONS
#

# Look for an optional file containing overrides of the defaults,
# but don't cry if we don't find it.  We could just use -include, but
# the build.prop target also wants INTERNAL_BUILD_ID_MAKEFILE to be set
# if the file exists.
#
INTERNAL_BUILD_ID_MAKEFILE := $(wildcard $(BUILD_SYSTEM)/build_id.mk)
ifdef INTERNAL_BUILD_ID_MAKEFILE
  include $(INTERNAL_BUILD_ID_MAKEFILE)
endif

DEFAULT_PLATFORM_VERSION := SP1A
MIN_PLATFORM_VERSION := SP1A
MAX_PLATFORM_VERSION := SP1A

ALLOWED_VERSIONS := $(call allowed-platform-versions,\
  $(MIN_PLATFORM_VERSION),\
  $(MAX_PLATFORM_VERSION),\
  $(DEFAULT_PLATFORM_VERSION))

ifndef TARGET_PLATFORM_VERSION
  TARGET_PLATFORM_VERSION := $(DEFAULT_PLATFORM_VERSION)
endif

ifeq (,$(filter $(ALLOWED_VERSIONS), $(TARGET_PLATFORM_VERSION)))
  $(warning Invalid TARGET_PLATFORM_VERSION '$(TARGET_PLATFORM_VERSION)', must be one of)
  $(error $(ALLOWED_VERSIONS))
endif
ALLOWED_VERSIONS :=
MIN_PLATFORM_VERSION :=
MAX_PLATFORM_VERSION :=

.KATI_READONLY := \
  DEFAULT_PLATFORM_VERSION \
  TARGET_PLATFORM_VERSION

# Default versions for each TARGET_PLATFORM_VERSION
# TODO: PLATFORM_VERSION, PLATFORM_SDK_VERSION, etc. should be conditional
# on this

# This is the canonical definition of the platform version,
# which is the version that we reveal to the end user.
# Update this value when the platform version changes (rather
# than overriding it somewhere else).  Can be an arbitrary string.

# When you change PLATFORM_VERSION for a given PLATFORM_SDK_VERSION
# please add that PLATFORM_VERSION as well as clean up obsolete PLATFORM_VERSION's
# in the following text file:
# cts/tests/tests/os/assets/platform_versions.txt

# Note that there should be one PLATFORM_VERSION and PLATFORM_VERSION_CODENAME
# entry for each unreleased API level, regardless of
# MIN_PLATFORM_VERSION/MAX_PLATFORM_VERSION. PLATFORM_VERSION is used to
# generate the range of allowed SDK versions, so it must have an entry for every
# unreleased API level targetable by this branch, not just those that are valid
# lunch targets for this branch.

# The last stable version name of the platform that was released.  During
# development, this stays at that previous version, while the codename indicates
# further work based on the previous version.
PLATFORM_VERSION_LAST_STABLE := 12
.KATI_READONLY := PLATFORM_VERSION_LAST_STABLE

# These are the current development codenames, if the build is not a final
# release build.  If this is a final release build, it is simply "REL".
PLATFORM_VERSION_CODENAME.SP1A := REL

ifndef PLATFORM_VERSION_CODENAME
  PLATFORM_VERSION_CODENAME := $(PLATFORM_VERSION_CODENAME.$(TARGET_PLATFORM_VERSION))
  ifndef PLATFORM_VERSION_CODENAME
    # PLATFORM_VERSION_CODENAME falls back to TARGET_PLATFORM_VERSION
    PLATFORM_VERSION_CODENAME := $(TARGET_PLATFORM_VERSION)
  endif

  # This is all of the *active* development codenames.
  # This confusing name is needed because
  # all_codenames has been baked into build.prop for ages.
  #
  # Should be either the same as PLATFORM_VERSION_CODENAME or a comma-separated
  # list of additional codenames after PLATFORM_VERSION_CODENAME.
  PLATFORM_VERSION_ALL_CODENAMES :=

  # Build a list of all active code names. Avoid duplicates, and stop when we
  # reach a codename that matches PLATFORM_VERSION_CODENAME (anything beyond
  # that is not included in our build).
  _versions_in_target := \
    $(call find_and_earlier,$(ALL_VERSIONS),$(TARGET_PLATFORM_VERSION))
  $(foreach version,$(_versions_in_target),\
    $(eval _codename := $(PLATFORM_VERSION_CODENAME.$(version)))\
    $(if $(filter $(_codename),$(PLATFORM_VERSION_ALL_CODENAMES)),,\
      $(eval PLATFORM_VERSION_ALL_CODENAMES += $(_codename))))

  # And convert from space separated to comma separated.
  PLATFORM_VERSION_ALL_CODENAMES := \
    $(subst $(space),$(comma),$(strip $(PLATFORM_VERSION_ALL_CODENAMES)))

endif
.KATI_READONLY := \
  PLATFORM_VERSION_CODENAME \
  PLATFORM_VERSION_ALL_CODENAMES

ifndef PLATFORM_VERSION
  ifeq (REL,$(PLATFORM_VERSION_CODENAME))
      PLATFORM_VERSION := $(PLATFORM_VERSION_LAST_STABLE)
  else
      PLATFORM_VERSION := $(PLATFORM_VERSION_CODENAME)
  endif
endif
.KATI_READONLY := PLATFORM_VERSION

ifndef PLATFORM_SDK_VERSION
  # This is the canonical definition of the SDK version, which defines
  # the set of APIs and functionality available in the platform.  It
  # is a single integer that increases monotonically as updates to
  # the SDK are released.  It should only be incremented when the APIs for
  # the new release are frozen (so that developers don't write apps against
  # intermediate builds).  During development, this number remains at the
  # SDK version the branch is based on and PLATFORM_VERSION_CODENAME holds
  # the code-name of the new development work.

  # When you increment the PLATFORM_SDK_VERSION please ensure you also
  # clear out the following text file of all older PLATFORM_VERSION's:
  # cts/tests/tests/os/assets/platform_versions.txt
  PLATFORM_SDK_VERSION := 31
endif
.KATI_READONLY := PLATFORM_SDK_VERSION

ifeq (REL,$(PLATFORM_VERSION_CODENAME))
  PLATFORM_PREVIEW_SDK_VERSION := 0
else
  ifndef PLATFORM_PREVIEW_SDK_VERSION
    # This is the definition of a preview SDK version over and above the current
    # platform SDK version. Unlike the platform SDK version, a higher value
    # for preview SDK version does NOT mean that all prior preview APIs are
    # included. Packages reading this value to determine compatibility with
    # known APIs should check that this value is precisely equal to the preview
    # SDK version the package was built for, otherwise it should fall back to
    # assuming the device can only support APIs as of the previous official
    # public release.
    # This value will always be forced to 0 for release builds by the logic
    # in the "ifeq" block above, so the value below will be used on any
    # non-release builds, and it should always be at least 1, to indicate that
    # APIs may have changed since the claimed PLATFORM_SDK_VERSION.
    PLATFORM_PREVIEW_SDK_VERSION := 1
  endif
endif
.KATI_READONLY := PLATFORM_PREVIEW_SDK_VERSION

ifndef DEFAULT_APP_TARGET_SDK
  # This is the default minSdkVersion and targetSdkVersion to use for
  # all .apks created by the build system.  It can be overridden by explicitly
  # setting these in the .apk's AndroidManifest.xml.  It is either the code
  # name of the development build or, if this is a release build, the official
  # SDK version of this release.
  ifeq (REL,$(PLATFORM_VERSION_CODENAME))
    DEFAULT_APP_TARGET_SDK := $(PLATFORM_SDK_VERSION)
  else
    DEFAULT_APP_TARGET_SDK := $(PLATFORM_VERSION_CODENAME)
  endif
endif
.KATI_READONLY := DEFAULT_APP_TARGET_SDK

# TODO(b/159866756): Remove this workaround when building against
# BOARD_VNDK_VERSION := current is supported.
ifeq (true,$(BUILDING_WITH_VSDK))
  PLATFORM_VNDK_VERSION := S
<<<<<<< HEAD
# TODO(b/185817026)
else
  ifeq (true,$(GENERATING_VSDK))
    PLATFORM_VNDK_VERSION := 31
  endif
=======
>>>>>>> d014d12d
endif

ifndef PLATFORM_VNDK_VERSION
  # This is the definition of the VNDK version for the current VNDK libraries.
  # The version is only available when PLATFORM_VERSION_CODENAME == REL.
  # Otherwise, it will be set to a CODENAME version. The ABI is allowed to be
  # changed only before the Android version is released. Once
  # PLATFORM_VNDK_VERSION is set to actual version, the ABI for this version
  # will be frozon and emit build errors if any ABI for the VNDK libs are
  # changed.
  # After that the snapshot of the VNDK with this version will be generated.
  #
  # The VNDK version follows PLATFORM_SDK_VERSION.
  ifeq (REL,$(PLATFORM_VERSION_CODENAME))
    PLATFORM_VNDK_VERSION := $(PLATFORM_SDK_VERSION)
  else
    PLATFORM_VNDK_VERSION := $(PLATFORM_VERSION_CODENAME)
  endif
endif
.KATI_READONLY := PLATFORM_VNDK_VERSION

ifndef PLATFORM_SYSTEMSDK_MIN_VERSION
  # This is the oldest version of system SDK that the platform supports. Contrary
  # to the public SDK where platform essentially supports all previous SDK versions,
  # platform supports only a few number of recent system SDK versions as some of
  # old system APIs are gradually deprecated, removed and then deleted.
  PLATFORM_SYSTEMSDK_MIN_VERSION := 28
endif
.KATI_READONLY := PLATFORM_SYSTEMSDK_MIN_VERSION

# This is the list of system SDK versions that the current platform supports.
PLATFORM_SYSTEMSDK_VERSIONS :=
ifneq (,$(PLATFORM_SYSTEMSDK_MIN_VERSION))
  $(if $(call math_is_number,$(PLATFORM_SYSTEMSDK_MIN_VERSION)),,\
    $(error PLATFORM_SYSTEMSDK_MIN_VERSION must be a number, but was $(PLATFORM_SYSTEMSDK_MIN_VERSION)))
  PLATFORM_SYSTEMSDK_VERSIONS := $(call int_range_list,$(PLATFORM_SYSTEMSDK_MIN_VERSION),$(PLATFORM_SDK_VERSION))
endif
# Platform always supports the current version
ifeq (REL,$(PLATFORM_VERSION_CODENAME))
  PLATFORM_SYSTEMSDK_VERSIONS += $(PLATFORM_SDK_VERSION)
else
  PLATFORM_SYSTEMSDK_VERSIONS += $(PLATFORM_VERSION_CODENAME)
endif
PLATFORM_SYSTEMSDK_VERSIONS := $(strip $(sort $(PLATFORM_SYSTEMSDK_VERSIONS)))
.KATI_READONLY := PLATFORM_SYSTEMSDK_VERSIONS

ifndef PLATFORM_SECURITY_PATCH
    #  Used to indicate the security patch that has been applied to the device.
    #  It must signify that the build includes all security patches issued up through the designated Android Public Security Bulletin.
    #  It must be of the form "YYYY-MM-DD" on production devices.
    #  It must match one of the Android Security Patch Level strings of the Public Security Bulletins.
    #  If there is no $PLATFORM_SECURITY_PATCH set, keep it empty.
      PLATFORM_SECURITY_PATCH := 2021-08-05
endif
.KATI_READONLY := PLATFORM_SECURITY_PATCH

ifndef PLATFORM_SECURITY_PATCH_TIMESTAMP
  # Used to indicate the matching timestamp for the security patch string in PLATFORM_SECURITY_PATCH.
  PLATFORM_SECURITY_PATCH_TIMESTAMP := $(shell date -d 'TZ="GMT" $(PLATFORM_SECURITY_PATCH)' +%s)
endif
.KATI_READONLY := PLATFORM_SECURITY_PATCH_TIMESTAMP

ifndef PLATFORM_BASE_OS
  # Used to indicate the base os applied to the device.
  # Can be an arbitrary string, but must be a single word.
  #
  # If there is no $PLATFORM_BASE_OS set, keep it empty.
  PLATFORM_BASE_OS :=
endif
.KATI_READONLY := PLATFORM_BASE_OS

ifndef BUILD_ID
  # Used to signify special builds.  E.g., branches and/or releases,
  # like "M5-RC7".  Can be an arbitrary string, but must be a single
  # word and a valid file name.
  #
  # If there is no BUILD_ID set, make it obvious.
  BUILD_ID := UNKNOWN
endif
.KATI_READONLY := BUILD_ID

ifndef BUILD_DATETIME
  # Used to reproduce builds by setting the same time. Must be the number
  # of seconds since the Epoch.
  BUILD_DATETIME := $(shell date +%s)
endif

DATE := date -d @$(BUILD_DATETIME)
.KATI_READONLY := DATE

# Everything should be using BUILD_DATETIME_FROM_FILE instead.
# BUILD_DATETIME and DATE can be removed once BUILD_NUMBER moves
# to soong_ui.
$(KATI_obsolete_var BUILD_DATETIME,Use BUILD_DATETIME_FROM_FILE)

HAS_BUILD_NUMBER := true
ifndef BUILD_NUMBER
  # BUILD_NUMBER should be set to the source control value that
  # represents the current state of the source code.  E.g., a
  # perforce changelist number or a git hash.  Can be an arbitrary string
  # (to allow for source control that uses something other than numbers),
  # but must be a single word and a valid file name.
  #
  # If no BUILD_NUMBER is set, create a useful "I am an engineering build
  # from this date/time" value.  Make it start with a non-digit so that
  # anyone trying to parse it as an integer will probably get "0".
  BUILD_NUMBER := eng.$(shell echo $${BUILD_USERNAME:0:6}).$(shell $(DATE) +%Y%m%d.%H%M%S)
  HAS_BUILD_NUMBER := false
endif
.KATI_READONLY := BUILD_NUMBER HAS_BUILD_NUMBER

ifndef PLATFORM_MIN_SUPPORTED_TARGET_SDK_VERSION
  # Used to set minimum supported target sdk version. Apps targeting sdk
  # version lower than the set value will result in a warning being shown
  # when any activity from the app is started.
  PLATFORM_MIN_SUPPORTED_TARGET_SDK_VERSION := 23
endif
.KATI_READONLY := PLATFORM_MIN_SUPPORTED_TARGET_SDK_VERSION<|MERGE_RESOLUTION|>--- conflicted
+++ resolved
@@ -194,14 +194,6 @@
 # BOARD_VNDK_VERSION := current is supported.
 ifeq (true,$(BUILDING_WITH_VSDK))
   PLATFORM_VNDK_VERSION := S
-<<<<<<< HEAD
-# TODO(b/185817026)
-else
-  ifeq (true,$(GENERATING_VSDK))
-    PLATFORM_VNDK_VERSION := 31
-  endif
-=======
->>>>>>> d014d12d
 endif
 
 ifndef PLATFORM_VNDK_VERSION
