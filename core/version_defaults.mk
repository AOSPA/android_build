--- conflicted
+++ resolved
@@ -57,15 +57,9 @@
 endif
 
 ifeq "" "$(PLATFORM_VERSION_CODENAME)"
-<<<<<<< HEAD
   # This is the current development code-name, if the build is not a final
   # release build.  If this is a final release build, it is simply "REL".
   PLATFORM_VERSION_CODENAME := Eclair
-=======
-  # If the build is not a final release build, then this is the current
-  # development code-name.  If this is a final release build, it is simply "REL".
-  PLATFORM_VERSION_CODENAME := Donut
->>>>>>> 9bd5404a
 endif
 
 ifeq "" "$(DEFAULT_APP_TARGET_SDK)"
