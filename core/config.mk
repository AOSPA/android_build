--- conflicted
+++ resolved
@@ -134,10 +134,7 @@
   LOCAL_CUSTOM_BUILD_STEP_OUTPUT \
   LOCAL_IS_AUX_MODULE \
   ,AUX support has been removed)
-<<<<<<< HEAD
-=======
 $(KATI_obsolete_var HOST_OUT_TEST_CONFIG TARGET_OUT_TEST_CONFIG LOCAL_TEST_CONFIG_OPTIONS)
->>>>>>> 85dbb754
 
 # Used to force goals to build.  Only use for conditionally defined goals.
 .PHONY: FORCE
