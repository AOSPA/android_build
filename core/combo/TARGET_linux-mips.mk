#
# Copyright (C) 2010 The Android Open Source Project
#
# Licensed under the Apache License, Version 2.0 (the "License");
# you may not use this file except in compliance with the License.
# You may obtain a copy of the License at
#
#      http://www.apache.org/licenses/LICENSE-2.0
#
# Unless required by applicable law or agreed to in writing, software
# distributed under the License is distributed on an "AS IS" BASIS,
# WITHOUT WARRANTIES OR CONDITIONS OF ANY KIND, either express or implied.
# See the License for the specific language governing permissions and
# limitations under the License.
#

# Configuration for Linux on MIPS.
# Included by combo/select.mk

# You can set TARGET_ARCH_VARIANT to use an arch version other
# than mips32r2-fp. Each value should correspond to a file named
# $(BUILD_COMBOS)/arch/<name>.mk which must contain
# makefile variable definitions similar to the preprocessor
# defines in build/core/combo/include/arch/<combo>/AndroidConfig.h. Their
# purpose is to allow module Android.mk files to selectively compile
# different versions of code based upon the funtionality and
# instructions available in a given architecture version.
#
# The blocks also define specific arch_variant_cflags, which
# include defines, and compiler settings for the given architecture
# version.
#
ifeq ($(strip $(TARGET_ARCH_VARIANT)),)
TARGET_ARCH_VARIANT := mips32r2-fp
endif

ifeq ($(strip $(TARGET_GCC_VERSION_EXP)),)
TARGET_GCC_VERSION := 4.7
else
TARGET_GCC_VERSION := $(TARGET_GCC_VERSION_EXP)
endif

TARGET_ARCH_SPECIFIC_MAKEFILE := $(BUILD_COMBOS)/arch/$(TARGET_ARCH)/$(TARGET_ARCH_VARIANT).mk
ifeq ($(strip $(wildcard $(TARGET_ARCH_SPECIFIC_MAKEFILE))),)
$(error Unknown MIPS architecture variant: $(TARGET_ARCH_VARIANT))
endif

include $(TARGET_ARCH_SPECIFIC_MAKEFILE)

# You can set TARGET_TOOLS_PREFIX to get gcc from somewhere else
ifeq ($(strip $(TARGET_TOOLS_PREFIX)),)
TARGET_TOOLCHAIN_ROOT := prebuilts/gcc/$(HOST_PREBUILT_TAG)/mips/mipsel-linux-android-$(TARGET_GCC_VERSION)
TARGET_TOOLS_PREFIX := $(TARGET_TOOLCHAIN_ROOT)/bin/mipsel-linux-android-
endif

TARGET_CC := $(TARGET_TOOLS_PREFIX)gcc$(HOST_EXECUTABLE_SUFFIX)
TARGET_CXX := $(TARGET_TOOLS_PREFIX)g++$(HOST_EXECUTABLE_SUFFIX)
TARGET_AR := $(TARGET_TOOLS_PREFIX)ar$(HOST_EXECUTABLE_SUFFIX)
TARGET_OBJCOPY := $(TARGET_TOOLS_PREFIX)objcopy$(HOST_EXECUTABLE_SUFFIX)
TARGET_LD := $(TARGET_TOOLS_PREFIX)ld$(HOST_EXECUTABLE_SUFFIX)
TARGET_STRIP := $(TARGET_TOOLS_PREFIX)strip$(HOST_EXECUTABLE_SUFFIX)
ifeq ($(TARGET_BUILD_VARIANT),user)
    TARGET_STRIP_COMMAND = $(TARGET_STRIP) --strip-all $< -o $@
else
    TARGET_STRIP_COMMAND = $(TARGET_STRIP) --strip-all $< -o $@ && \
        $(TARGET_OBJCOPY) --add-gnu-debuglink=$< $@
endif

TARGET_NO_UNDEFINED_LDFLAGS := -Wl,--no-undefined

TARGET_mips_CFLAGS :=	-O2 \
			-fomit-frame-pointer \
			-fno-strict-aliasing    \
			-funswitch-loops

# Set FORCE_MIPS_DEBUGGING to "true" in your buildspec.mk
# or in your environment to gdb debugging easier.
# Don't forget to do a clean build.
ifeq ($(FORCE_MIPS_DEBUGGING),true)
  TARGET_mips_CFLAGS += -fno-omit-frame-pointer
endif

TARGET_GLOBAL_CFLAGS += \
			$(TARGET_mips_CFLAGS) \
			-Ulinux -U__unix -U__unix__ -Umips \
			-fpic -fPIE\
			-ffunction-sections \
			-fdata-sections \
			-funwind-tables \
			-Wa,--noexecstack \
			-Werror=format-security \
			-D_FORTIFY_SOURCE=1 \
			$(arch_variant_cflags)

android_config_h := $(call select-android-config-h,linux-mips)
TARGET_ANDROID_CONFIG_CFLAGS := -include $(android_config_h) -I $(dir $(android_config_h))
TARGET_GLOBAL_CFLAGS += $(TARGET_ANDROID_CONFIG_CFLAGS)

# This warning causes dalvik not to build with gcc 4.6+ and -Werror.
# We cannot turn it off blindly since the option is not available
# in gcc-4.4.x.
ifneq ($(filter 4.6 4.6.% 4.7 4.7.%, $(TARGET_GCC_VERSION)),)
TARGET_GLOBAL_CFLAGS += -Wno-unused-but-set-variable \
                        -fno-strict-volatile-bitfields
endif

# This is to avoid the dreaded warning compiler message:
#   note: the mangling of 'va_list' has changed in GCC 4.4
#
# The fact that the mangling changed does not affect the NDK ABI
# very fortunately (since none of the exposed APIs used va_list
# in their exported C++ functions). Also, GCC 4.5 has already
# removed the warning from the compiler.
#
TARGET_GLOBAL_CFLAGS += -Wno-psabi

ifneq ($(ARCH_MIPS_PAGE_SHIFT),)
TARGET_GLOBAL_CFLAGS += -DPAGE_SHIFT=$(ARCH_MIPS_PAGE_SHIFT)
endif

TARGET_GLOBAL_LDFLAGS += \
			-Wl,-z,noexecstack \
			-Wl,-z,relro \
			-Wl,-z,now \
			-Wl,--warn-shared-textrel \
			$(arch_variant_ldflags)

TARGET_GLOBAL_CPPFLAGS += -fvisibility-inlines-hidden

# More flags/options can be added here
TARGET_RELEASE_CFLAGS := \
			-DNDEBUG \
			-g \
			-Wstrict-aliasing=2 \
			-fgcse-after-reload \
			-frerun-cse-after-loop \
			-frename-registers

libc_root := bionic/libc
libm_root := bionic/libm
libstdc++_root := bionic/libstdc++
libthread_db_root := bionic/libthread_db


## on some hosts, the target cross-compiler is not available so do not run this command
ifneq ($(wildcard $(TARGET_CC)),)
# We compile with the global cflags to ensure that
# any flags which affect libgcc are correctly taken
# into account.
TARGET_LIBGCC := \
  $(shell $(TARGET_CC) $(TARGET_GLOBAL_CFLAGS) -print-file-name=libgcc.a)
LIBGCC_EH := $(shell $(TARGET_CC) $(TARGET_GLOBAL_CFLAGS) -print-file-name=libgcc_eh.a)
ifneq ($(LIBGCC_EH),libgcc_eh.a)
  TARGET_LIBGCC += $(LIBGCC_EH)
endif
target_libgcov := $(shell $(TARGET_CC) $(TARGET_GLOBAL_CFLAGS) \
        --print-file-name=libgcov.a)
endif

# Define FDO (Feedback Directed Optimization) options.

TARGET_FDO_CFLAGS:=
TARGET_FDO_LIB:=

<<<<<<< HEAD
=======
target_libgcov := $(shell $(TARGET_CC) $(TARGET_GLOBAL_CFLAGS) \
        -print-file-name=libgcov.a)
>>>>>>> 40ab92d0
ifneq ($(strip $(BUILD_FDO_INSTRUMENT)),)
  # Set BUILD_FDO_INSTRUMENT=true to turn on FDO instrumentation.
  # The profile will be generated on /data/local/tmp/profile on the device.
  TARGET_FDO_CFLAGS := -fprofile-generate=/data/local/tmp/profile -DANDROID_FDO
  TARGET_FDO_LIB := $(target_libgcov)
else
  # If BUILD_FDO_INSTRUMENT is turned off, then consider doing the FDO optimizations.
  # Set TARGET_FDO_PROFILE_PATH to set a custom profile directory for your build.
  ifeq ($(strip $(TARGET_FDO_PROFILE_PATH)),)
    TARGET_FDO_PROFILE_PATH := fdo/profiles/$(TARGET_ARCH)/$(TARGET_ARCH_VARIANT)
  else
    ifeq ($(strip $(wildcard $(TARGET_FDO_PROFILE_PATH))),)
      $(warning Custom TARGET_FDO_PROFILE_PATH supplied, but directory does not exist. Turn off FDO.)
    endif
  endif

  # If the FDO profile directory can't be found, then FDO is off.
  ifneq ($(strip $(wildcard $(TARGET_FDO_PROFILE_PATH))),)
    TARGET_FDO_CFLAGS := -fprofile-use=$(TARGET_FDO_PROFILE_PATH) -DANDROID_FDO
    TARGET_FDO_LIB := $(target_libgcov)
  endif
endif


# unless CUSTOM_KERNEL_HEADERS is defined, we're going to use
# symlinks located in out/ to point to the appropriate kernel
# headers. see 'config/kernel_headers.make' for more details
#
ifneq ($(CUSTOM_KERNEL_HEADERS),)
    KERNEL_HEADERS_COMMON := $(CUSTOM_KERNEL_HEADERS)
    KERNEL_HEADERS_ARCH   := $(CUSTOM_KERNEL_HEADERS)
else
    KERNEL_HEADERS_COMMON := $(libc_root)/kernel/common
    KERNEL_HEADERS_ARCH   := $(libc_root)/kernel/arch-$(TARGET_ARCH)
endif
KERNEL_HEADERS := $(KERNEL_HEADERS_COMMON) $(KERNEL_HEADERS_ARCH)

TARGET_C_INCLUDES := \
	$(libc_root)/arch-mips/include \
	$(libc_root)/include \
	$(libstdc++_root)/include \
	$(KERNEL_HEADERS) \
	$(libm_root)/include \
	$(libm_root)/include/mips \
	$(libthread_db_root)/include

TARGET_CRTBEGIN_STATIC_O := $(TARGET_OUT_INTERMEDIATE_LIBRARIES)/crtbegin_static.o
TARGET_CRTBEGIN_DYNAMIC_O := $(TARGET_OUT_INTERMEDIATE_LIBRARIES)/crtbegin_dynamic.o
TARGET_CRTEND_O := $(TARGET_OUT_INTERMEDIATE_LIBRARIES)/crtend_android.o

TARGET_CRTBEGIN_SO_O := $(TARGET_OUT_INTERMEDIATE_LIBRARIES)/crtbegin_so.o
TARGET_CRTEND_SO_O := $(TARGET_OUT_INTERMEDIATE_LIBRARIES)/crtend_so.o

TARGET_STRIP_MODULE:=true

TARGET_DEFAULT_SYSTEM_SHARED_LIBRARIES := libc libstdc++ libm

TARGET_CUSTOM_LD_COMMAND := true

define transform-o-to-shared-lib-inner
$(hide) $(PRIVATE_CXX) \
	-nostdlib -Wl,-soname,$(notdir $@) \
	-Wl,--gc-sections \
	-Wl,-shared,-Bsymbolic \
	$(PRIVATE_TARGET_GLOBAL_LD_DIRS) \
	$(if $(filter true,$(PRIVATE_NO_CRT)),,$(PRIVATE_TARGET_CRTBEGIN_SO_O)) \
	$(PRIVATE_ALL_OBJECTS) \
	-Wl,--whole-archive \
	$(call normalize-target-libraries,$(PRIVATE_ALL_WHOLE_STATIC_LIBRARIES)) \
	-Wl,--no-whole-archive \
	$(if $(PRIVATE_GROUP_STATIC_LIBRARIES),-Wl$(comma)--start-group) \
	$(call normalize-target-libraries,$(PRIVATE_ALL_STATIC_LIBRARIES)) \
	$(if $(PRIVATE_GROUP_STATIC_LIBRARIES),-Wl$(comma)--end-group) \
	$(call normalize-target-libraries,$(PRIVATE_ALL_SHARED_LIBRARIES)) \
	-o $@ \
	$(PRIVATE_TARGET_GLOBAL_LDFLAGS) \
	$(PRIVATE_LDFLAGS) \
	$(PRIVATE_TARGET_FDO_LIB) \
	$(PRIVATE_TARGET_LIBGCC) \
	$(if $(filter true,$(PRIVATE_NO_CRT)),,$(PRIVATE_TARGET_CRTEND_SO_O))
endef

define transform-o-to-executable-inner
$(hide) $(PRIVATE_CXX) -nostdlib -Bdynamic -fPIE -pie \
	-Wl,-dynamic-linker,/system/bin/linker \
	-Wl,--gc-sections \
	-Wl,-z,nocopyreloc \
	-o $@ \
	$(PRIVATE_TARGET_GLOBAL_LD_DIRS) \
	-Wl,-rpath-link=$(TARGET_OUT_INTERMEDIATE_LIBRARIES) \
	$(call normalize-target-libraries,$(PRIVATE_ALL_SHARED_LIBRARIES)) \
	$(if $(filter true,$(PRIVATE_NO_CRT)),,$(PRIVATE_TARGET_CRTBEGIN_DYNAMIC_O)) \
	$(PRIVATE_ALL_OBJECTS) \
	-Wl,--whole-archive \
	$(call normalize-target-libraries,$(PRIVATE_ALL_WHOLE_STATIC_LIBRARIES)) \
	-Wl,--no-whole-archive \
	$(if $(PRIVATE_GROUP_STATIC_LIBRARIES),-Wl$(comma)--start-group) \
	$(call normalize-target-libraries,$(PRIVATE_ALL_STATIC_LIBRARIES)) \
	$(if $(PRIVATE_GROUP_STATIC_LIBRARIES),-Wl$(comma)--end-group) \
	$(PRIVATE_TARGET_GLOBAL_LDFLAGS) \
	$(PRIVATE_LDFLAGS) \
	$(PRIVATE_TARGET_FDO_LIB) \
	$(PRIVATE_TARGET_LIBGCC) \
	$(if $(filter true,$(PRIVATE_NO_CRT)),,$(PRIVATE_TARGET_CRTEND_O))
endef

define transform-o-to-static-executable-inner
$(hide) $(PRIVATE_CXX) -nostdlib -Bstatic \
	-Wl,--gc-sections \
	-o $@ \
	$(PRIVATE_TARGET_GLOBAL_LD_DIRS) \
	$(if $(filter true,$(PRIVATE_NO_CRT)),,$(PRIVATE_TARGET_CRTBEGIN_STATIC_O)) \
	$(PRIVATE_TARGET_GLOBAL_LDFLAGS) \
	$(PRIVATE_LDFLAGS) \
	$(PRIVATE_ALL_OBJECTS) \
	-Wl,--whole-archive \
	$(call normalize-target-libraries,$(PRIVATE_ALL_WHOLE_STATIC_LIBRARIES)) \
	-Wl,--no-whole-archive \
	$(call normalize-target-libraries,$(filter-out %libc_nomalloc.a,$(filter-out %libc.a,$(PRIVATE_ALL_STATIC_LIBRARIES)))) \
	-Wl,--start-group \
	$(call normalize-target-libraries,$(filter %libc.a,$(PRIVATE_ALL_STATIC_LIBRARIES))) \
	$(call normalize-target-libraries,$(filter %libc_nomalloc.a,$(PRIVATE_ALL_STATIC_LIBRARIES))) \
	$(PRIVATE_TARGET_FDO_LIB) \
	$(PRIVATE_TARGET_LIBGCC) \
	-Wl,--end-group \
	$(if $(filter true,$(PRIVATE_NO_CRT)),,$(PRIVATE_TARGET_CRTEND_O))
endef<|MERGE_RESOLUTION|>--- conflicted
+++ resolved
@@ -162,11 +162,6 @@
 TARGET_FDO_CFLAGS:=
 TARGET_FDO_LIB:=
 
-<<<<<<< HEAD
-=======
-target_libgcov := $(shell $(TARGET_CC) $(TARGET_GLOBAL_CFLAGS) \
-        -print-file-name=libgcov.a)
->>>>>>> 40ab92d0
 ifneq ($(strip $(BUILD_FDO_INSTRUMENT)),)
   # Set BUILD_FDO_INSTRUMENT=true to turn on FDO instrumentation.
   # The profile will be generated on /data/local/tmp/profile on the device.
