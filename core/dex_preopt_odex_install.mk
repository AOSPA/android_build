# dexpreopt_odex_install.mk is used to define odex creation rules for JARs and APKs
# This file depends on variables set in base_rules.mk
# Output variables: LOCAL_DEX_PREOPT, LOCAL_UNCOMPRESS_DEX

ifeq (true,$(LOCAL_USE_EMBEDDED_DEX))
  LOCAL_UNCOMPRESS_DEX := true
else
  LOCAL_UNCOMPRESS_DEX :=
endif

# We explicitly uncompress APKs of privileged apps, and used by
# privileged apps
ifneq (true,$(DONT_UNCOMPRESS_PRIV_APPS_DEXS))
  ifeq (true,$(LOCAL_PRIVILEGED_MODULE))
    LOCAL_UNCOMPRESS_DEX := true
  endif

  ifneq (,$(filter $(PRODUCT_LOADED_BY_PRIVILEGED_MODULES), $(LOCAL_MODULE)))
    LOCAL_UNCOMPRESS_DEX := true
  endif
endif  # DONT_UNCOMPRESS_PRIV_APPS_DEXS

# Setting LOCAL_DEX_PREOPT based on WITH_DEXPREOPT, LOCAL_DEX_PREOPT, etc
LOCAL_DEX_PREOPT := $(strip $(LOCAL_DEX_PREOPT))
ifndef LOCAL_DEX_PREOPT # LOCAL_DEX_PREOPT undefined
  LOCAL_DEX_PREOPT := $(DEX_PREOPT_DEFAULT)
endif

ifeq (false,$(LOCAL_DEX_PREOPT))
  LOCAL_DEX_PREOPT :=
endif

# Only enable preopt for non tests.
ifneq (,$(filter $(LOCAL_MODULE_TAGS),tests))
  LOCAL_DEX_PREOPT :=
endif

# If we have product-specific config for this module?
ifneq (,$(filter $(LOCAL_MODULE),$(DEXPREOPT_DISABLED_MODULES)))
  LOCAL_DEX_PREOPT :=
endif

# Disable preopt for TARGET_BUILD_APPS
ifneq (,$(TARGET_BUILD_APPS))
  LOCAL_DEX_PREOPT :=
endif

# Disable preopt if not WITH_DEXPREOPT
ifneq (true,$(WITH_DEXPREOPT))
  LOCAL_DEX_PREOPT :=
endif

ifdef LOCAL_UNINSTALLABLE_MODULE
  LOCAL_DEX_PREOPT :=
endif

ifeq (,$(strip $(built_dex)$(my_prebuilt_src_file)$(LOCAL_SOONG_DEX_JAR))) # contains no java code
  LOCAL_DEX_PREOPT :=
endif

# if WITH_DEXPREOPT_BOOT_IMG_AND_SYSTEM_SERVER_ONLY=true and module is not in boot class path skip
# Also preopt system server jars since selinux prevents system server from loading anything from
# /data. If we don't do this they will need to be extracted which is not favorable for RAM usage
# or performance. If my_preopt_for_extracted_apk is true, we ignore the only preopt boot image
# options.
ifneq (true,$(my_preopt_for_extracted_apk))
  ifeq (true,$(WITH_DEXPREOPT_BOOT_IMG_AND_SYSTEM_SERVER_ONLY))
    ifeq ($(filter $(PRODUCT_SYSTEM_SERVER_JARS) $(DEXPREOPT_BOOT_JARS_MODULES),$(LOCAL_MODULE)),)
      LOCAL_DEX_PREOPT :=
    endif
  endif
endif

my_process_profile :=
my_profile_is_text_listing :=

ifeq (false,$(WITH_DEX_PREOPT_GENERATE_PROFILE))
  LOCAL_DEX_PREOPT_GENERATE_PROFILE := false
endif

ifndef LOCAL_DEX_PREOPT_GENERATE_PROFILE
  # If LOCAL_DEX_PREOPT_GENERATE_PROFILE is not defined, default it based on the existence of the
  # profile class listing. TODO: Use product specific directory here.
  my_classes_directory := $(PRODUCT_DEX_PREOPT_PROFILE_DIR)
  LOCAL_DEX_PREOPT_PROFILE := $(my_classes_directory)/$(LOCAL_MODULE).prof

  ifneq (,$(wildcard $(LOCAL_DEX_PREOPT_PROFILE)))
    my_process_profile := true
    my_profile_is_text_listing :=
  endif
else
  my_process_profile := $(LOCAL_DEX_PREOPT_GENERATE_PROFILE)
  my_profile_is_text_listing := true
  LOCAL_DEX_PREOPT_PROFILE := $(LOCAL_DEX_PREOPT_PROFILE_CLASS_LISTING)
endif

ifeq (true,$(my_process_profile))
  ifndef LOCAL_DEX_PREOPT_PROFILE
    $(call pretty-error,Must have specified class listing (LOCAL_DEX_PREOPT_PROFILE))
  endif
  ifeq (,$(dex_preopt_profile_src_file))
    $(call pretty-error, Internal error: dex_preopt_profile_src_file must be set)
  endif
endif

# If LOCAL_ENFORCE_USES_LIBRARIES is not set, default to true if either of LOCAL_USES_LIBRARIES or
# LOCAL_OPTIONAL_USES_LIBRARIES are specified.
ifeq (,$(LOCAL_ENFORCE_USES_LIBRARIES))
  # Will change the default to true unconditionally in the future.
  ifneq (,$(LOCAL_OPTIONAL_USES_LIBRARIES))
    LOCAL_ENFORCE_USES_LIBRARIES := true
  endif
  ifneq (,$(LOCAL_USES_LIBRARIES))
    LOCAL_ENFORCE_USES_LIBRARIES := true
  endif
endif

my_dexpreopt_archs :=
my_dexpreopt_images :=
<<<<<<< HEAD
=======
my_dexpreopt_infix := boot
ifeq (true, $(DEXPREOPT_USE_APEX_IMAGE))
  my_dexpreopt_infix := apex
endif
>>>>>>> 6ba7b178

ifdef LOCAL_DEX_PREOPT
  ifeq (,$(filter PRESIGNED,$(LOCAL_CERTIFICATE)))
    # Store uncompressed dex files preopted in /system
    ifeq ($(BOARD_USES_SYSTEM_OTHER_ODEX),true)
      ifeq ($(call install-on-system-other, $(my_module_path)),)
        LOCAL_UNCOMPRESS_DEX := true
      endif  # install-on-system-other
    else  # BOARD_USES_SYSTEM_OTHER_ODEX
      LOCAL_UNCOMPRESS_DEX := true
    endif
  endif

  ifeq ($(LOCAL_MODULE_CLASS),JAVA_LIBRARIES)
    my_module_multilib := $(LOCAL_MULTILIB)
    # If the module is not an SDK library and it's a system server jar, only preopt the primary arch.
    ifeq (,$(filter $(JAVA_SDK_LIBRARIES),$(LOCAL_MODULE)))
      # For a Java library, by default we build odex for both 1st arch and 2nd arch.
      # But it can be overridden with "LOCAL_MULTILIB := first".
      ifneq (,$(filter $(PRODUCT_SYSTEM_SERVER_JARS),$(LOCAL_MODULE)))
        # For system server jars, we build for only "first".
        my_module_multilib := first
      endif
    endif

    # Only preopt primary arch for translated arch since there is only an image there.
    ifeq ($(TARGET_TRANSLATE_2ND_ARCH),true)
      my_module_multilib := first
    endif

    # #################################################
    # Odex for the 1st arch
    my_dexpreopt_archs += $(TARGET_ARCH)
<<<<<<< HEAD
    my_dexpreopt_images += $(DEXPREOPT_IMAGE_boot_$(TARGET_ARCH))
=======
    my_dexpreopt_images += $(DEXPREOPT_IMAGE_$(my_dexpreopt_infix)_$(TARGET_ARCH))
>>>>>>> 6ba7b178
    # Odex for the 2nd arch
    ifdef TARGET_2ND_ARCH
      ifneq ($(TARGET_TRANSLATE_2ND_ARCH),true)
        ifneq (first,$(my_module_multilib))
          my_dexpreopt_archs += $(TARGET_2ND_ARCH)
<<<<<<< HEAD
          my_dexpreopt_images += $(DEXPREOPT_IMAGE_boot_$(TARGET_2ND_ARCH))
=======
          my_dexpreopt_images += $(DEXPREOPT_IMAGE_$(my_dexpreopt_infix)_$(TARGET_2ND_ARCH))
>>>>>>> 6ba7b178
        endif  # my_module_multilib is not first.
      endif  # TARGET_TRANSLATE_2ND_ARCH not true
    endif  # TARGET_2ND_ARCH
    # #################################################
  else  # must be APPS
    # The preferred arch
    # Save the module multilib since setup_one_odex modifies it.
    my_2nd_arch_prefix := $(LOCAL_2ND_ARCH_VAR_PREFIX)
    my_dexpreopt_archs += $(TARGET_$(my_2nd_arch_prefix)ARCH)
<<<<<<< HEAD
    my_dexpreopt_images += $(DEXPREOPT_IMAGE_boot_$(TARGET_$(my_2nd_arch_prefix)ARCH))
=======
    my_dexpreopt_images += \
        $(DEXPREOPT_IMAGE_$(my_dexpreopt_infix)_$(TARGET_$(my_2nd_arch_prefix)ARCH))
>>>>>>> 6ba7b178
    ifdef TARGET_2ND_ARCH
      ifeq ($(my_module_multilib),both)
        # The non-preferred arch
        my_2nd_arch_prefix := $(if $(LOCAL_2ND_ARCH_VAR_PREFIX),,$(TARGET_2ND_ARCH_VAR_PREFIX))
        my_dexpreopt_archs += $(TARGET_$(my_2nd_arch_prefix)ARCH)
<<<<<<< HEAD
        my_dexpreopt_images += $(DEXPREOPT_IMAGE_boot_$(TARGET_$(my_2nd_arch_prefix)ARCH))
=======
        my_dexpreopt_images += \
            $(DEXPREOPT_IMAGE_$(my_dexpreopt_infix)_$(TARGET_$(my_2nd_arch_prefix)ARCH))
>>>>>>> 6ba7b178
      endif  # LOCAL_MULTILIB is both
    endif  # TARGET_2ND_ARCH
  endif  # LOCAL_MODULE_CLASS

  # Record dex-preopt config.
  DEXPREOPT.$(LOCAL_MODULE).DEX_PREOPT := $(LOCAL_DEX_PREOPT)
  DEXPREOPT.$(LOCAL_MODULE).MULTILIB := $(LOCAL_MULTILIB)
  DEXPREOPT.$(LOCAL_MODULE).DEX_PREOPT_FLAGS := $(LOCAL_DEX_PREOPT_FLAGS)
  DEXPREOPT.$(LOCAL_MODULE).PRIVILEGED_MODULE := $(LOCAL_PRIVILEGED_MODULE)
  DEXPREOPT.$(LOCAL_MODULE).VENDOR_MODULE := $(LOCAL_VENDOR_MODULE)
  DEXPREOPT.$(LOCAL_MODULE).TARGET_ARCH := $(LOCAL_MODULE_TARGET_ARCH)
  DEXPREOPT.$(LOCAL_MODULE).INSTALLED_STRIPPED := $(LOCAL_INSTALLED_MODULE)
  DEXPREOPT.MODULES.$(LOCAL_MODULE_CLASS) := $(sort \
    $(DEXPREOPT.MODULES.$(LOCAL_MODULE_CLASS)) $(LOCAL_MODULE))

  $(call json_start)

  # DexPath, StripInputPath, and StripOutputPath are not set, they will
  # be filled in by dexpreopt_gen.

  $(call add_json_str,  Name,                           $(LOCAL_MODULE))
  $(call add_json_str,  DexLocation,                    $(patsubst $(PRODUCT_OUT)%,%,$(LOCAL_INSTALLED_MODULE)))
  $(call add_json_str,  BuildPath,                      $(LOCAL_BUILT_MODULE))
  $(call add_json_str,  ExtrasOutputPath,               $$2)
  $(call add_json_bool, Privileged,                     $(filter true,$(LOCAL_PRIVILEGED_MODULE)))
  $(call add_json_bool, UncompressedDex,                $(filter true,$(LOCAL_UNCOMPRESS_DEX)))
  $(call add_json_bool, HasApkLibraries,                $(LOCAL_APK_LIBRARIES))
  $(call add_json_list, PreoptFlags,                    $(LOCAL_DEX_PREOPT_FLAGS))
  $(call add_json_str,  ProfileClassListing,            $(if $(my_process_profile),$(LOCAL_DEX_PREOPT_PROFILE)))
  $(call add_json_bool, ProfileIsTextListing,           $(my_profile_is_text_listing))
  $(call add_json_bool, EnforceUsesLibraries,           $(LOCAL_ENFORCE_USES_LIBRARIES))
  $(call add_json_list, OptionalUsesLibraries,          $(LOCAL_OPTIONAL_USES_LIBRARIES))
  $(call add_json_list, UsesLibraries,                  $(LOCAL_USES_LIBRARIES))
  $(call add_json_map,  LibraryPaths)
  $(foreach lib,$(sort $(LOCAL_USES_LIBRARIES) $(LOCAL_OPTIONAL_USES_LIBRARIES) org.apache.http.legacy android.hidl.base-V1.0-java android.hidl.manager-V1.0-java),\
    $(call add_json_str, $(lib), $(call intermediates-dir-for,JAVA_LIBRARIES,$(lib),,COMMON)/javalib.jar))
  $(call end_json_map)
  $(call add_json_list, Archs,                          $(my_dexpreopt_archs))
  $(call add_json_list, DexPreoptImages,                $(my_dexpreopt_images))
  $(call add_json_list, PreoptBootClassPathDexFiles,    $(DEXPREOPT_BOOTCLASSPATH_DEX_FILES))
  $(call add_json_list, PreoptBootClassPathDexLocations,$(DEXPREOPT_BOOTCLASSPATH_DEX_LOCATIONS))
  $(call add_json_bool, PreoptExtractedApk,             $(my_preopt_for_extracted_apk))
  $(call add_json_bool, NoCreateAppImage,               $(filter false,$(LOCAL_DEX_PREOPT_APP_IMAGE)))
  $(call add_json_bool, ForceCreateAppImage,            $(filter true,$(LOCAL_DEX_PREOPT_APP_IMAGE)))
  $(call add_json_bool, PresignedPrebuilt,              $(filter PRESIGNED,$(LOCAL_CERTIFICATE)))

  $(call add_json_bool, NoStripping,                    $(filter nostripping,$(LOCAL_DEX_PREOPT)))

  $(call json_end)

  my_dexpreopt_config := $(intermediates)/dexpreopt.config
  my_dexpreopt_script := $(intermediates)/dexpreopt.sh
  my_strip_script := $(intermediates)/strip.sh
  my_dexpreopt_zip := $(intermediates)/dexpreopt.zip

  $(my_dexpreopt_config): PRIVATE_MODULE := $(LOCAL_MODULE)
  $(my_dexpreopt_config): PRIVATE_CONTENTS := $(json_contents)
  $(my_dexpreopt_config):
	@echo "$(PRIVATE_MODULE) dexpreopt.config"
	echo -e -n '$(subst $(newline),\n,$(subst ','\'',$(subst \,\\,$(PRIVATE_CONTENTS))))' > $@

  .KATI_RESTAT: $(my_dexpreopt_script) $(my_strip_script)
  $(my_dexpreopt_script): PRIVATE_MODULE := $(LOCAL_MODULE)
  $(my_dexpreopt_script): PRIVATE_GLOBAL_CONFIG := $(PRODUCT_OUT)/dexpreopt.config
  $(my_dexpreopt_script): PRIVATE_MODULE_CONFIG := $(my_dexpreopt_config)
  $(my_dexpreopt_script): PRIVATE_STRIP_SCRIPT := $(my_strip_script)
  $(my_dexpreopt_script): .KATI_IMPLICIT_OUTPUTS := $(my_strip_script)
  $(my_dexpreopt_script): $(DEXPREOPT_GEN)
  $(my_dexpreopt_script): $(my_dexpreopt_config) $(PRODUCT_OUT)/dexpreopt.config
	@echo "$(PRIVATE_MODULE) dexpreopt gen"
	$(DEXPREOPT_GEN) -global $(PRIVATE_GLOBAL_CONFIG) -module $(PRIVATE_MODULE_CONFIG) \
	-dexpreopt_script $@ -strip_script $(PRIVATE_STRIP_SCRIPT) \
	-out_dir $(OUT_DIR)

  my_dexpreopt_deps := $(my_dex_jar)
  my_dexpreopt_deps += $(if $(my_process_profile),$(LOCAL_DEX_PREOPT_PROFILE))
  my_dexpreopt_deps += \
    $(foreach lib,$(sort $(LOCAL_USES_LIBRARIES) $(LOCAL_OPTIONAL_USES_LIBRARIES) org.apache.http.legacy android.hidl.base-V1.0-java android.hidl.manager-V1.0-java),\
      $(call intermediates-dir-for,JAVA_LIBRARIES,$(lib),,COMMON)/javalib.jar)
  my_dexpreopt_deps += $(my_dexpreopt_images)
  my_dexpreopt_deps += $(DEXPREOPT_BOOTCLASSPATH_DEX_FILES)

  $(my_dexpreopt_zip): PRIVATE_MODULE := $(LOCAL_MODULE)
  $(my_dexpreopt_zip): $(my_dexpreopt_deps)
  $(my_dexpreopt_zip): | $(DEXPREOPT_GEN_DEPS)
  $(my_dexpreopt_zip): .KATI_DEPFILE := $(my_dexpreopt_zip).d
  $(my_dexpreopt_zip): PRIVATE_DEX := $(my_dex_jar)
  $(my_dexpreopt_zip): PRIVATE_SCRIPT := $(my_dexpreopt_script)
  $(my_dexpreopt_zip): $(my_dexpreopt_script)
	@echo "$(PRIVATE_MODULE) dexpreopt"
	bash $(PRIVATE_SCRIPT) $(PRIVATE_DEX) $@

  ifdef LOCAL_POST_INSTALL_CMD
    # Add a shell command separator
    LOCAL_POST_INSTALL_CMD += &&
  endif

  LOCAL_POST_INSTALL_CMD += \
    for i in $$(zipinfo -1 $(my_dexpreopt_zip)); \
      do mkdir -p $(PRODUCT_OUT)/$$(dirname $$i); \
    done && \
    ( unzip -qo -d $(PRODUCT_OUT) $(my_dexpreopt_zip) 2>&1 | grep -v "zipfile is empty"; exit $${PIPESTATUS[0]} ) || \
      ( code=$$?; if [ $$code -ne 0 -a $$code -ne 1 ]; then exit $$code; fi )

  $(LOCAL_INSTALLED_MODULE): PRIVATE_POST_INSTALL_CMD := $(LOCAL_POST_INSTALL_CMD)
  $(LOCAL_INSTALLED_MODULE): $(my_dexpreopt_zip)

  $(my_all_targets): $(my_dexpreopt_zip)

  my_dexpreopt_config :=
  my_dexpreopt_script :=
  my_strip_script :=
  my_dexpreopt_zip :=
endif # LOCAL_DEX_PREOPT<|MERGE_RESOLUTION|>--- conflicted
+++ resolved
@@ -117,13 +117,10 @@
 
 my_dexpreopt_archs :=
 my_dexpreopt_images :=
-<<<<<<< HEAD
-=======
 my_dexpreopt_infix := boot
 ifeq (true, $(DEXPREOPT_USE_APEX_IMAGE))
   my_dexpreopt_infix := apex
 endif
->>>>>>> 6ba7b178
 
 ifdef LOCAL_DEX_PREOPT
   ifeq (,$(filter PRESIGNED,$(LOCAL_CERTIFICATE)))
@@ -157,21 +154,13 @@
     # #################################################
     # Odex for the 1st arch
     my_dexpreopt_archs += $(TARGET_ARCH)
-<<<<<<< HEAD
-    my_dexpreopt_images += $(DEXPREOPT_IMAGE_boot_$(TARGET_ARCH))
-=======
     my_dexpreopt_images += $(DEXPREOPT_IMAGE_$(my_dexpreopt_infix)_$(TARGET_ARCH))
->>>>>>> 6ba7b178
     # Odex for the 2nd arch
     ifdef TARGET_2ND_ARCH
       ifneq ($(TARGET_TRANSLATE_2ND_ARCH),true)
         ifneq (first,$(my_module_multilib))
           my_dexpreopt_archs += $(TARGET_2ND_ARCH)
-<<<<<<< HEAD
-          my_dexpreopt_images += $(DEXPREOPT_IMAGE_boot_$(TARGET_2ND_ARCH))
-=======
           my_dexpreopt_images += $(DEXPREOPT_IMAGE_$(my_dexpreopt_infix)_$(TARGET_2ND_ARCH))
->>>>>>> 6ba7b178
         endif  # my_module_multilib is not first.
       endif  # TARGET_TRANSLATE_2ND_ARCH not true
     endif  # TARGET_2ND_ARCH
@@ -181,23 +170,15 @@
     # Save the module multilib since setup_one_odex modifies it.
     my_2nd_arch_prefix := $(LOCAL_2ND_ARCH_VAR_PREFIX)
     my_dexpreopt_archs += $(TARGET_$(my_2nd_arch_prefix)ARCH)
-<<<<<<< HEAD
-    my_dexpreopt_images += $(DEXPREOPT_IMAGE_boot_$(TARGET_$(my_2nd_arch_prefix)ARCH))
-=======
     my_dexpreopt_images += \
         $(DEXPREOPT_IMAGE_$(my_dexpreopt_infix)_$(TARGET_$(my_2nd_arch_prefix)ARCH))
->>>>>>> 6ba7b178
     ifdef TARGET_2ND_ARCH
       ifeq ($(my_module_multilib),both)
         # The non-preferred arch
         my_2nd_arch_prefix := $(if $(LOCAL_2ND_ARCH_VAR_PREFIX),,$(TARGET_2ND_ARCH_VAR_PREFIX))
         my_dexpreopt_archs += $(TARGET_$(my_2nd_arch_prefix)ARCH)
-<<<<<<< HEAD
-        my_dexpreopt_images += $(DEXPREOPT_IMAGE_boot_$(TARGET_$(my_2nd_arch_prefix)ARCH))
-=======
         my_dexpreopt_images += \
             $(DEXPREOPT_IMAGE_$(my_dexpreopt_infix)_$(TARGET_$(my_2nd_arch_prefix)ARCH))
->>>>>>> 6ba7b178
       endif  # LOCAL_MULTILIB is both
     endif  # TARGET_2ND_ARCH
   endif  # LOCAL_MODULE_CLASS
