--- conflicted
+++ resolved
@@ -211,12 +211,9 @@
 # 4.4.2
 $(call add-clean-step, rm -rf $(PRODUCT_OUT)/system/build.prop)
 
-<<<<<<< HEAD
-=======
 # 4.4.3
 $(call add-clean-step, rm -rf $(PRODUCT_OUT)/system/build.prop)
 
->>>>>>> 1313d472
 # ************************************************
 # NEWER CLEAN STEPS MUST BE AT THE END OF THE LIST
 # ************************************************