// Copyright 2021 Google LLC
//
// Licensed under the Apache License, Version 2.0 (the "License");
// you may not use this file except in compliance with the License.
// You may obtain a copy of the License at
//
//      http://www.apache.org/licenses/LICENSE-2.0
//
// Unless required by applicable law or agreed to in writing, software
// distributed under the License is distributed on an "AS IS" BASIS,
// WITHOUT WARRANTIES OR CONDITIONS OF ANY KIND, either express or implied.
// See the License for the specific language governing permissions and
// limitations under the License.

package rbcrun

import (
	"fmt"
	"io/fs"
	"os"
	"os/exec"
	"path/filepath"
	"sort"
	"strings"

	"go.starlark.net/starlark"
	"go.starlark.net/starlarkjson"
	"go.starlark.net/starlarkstruct"
)

type ExecutionMode int
const (
	ExecutionModeRbc ExecutionMode = iota
	ExecutionModeMake ExecutionMode = iota
)

<<<<<<< HEAD
const callerDirKey = "callerDir"
const shellKey = "shell"
const executionModeKey = "executionMode"
=======
const allowExternalEntrypointKey = "allowExternalEntrypoint"
const callerDirKey = "callerDir"
const executionModeKey = "executionMode"
const shellKey = "shell"
>>>>>>> 2552a1b0

type modentry struct {
	globals starlark.StringDict
	err     error
}

var moduleCache = make(map[string]*modentry)

var rbcBuiltins starlark.StringDict = starlark.StringDict{
	"struct":   starlark.NewBuiltin("struct", starlarkstruct.Make),
	// To convert find-copy-subdir and product-copy-files-by pattern
	"rblf_find_files": starlark.NewBuiltin("rblf_find_files", find),
	// To convert makefile's $(shell cmd)
	"rblf_shell": starlark.NewBuiltin("rblf_shell", shell),
	// Output to stderr
	"rblf_log": starlark.NewBuiltin("rblf_log", log),
	// To convert makefile's $(wildcard foo*)
	"rblf_wildcard": starlark.NewBuiltin("rblf_wildcard", wildcard),
}
<<<<<<< HEAD

var makeBuiltins starlark.StringDict = starlark.StringDict{
	"struct":   starlark.NewBuiltin("struct", starlarkstruct.Make),
	"json": starlarkjson.Module,
}

// Takes a module name (the first argument to the load() function) and returns the path
// it's trying to load, stripping out leading //, and handling leading :s.
func cleanModuleName(moduleName string, callerDir string) (string, error) {
	if strings.Count(moduleName, ":") > 1 {
		return "", fmt.Errorf("at most 1 colon must be present in starlark path: %s", moduleName)
	}

	// We don't have full support for external repositories, but at least support skylib's dicts.
	if moduleName == "@bazel_skylib//lib:dicts.bzl" {
		return "external/bazel-skylib/lib/dicts.bzl", nil
	}

=======

var makeBuiltins starlark.StringDict = starlark.StringDict{
	"struct":   starlark.NewBuiltin("struct", starlarkstruct.Make),
	"json": starlarkjson.Module,
}

// Takes a module name (the first argument to the load() function) and returns the path
// it's trying to load, stripping out leading //, and handling leading :s.
func cleanModuleName(moduleName string, callerDir string, allowExternalPaths bool) (string, error) {
	if strings.Count(moduleName, ":") > 1 {
		return "", fmt.Errorf("at most 1 colon must be present in starlark path: %s", moduleName)
	}

	// We don't have full support for external repositories, but at least support skylib's dicts.
	if moduleName == "@bazel_skylib//lib:dicts.bzl" {
		return "external/bazel-skylib/lib/dicts.bzl", nil
	}

>>>>>>> 2552a1b0
	localLoad := false
	if strings.HasPrefix(moduleName, "@//") {
		moduleName = moduleName[3:]
	} else if strings.HasPrefix(moduleName, "//") {
		moduleName = moduleName[2:]
	} else if strings.HasPrefix(moduleName, ":") {
		moduleName = moduleName[1:]
		localLoad = true
<<<<<<< HEAD
	} else {
=======
	} else if !allowExternalPaths {
>>>>>>> 2552a1b0
		return "", fmt.Errorf("load path must start with // or :")
	}

	if ix := strings.LastIndex(moduleName, ":"); ix >= 0 {
		moduleName = moduleName[:ix] + string(os.PathSeparator) + moduleName[ix+1:]
	}

	if filepath.Clean(moduleName) != moduleName {
		return "", fmt.Errorf("load path must be clean, found: %s, expected: %s", moduleName, filepath.Clean(moduleName))
	}
<<<<<<< HEAD
	if strings.HasPrefix(moduleName, "../") {
		return "", fmt.Errorf("load path must not start with ../: %s", moduleName)
	}
	if strings.HasPrefix(moduleName, "/") {
		return "", fmt.Errorf("load path starts with /, use // for a absolute path: %s", moduleName)
=======
	if !allowExternalPaths {
		if strings.HasPrefix(moduleName, "../") {
			return "", fmt.Errorf("load path must not start with ../: %s", moduleName)
		}
		if strings.HasPrefix(moduleName, "/") {
			return "", fmt.Errorf("load path starts with /, use // for a absolute path: %s", moduleName)
		}
>>>>>>> 2552a1b0
	}

	if localLoad {
		return filepath.Join(callerDir, moduleName), nil
	}

	return moduleName, nil
}

// loader implements load statement. The format of the loaded module URI is
//  [//path]:base[|symbol]
// The file path is $ROOT/path/base if path is present, <caller_dir>/base otherwise.
// The presence of `|symbol` indicates that the loader should return a single 'symbol'
// bound to None if file is missing.
func loader(thread *starlark.Thread, module string) (starlark.StringDict, error) {
	mode := thread.Local(executionModeKey).(ExecutionMode)
<<<<<<< HEAD
=======
	allowExternalEntrypoint := thread.Local(allowExternalEntrypointKey).(bool)
>>>>>>> 2552a1b0
	var defaultSymbol string
	mustLoad := true
	if mode == ExecutionModeRbc {
		pipePos := strings.LastIndex(module, "|")
<<<<<<< HEAD
		mustLoad = pipePos < 0
		if !mustLoad {
=======
		if pipePos >= 0 {
			mustLoad = false
>>>>>>> 2552a1b0
			defaultSymbol = module[pipePos+1:]
			module = module[:pipePos]
		}
	}
<<<<<<< HEAD
	modulePath, err := cleanModuleName(module, thread.Local(callerDirKey).(string))
=======
	modulePath, err := cleanModuleName(module, thread.Local(callerDirKey).(string), allowExternalEntrypoint)
>>>>>>> 2552a1b0
	if err != nil {
		return nil, err
	}
	e, ok := moduleCache[modulePath]
	if e == nil {
		if ok {
			return nil, fmt.Errorf("cycle in load graph")
		}

		// Add a placeholder to indicate "load in progress".
		moduleCache[modulePath] = nil

		// Decide if we should load.
		if !mustLoad {
			if _, err := os.Stat(modulePath); err == nil {
				mustLoad = true
			}
		}

		// Load or return default
		if mustLoad {
			childThread := &starlark.Thread{Name: "exec " + module, Load: thread.Load}
			// Cheating for the sake of testing:
			// propagate starlarktest's Reporter key, otherwise testing
			// the load function may cause panic in starlarktest code.
			const testReporterKey = "Reporter"
			if v := thread.Local(testReporterKey); v != nil {
				childThread.SetLocal(testReporterKey, v)
			}

			// Only the entrypoint starlark file allows external loads.
			childThread.SetLocal(allowExternalEntrypointKey, false)
			childThread.SetLocal(callerDirKey, filepath.Dir(modulePath))
<<<<<<< HEAD
			childThread.SetLocal(shellKey, thread.Local(shellKey))
			childThread.SetLocal(executionModeKey, mode)
=======
			childThread.SetLocal(executionModeKey, mode)
			childThread.SetLocal(shellKey, thread.Local(shellKey))
>>>>>>> 2552a1b0
			if mode == ExecutionModeRbc {
				globals, err := starlark.ExecFile(childThread, modulePath, nil, rbcBuiltins)
				e = &modentry{globals, err}
			} else if mode == ExecutionModeMake {
				globals, err := starlark.ExecFile(childThread, modulePath, nil, makeBuiltins)
				e = &modentry{globals, err}
			} else {
				return nil, fmt.Errorf("unknown executionMode %d", mode)
			}
		} else {
			e = &modentry{starlark.StringDict{defaultSymbol: starlark.None}, nil}
		}

		// Update the cache.
		moduleCache[modulePath] = e
	}
	return e.globals, e.err
}

// wildcard(pattern, top=None) expands shell's glob pattern. If 'top' is present,
// the 'top/pattern' is globbed and then 'top/' prefix is removed.
func wildcard(_ *starlark.Thread, b *starlark.Builtin, args starlark.Tuple,
	kwargs []starlark.Tuple) (starlark.Value, error) {
	var pattern string
	var top string

	if err := starlark.UnpackPositionalArgs(b.Name(), args, kwargs, 1, &pattern, &top); err != nil {
		return starlark.None, err
	}

	var files []string
	var err error
	if top == "" {
		if files, err = filepath.Glob(pattern); err != nil {
			return starlark.None, err
		}
	} else {
		prefix := top + string(filepath.Separator)
		if files, err = filepath.Glob(prefix + pattern); err != nil {
			return starlark.None, err
		}
		for i := range files {
			files[i] = strings.TrimPrefix(files[i], prefix)
		}
	}
	// Kati uses glob(3) with no flags, which means it's sorted
	// because GLOB_NOSORT is not passed. Go's glob is not
	// guaranteed to sort the results.
	sort.Strings(files)
	return makeStringList(files), nil
}

// find(top, pattern, only_files = 0) returns all the paths under 'top'
// whose basename matches 'pattern' (which is a shell's glob pattern).
// If 'only_files' is non-zero, only the paths to the regular files are
// returned. The returned paths are relative to 'top'.
func find(_ *starlark.Thread, b *starlark.Builtin, args starlark.Tuple,
	kwargs []starlark.Tuple) (starlark.Value, error) {
	var top, pattern string
	var onlyFiles int
	if err := starlark.UnpackArgs(b.Name(), args, kwargs,
		"top", &top, "pattern", &pattern, "only_files?", &onlyFiles); err != nil {
		return starlark.None, err
	}
	top = filepath.Clean(top)
	pattern = filepath.Clean(pattern)
	// Go's filepath.Walk is slow, consider using OS's find
	var res []string
	err := filepath.WalkDir(top, func(path string, d fs.DirEntry, err error) error {
		if err != nil {
			if d != nil && d.IsDir() {
				return fs.SkipDir
			} else {
				return nil
			}
		}
		relPath := strings.TrimPrefix(path, top)
		if len(relPath) > 0 && relPath[0] == os.PathSeparator {
			relPath = relPath[1:]
		}
		// Do not return top-level dir
		if len(relPath) == 0 {
			return nil
		}
		if matched, err := filepath.Match(pattern, d.Name()); err == nil && matched && (onlyFiles == 0 || d.Type().IsRegular()) {
			res = append(res, relPath)
		}
		return nil
	})
	return makeStringList(res), err
}

// shell(command) runs OS shell with given command and returns back
// its output the same way as Make's $(shell ) function. The end-of-lines
// ("\n" or "\r\n") are replaced with " " in the result, and the trailing
// end-of-line is removed.
func shell(thread *starlark.Thread, b *starlark.Builtin, args starlark.Tuple,
	kwargs []starlark.Tuple) (starlark.Value, error) {
	var command string
	if err := starlark.UnpackPositionalArgs(b.Name(), args, kwargs, 1, &command); err != nil {
		return starlark.None, err
	}
	shellPath := thread.Local(shellKey).(string)
	if shellPath == "" {
		return starlark.None,
			fmt.Errorf("cannot run shell, /bin/sh is missing (running on Windows?)")
	}
	cmd := exec.Command(shellPath, "-c", command)
	// We ignore command's status
	bytes, _ := cmd.Output()
	output := string(bytes)
	if strings.HasSuffix(output, "\n") {
		output = strings.TrimSuffix(output, "\n")
	} else {
		output = strings.TrimSuffix(output, "\r\n")
	}

	return starlark.String(
		strings.ReplaceAll(
			strings.ReplaceAll(output, "\r\n", " "),
			"\n", " ")), nil
}

func makeStringList(items []string) *starlark.List {
	elems := make([]starlark.Value, len(items))
	for i, item := range items {
		elems[i] = starlark.String(item)
	}
	return starlark.NewList(elems)
}

func log(thread *starlark.Thread, fn *starlark.Builtin, args starlark.Tuple, kwargs []starlark.Tuple) (starlark.Value, error) {
	sep := " "
	if err := starlark.UnpackArgs("print", nil, kwargs, "sep?", &sep); err != nil {
		return nil, err
	}
	for i, v := range args {
		if i > 0 {
			fmt.Fprint(os.Stderr, sep)
		}
		if s, ok := starlark.AsString(v); ok {
			fmt.Fprint(os.Stderr, s)
		} else if b, ok := v.(starlark.Bytes); ok {
			fmt.Fprint(os.Stderr, string(b))
		} else {
			fmt.Fprintf(os.Stderr, "%s", v)
		}
	}

	fmt.Fprintln(os.Stderr)
	return starlark.None, nil
}

// Parses, resolves, and executes a Starlark file.
// filename and src parameters are as for starlark.ExecFile:
// * filename is the name of the file to execute,
//   and the name that appears in error messages;
// * src is an optional source of bytes to use instead of filename
//   (it can be a string, or a byte array, or an io.Reader instance)
// Returns the top-level starlark variables, the list of starlark files loaded, and an error
<<<<<<< HEAD
func Run(filename string, src interface{}, mode ExecutionMode) (starlark.StringDict, []string, error) {
=======
func Run(filename string, src interface{}, mode ExecutionMode, allowExternalEntrypoint bool) (starlark.StringDict, []string, error) {
>>>>>>> 2552a1b0
	// NOTE(asmundak): OS-specific. Behave similar to Linux `system` call,
	// which always uses /bin/sh to run the command
	shellPath := "/bin/sh"
	if _, err := os.Stat(shellPath); err != nil {
		shellPath = ""
	}

	mainThread := &starlark.Thread{
		Name:  "main",
		Print: func(_ *starlark.Thread, msg string) {
			if mode == ExecutionModeRbc {
				// In rbc mode, rblf_log is used to print to stderr
				fmt.Println(msg)
			} else if mode == ExecutionModeMake {
				fmt.Fprintln(os.Stderr, msg)
			}
		},
		Load:  loader,
	}
	filename, err := filepath.Abs(filename)
	if err != nil {
		return nil, nil, err
	}
	if wd, err := os.Getwd(); err == nil {
		filename, err = filepath.Rel(wd, filename)
		if err != nil {
			return nil, nil, err
		}
<<<<<<< HEAD
		if strings.HasPrefix(filename, "../") {
=======
		if !allowExternalEntrypoint && strings.HasPrefix(filename, "../") {
>>>>>>> 2552a1b0
			return nil, nil, fmt.Errorf("path could not be made relative to workspace root: %s", filename)
		}
	} else {
		return nil, nil, err
	}

	// Add top-level file to cache for cycle detection purposes
	moduleCache[filename] = nil

	var results starlark.StringDict
<<<<<<< HEAD
	mainThread.SetLocal(callerDirKey, filepath.Dir(filename))
	mainThread.SetLocal(shellKey, shellPath)
	mainThread.SetLocal(executionModeKey, mode)
=======
	mainThread.SetLocal(allowExternalEntrypointKey, allowExternalEntrypoint)
	mainThread.SetLocal(callerDirKey, filepath.Dir(filename))
	mainThread.SetLocal(executionModeKey, mode)
	mainThread.SetLocal(shellKey, shellPath)
>>>>>>> 2552a1b0
	if mode == ExecutionModeRbc {
		results, err = starlark.ExecFile(mainThread, filename, src, rbcBuiltins)
	} else if mode == ExecutionModeMake {
		results, err = starlark.ExecFile(mainThread, filename, src, makeBuiltins)
	} else {
		return results, nil, fmt.Errorf("unknown executionMode %d", mode)
	}
	loadedStarlarkFiles := make([]string, 0, len(moduleCache))
	for file := range moduleCache {
		loadedStarlarkFiles = append(loadedStarlarkFiles, file)
	}
	sort.Strings(loadedStarlarkFiles)

	return results, loadedStarlarkFiles, err
}<|MERGE_RESOLUTION|>--- conflicted
+++ resolved
@@ -34,16 +34,10 @@
 	ExecutionModeMake ExecutionMode = iota
 )
 
-<<<<<<< HEAD
-const callerDirKey = "callerDir"
-const shellKey = "shell"
-const executionModeKey = "executionMode"
-=======
 const allowExternalEntrypointKey = "allowExternalEntrypoint"
 const callerDirKey = "callerDir"
 const executionModeKey = "executionMode"
 const shellKey = "shell"
->>>>>>> 2552a1b0
 
 type modentry struct {
 	globals starlark.StringDict
@@ -63,26 +57,6 @@
 	// To convert makefile's $(wildcard foo*)
 	"rblf_wildcard": starlark.NewBuiltin("rblf_wildcard", wildcard),
 }
-<<<<<<< HEAD
-
-var makeBuiltins starlark.StringDict = starlark.StringDict{
-	"struct":   starlark.NewBuiltin("struct", starlarkstruct.Make),
-	"json": starlarkjson.Module,
-}
-
-// Takes a module name (the first argument to the load() function) and returns the path
-// it's trying to load, stripping out leading //, and handling leading :s.
-func cleanModuleName(moduleName string, callerDir string) (string, error) {
-	if strings.Count(moduleName, ":") > 1 {
-		return "", fmt.Errorf("at most 1 colon must be present in starlark path: %s", moduleName)
-	}
-
-	// We don't have full support for external repositories, but at least support skylib's dicts.
-	if moduleName == "@bazel_skylib//lib:dicts.bzl" {
-		return "external/bazel-skylib/lib/dicts.bzl", nil
-	}
-
-=======
 
 var makeBuiltins starlark.StringDict = starlark.StringDict{
 	"struct":   starlark.NewBuiltin("struct", starlarkstruct.Make),
@@ -101,7 +75,6 @@
 		return "external/bazel-skylib/lib/dicts.bzl", nil
 	}
 
->>>>>>> 2552a1b0
 	localLoad := false
 	if strings.HasPrefix(moduleName, "@//") {
 		moduleName = moduleName[3:]
@@ -110,11 +83,7 @@
 	} else if strings.HasPrefix(moduleName, ":") {
 		moduleName = moduleName[1:]
 		localLoad = true
-<<<<<<< HEAD
-	} else {
-=======
 	} else if !allowExternalPaths {
->>>>>>> 2552a1b0
 		return "", fmt.Errorf("load path must start with // or :")
 	}
 
@@ -125,13 +94,6 @@
 	if filepath.Clean(moduleName) != moduleName {
 		return "", fmt.Errorf("load path must be clean, found: %s, expected: %s", moduleName, filepath.Clean(moduleName))
 	}
-<<<<<<< HEAD
-	if strings.HasPrefix(moduleName, "../") {
-		return "", fmt.Errorf("load path must not start with ../: %s", moduleName)
-	}
-	if strings.HasPrefix(moduleName, "/") {
-		return "", fmt.Errorf("load path starts with /, use // for a absolute path: %s", moduleName)
-=======
 	if !allowExternalPaths {
 		if strings.HasPrefix(moduleName, "../") {
 			return "", fmt.Errorf("load path must not start with ../: %s", moduleName)
@@ -139,7 +101,6 @@
 		if strings.HasPrefix(moduleName, "/") {
 			return "", fmt.Errorf("load path starts with /, use // for a absolute path: %s", moduleName)
 		}
->>>>>>> 2552a1b0
 	}
 
 	if localLoad {
@@ -156,30 +117,18 @@
 // bound to None if file is missing.
 func loader(thread *starlark.Thread, module string) (starlark.StringDict, error) {
 	mode := thread.Local(executionModeKey).(ExecutionMode)
-<<<<<<< HEAD
-=======
 	allowExternalEntrypoint := thread.Local(allowExternalEntrypointKey).(bool)
->>>>>>> 2552a1b0
 	var defaultSymbol string
 	mustLoad := true
 	if mode == ExecutionModeRbc {
 		pipePos := strings.LastIndex(module, "|")
-<<<<<<< HEAD
-		mustLoad = pipePos < 0
-		if !mustLoad {
-=======
 		if pipePos >= 0 {
 			mustLoad = false
->>>>>>> 2552a1b0
 			defaultSymbol = module[pipePos+1:]
 			module = module[:pipePos]
 		}
 	}
-<<<<<<< HEAD
-	modulePath, err := cleanModuleName(module, thread.Local(callerDirKey).(string))
-=======
 	modulePath, err := cleanModuleName(module, thread.Local(callerDirKey).(string), allowExternalEntrypoint)
->>>>>>> 2552a1b0
 	if err != nil {
 		return nil, err
 	}
@@ -213,13 +162,8 @@
 			// Only the entrypoint starlark file allows external loads.
 			childThread.SetLocal(allowExternalEntrypointKey, false)
 			childThread.SetLocal(callerDirKey, filepath.Dir(modulePath))
-<<<<<<< HEAD
-			childThread.SetLocal(shellKey, thread.Local(shellKey))
-			childThread.SetLocal(executionModeKey, mode)
-=======
 			childThread.SetLocal(executionModeKey, mode)
 			childThread.SetLocal(shellKey, thread.Local(shellKey))
->>>>>>> 2552a1b0
 			if mode == ExecutionModeRbc {
 				globals, err := starlark.ExecFile(childThread, modulePath, nil, rbcBuiltins)
 				e = &modentry{globals, err}
@@ -380,11 +324,7 @@
 // * src is an optional source of bytes to use instead of filename
 //   (it can be a string, or a byte array, or an io.Reader instance)
 // Returns the top-level starlark variables, the list of starlark files loaded, and an error
-<<<<<<< HEAD
-func Run(filename string, src interface{}, mode ExecutionMode) (starlark.StringDict, []string, error) {
-=======
 func Run(filename string, src interface{}, mode ExecutionMode, allowExternalEntrypoint bool) (starlark.StringDict, []string, error) {
->>>>>>> 2552a1b0
 	// NOTE(asmundak): OS-specific. Behave similar to Linux `system` call,
 	// which always uses /bin/sh to run the command
 	shellPath := "/bin/sh"
@@ -413,11 +353,7 @@
 		if err != nil {
 			return nil, nil, err
 		}
-<<<<<<< HEAD
-		if strings.HasPrefix(filename, "../") {
-=======
 		if !allowExternalEntrypoint && strings.HasPrefix(filename, "../") {
->>>>>>> 2552a1b0
 			return nil, nil, fmt.Errorf("path could not be made relative to workspace root: %s", filename)
 		}
 	} else {
@@ -428,16 +364,10 @@
 	moduleCache[filename] = nil
 
 	var results starlark.StringDict
-<<<<<<< HEAD
-	mainThread.SetLocal(callerDirKey, filepath.Dir(filename))
-	mainThread.SetLocal(shellKey, shellPath)
-	mainThread.SetLocal(executionModeKey, mode)
-=======
 	mainThread.SetLocal(allowExternalEntrypointKey, allowExternalEntrypoint)
 	mainThread.SetLocal(callerDirKey, filepath.Dir(filename))
 	mainThread.SetLocal(executionModeKey, mode)
 	mainThread.SetLocal(shellKey, shellPath)
->>>>>>> 2552a1b0
 	if mode == ExecutionModeRbc {
 		results, err = starlark.ExecFile(mainThread, filename, src, rbcBuiltins)
 	} else if mode == ExecutionModeMake {
