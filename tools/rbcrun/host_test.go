// Copyright 2021 Google LLC
//
// Licensed under the Apache License, Version 2.0 (the "License");
// you may not use this file except in compliance with the License.
// You may obtain a copy of the License at
//
//      http://www.apache.org/licenses/LICENSE-2.0
//
// Unless required by applicable law or agreed to in writing, software
// distributed under the License is distributed on an "AS IS" BASIS,
// WITHOUT WARRANTIES OR CONDITIONS OF ANY KIND, either express or implied.
// See the License for the specific language governing permissions and
// limitations under the License.

package rbcrun

import (
	"fmt"
	"os"
	"path/filepath"
	"runtime"
	"testing"

	"go.starlark.net/resolve"
	"go.starlark.net/starlark"
	"go.starlark.net/starlarktest"
)

// In order to use "assert.star" from go/starlark.net/starlarktest in the tests,
// provide:
//  * load function that handles "assert.star"
//  * starlarktest.DataFile function that finds its location

func init() {
	starlarktestSetup()
}

func starlarktestSetup() {
	resolve.AllowLambda = true
	starlarktest.DataFile = func(pkgdir, filename string) string {
		// The caller expects this function to return the path to the
		// data file. The implementation assumes that the source file
		// containing the caller and the data file are in the same
		// directory. It's ugly. Not sure what's the better way.
		// TODO(asmundak): handle Bazel case
		_, starlarktestSrcFile, _, _ := runtime.Caller(1)
		if filepath.Base(starlarktestSrcFile) != "starlarktest.go" {
			panic(fmt.Errorf("this function should be called from starlarktest.go, got %s",
				starlarktestSrcFile))
		}
		return filepath.Join(filepath.Dir(starlarktestSrcFile), filename)
	}
}

// Common setup for the tests: create thread, change to the test directory
func testSetup(t *testing.T) *starlark.Thread {
	thread := &starlark.Thread{
		Load: func(thread *starlark.Thread, module string) (starlark.StringDict, error) {
			if module == "assert.star" {
				return starlarktest.LoadAssertModule()
			}
			return nil, fmt.Errorf("load not implemented")
		}}
	starlarktest.SetReporter(thread, t)
	if err := os.Chdir(dataDir()); err != nil {
		t.Fatal(err)
	}
	return thread
}

func dataDir() string {
	_, thisSrcFile, _, _ := runtime.Caller(0)
	return filepath.Join(filepath.Dir(thisSrcFile), "testdata")
}

func exerciseStarlarkTestFile(t *testing.T, starFile string) {
	// In order to use "assert.star" from go/starlark.net/starlarktest in the tests, provide:
	//  * load function that handles "assert.star"
	//  * starlarktest.DataFile function that finds its location
	if err := os.Chdir(dataDir()); err != nil {
		t.Fatal(err)
	}
	thread := &starlark.Thread{
		Load: func(thread *starlark.Thread, module string) (starlark.StringDict, error) {
			if module == "assert.star" {
				return starlarktest.LoadAssertModule()
			}
			return nil, fmt.Errorf("load not implemented")
		}}
	starlarktest.SetReporter(thread, t)
	_, thisSrcFile, _, _ := runtime.Caller(0)
	filename := filepath.Join(filepath.Dir(thisSrcFile), starFile)
	thread.SetLocal(executionModeKey, ExecutionModeRbc)
	thread.SetLocal(shellKey, "/bin/sh")
	if _, err := starlark.ExecFile(thread, filename, nil, rbcBuiltins); err != nil {
		if err, ok := err.(*starlark.EvalError); ok {
			t.Fatal(err.Backtrace())
		}
		t.Fatal(err)
	}
}

func TestFileOps(t *testing.T) {
	// TODO(asmundak): convert this to use exerciseStarlarkTestFile
	thread := testSetup(t)
	if _, err := starlark.ExecFile(thread, "file_ops.star", nil, rbcBuiltins); err != nil {
		if err, ok := err.(*starlark.EvalError); ok {
			t.Fatal(err.Backtrace())
		}
		t.Fatal(err)
	}
}

func TestLoad(t *testing.T) {
	// TODO(asmundak): convert this to use exerciseStarlarkTestFile
	thread := testSetup(t)
	thread.Load = func(thread *starlark.Thread, module string) (starlark.StringDict, error) {
		if module == "assert.star" {
			return starlarktest.LoadAssertModule()
		} else {
			return loader(thread, module)
		}
	}
	dir := dataDir()
	if err := os.Chdir(filepath.Dir(dir)); err != nil {
		t.Fatal(err)
	}
<<<<<<< HEAD
=======
	thread.SetLocal(allowExternalEntrypointKey, false)
>>>>>>> 2552a1b0
	thread.SetLocal(callerDirKey, dir)
	thread.SetLocal(executionModeKey, ExecutionModeRbc)
	if _, err := starlark.ExecFile(thread, "testdata/load.star", nil, rbcBuiltins); err != nil {
		if err, ok := err.(*starlark.EvalError); ok {
			t.Fatal(err.Backtrace())
		}
		t.Fatal(err)
	}
}

func TestShell(t *testing.T) {
	exerciseStarlarkTestFile(t, "testdata/shell.star")
}<|MERGE_RESOLUTION|>--- conflicted
+++ resolved
@@ -125,10 +125,7 @@
 	if err := os.Chdir(filepath.Dir(dir)); err != nil {
 		t.Fatal(err)
 	}
-<<<<<<< HEAD
-=======
 	thread.SetLocal(allowExternalEntrypointKey, false)
->>>>>>> 2552a1b0
 	thread.SetLocal(callerDirKey, dir)
 	thread.SetLocal(executionModeKey, ExecutionModeRbc)
 	if _, err := starlark.ExecFile(thread, "testdata/load.star", nil, rbcBuiltins); err != nil {
