--- conflicted
+++ resolved
@@ -501,8 +501,6 @@
         list_suffix='_partition_list')
     merged_info_dict.update(merged_dynamic_partitions_dict)
 
-<<<<<<< HEAD
-=======
   # Replace <image>_selinux_fc values with system or other file_contexts.bin
   # depending on which dictionary the key came from.
   # Only the file basename is required because all selinux_fc properties are
@@ -515,7 +513,6 @@
     if key.endswith('_selinux_fc'):
       merged_info_dict[key] = 'system_file_contexts.bin'
 
->>>>>>> 55cc3945
   output_misc_info_txt = os.path.join(output_target_files_temp_dir, 'META',
                                       'misc_info.txt')
   write_sorted_data(data=merged_info_dict, path=output_misc_info_txt)
@@ -546,7 +543,6 @@
       os.path.join(other_target_files_dir, 'META',
                    'dynamic_partitions_info.txt')):
     return
-<<<<<<< HEAD
 
   def read_helper(d):
     dynamic_partitions_info_txt = os.path.join(d, 'META',
@@ -598,82 +594,6 @@
       apexkeys.txt.
   """
 
-  def read_helper(d):
-    temp = {}
-    file_path = os.path.join(d, 'META', file_name)
-    with open(file_path) as f:
-      for line in f:
-        if line.strip():
-          temp[line.split()[0]] = line.strip()
-    return temp
-
-  system_dict = read_helper(system_target_files_dir)
-  other_dict = read_helper(other_target_files_dir)
-
-  for key in system_dict:
-    if key in other_dict and other_dict[key] != system_dict[key]:
-      raise ValueError('Conflicting entries found in %s:\n %s and\n %s' %
-                       (file_name, system_dict[key], other_dict[key]))
-    other_dict[key] = system_dict[key]
-
-  output_file = os.path.join(output_target_files_dir, 'META', file_name)
-
-  write_sorted_data(data=other_dict.values(), path=output_file)
-=======
-
-  def read_helper(d):
-    dynamic_partitions_info_txt = os.path.join(d, 'META',
-                                               'dynamic_partitions_info.txt')
-    with open(dynamic_partitions_info_txt) as f:
-      return list(f.read().splitlines())
-
-  system_dynamic_partitions_dict = common.LoadDictionaryFromLines(
-      read_helper(system_target_files_dir))
-  other_dynamic_partitions_dict = common.LoadDictionaryFromLines(
-      read_helper(other_target_files_dir))
-
-  merged_dynamic_partitions_dict = merge_dynamic_partition_info_dicts(
-      system_dict=system_dynamic_partitions_dict,
-      other_dict=other_dynamic_partitions_dict,
-      # META/dynamic_partitions_info.txt does not use dynamic_partition_list.
-      include_dynamic_partition_list=False,
-      size_suffix='_size',
-      list_suffix='_partition_list')
-
-  output_dynamic_partitions_info_txt = os.path.join(
-      output_target_files_dir, 'META', 'dynamic_partitions_info.txt')
-  write_sorted_data(
-      data=merged_dynamic_partitions_dict,
-      path=output_dynamic_partitions_info_txt)
-
-
-def process_apex_keys_apk_certs_common(system_target_files_dir,
-                                       other_target_files_dir,
-                                       output_target_files_dir, file_name):
-  """Perform special processing for META/apexkeys.txt or META/apkcerts.txt.
-
-  This function merges the contents of the META/apexkeys.txt or
-  META/apkcerts.txt
-  files from the system directory and the other directory, placing the merged
-  result in the output directory. The precondition in that the files are already
-  extracted.
-  The post condition is that the output META/apexkeys.txt or META/apkcerts.txt
-  contains the merged content.
->>>>>>> 55cc3945
-
-  Args:
-    system_target_files_dir: The name of a directory containing the special
-      items extracted from the system target files package.
-    other_target_files_dir: The name of a directory containing the special items
-      extracted from the other target files package.
-    output_target_files_dir: The name of a directory that will be used to create
-      the output target files package after all the special cases are processed.
-    file_name: The name of the file to merge. One of apkcerts.txt or
-      apexkeys.txt.
-  """
-
-<<<<<<< HEAD
-=======
   def read_helper(d):
     temp = {}
     file_path = os.path.join(d, 'META', file_name)
@@ -719,7 +639,6 @@
       os.path.join(output_target_files_dir, 'META', 'other_file_contexts.bin'))
 
 
->>>>>>> 55cc3945
 def process_special_cases(system_target_files_temp_dir,
                           other_target_files_temp_dir,
                           output_target_files_temp_dir, system_misc_info_keys,
