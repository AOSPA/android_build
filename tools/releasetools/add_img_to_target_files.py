#!/usr/bin/env python
#
# Copyright (C) 2014 The Android Open Source Project
#
# Licensed under the Apache License, Version 2.0 (the "License");
# you may not use this file except in compliance with the License.
# You may obtain a copy of the License at
#
#      http://www.apache.org/licenses/LICENSE-2.0
#
# Unless required by applicable law or agreed to in writing, software
# distributed under the License is distributed on an "AS IS" BASIS,
# WITHOUT WARRANTIES OR CONDITIONS OF ANY KIND, either express or implied.
# See the License for the specific language governing permissions and
# limitations under the License.

"""
Given a target-files zipfile that does not contain images (ie, does
not have an IMAGES/ top-level subdirectory), produce the images and
add them to the zipfile.

Usage:  add_img_to_target_files [flag] target_files

  -a  (--add_missing)
      Build and add missing images to "IMAGES/". If this option is
      not specified, this script will simply exit when "IMAGES/"
      directory exists in the target file.

  -r  (--rebuild_recovery)
      Rebuild the recovery patch and write it to the system image. Only
      meaningful when system image needs to be rebuilt.

  --replace_verity_private_key
      Replace the private key used for verity signing. (same as the option
      in sign_target_files_apks)

  --replace_verity_public_key
       Replace the certificate (public key) used for verity verification. (same
       as the option in sign_target_files_apks)

  --is_signing
      Skip building & adding the images for "userdata" and "cache" if we
      are signing the target files.
"""

from __future__ import print_function

import datetime
import logging
import os
import shlex
import shutil
import sys
import uuid
import zipfile

import build_image
import build_super_image
import common
import rangelib
import sparse_img

if sys.hexversion < 0x02070000:
  print("Python 2.7 or newer is required.", file=sys.stderr)
  sys.exit(1)

logger = logging.getLogger(__name__)

OPTIONS = common.OPTIONS
OPTIONS.add_missing = False
OPTIONS.rebuild_recovery = False
OPTIONS.replace_updated_files_list = []
OPTIONS.replace_verity_public_key = False
OPTIONS.replace_verity_private_key = False
OPTIONS.is_signing = False

# Use a fixed timestamp (01/01/2009 00:00:00 UTC) for files when packaging
# images. (b/24377993, b/80600931)
FIXED_FILE_TIMESTAMP = int((
    datetime.datetime(2009, 1, 1, 0, 0, 0, 0, None) -
    datetime.datetime.utcfromtimestamp(0)).total_seconds())


class OutputFile(object):
  """A helper class to write a generated file to the given dir or zip.

  When generating images, we want the outputs to go into the given zip file, or
  the given dir.

  Attributes:
    name: The name of the output file, regardless of the final destination.
  """

  def __init__(self, output_zip, input_dir, prefix, name):
    # We write the intermediate output file under the given input_dir, even if
    # the final destination is a zip archive.
    self.name = os.path.join(input_dir, prefix, name)
    self._output_zip = output_zip
    if self._output_zip:
      self._zip_name = os.path.join(prefix, name)

  def Write(self):
    if self._output_zip:
      common.ZipWrite(self._output_zip, self.name, self._zip_name)


def GetCareMap(which, imgname):
  """Returns the care_map string for the given partition.

  Args:
    which: The partition name, must be listed in PARTITIONS_WITH_CARE_MAP.
    imgname: The filename of the image.

  Returns:
    (which, care_map_ranges): care_map_ranges is the raw string of the care_map
    RangeSet.
  """
  assert which in common.PARTITIONS_WITH_CARE_MAP

  simg = sparse_img.SparseImage(imgname)
  care_map_ranges = simg.care_map
  key = which + "_image_blocks"
  image_blocks = OPTIONS.info_dict.get(key)
  if image_blocks:
    assert image_blocks > 0, "blocks for {} must be positive".format(which)
    care_map_ranges = care_map_ranges.intersect(
        rangelib.RangeSet("0-{}".format(image_blocks)))

  return [which, care_map_ranges.to_string_raw()]


def AddSystem(output_zip, recovery_img=None, boot_img=None):
  """Turn the contents of SYSTEM into a system image and store it in
  output_zip. Returns the name of the system image file."""

  img = OutputFile(output_zip, OPTIONS.input_tmp, "IMAGES", "system.img")
<<<<<<< HEAD
  if os.path.exists(img.input_name):
    logger.info("system.img already exists; no need to rebuild...")
    return img.input_name
=======
  if os.path.exists(img.name):
    logger.info("system.img already exists; no need to rebuild...")
    return img.name
>>>>>>> 724451f8

  def output_sink(fn, data):
    ofile = open(os.path.join(OPTIONS.input_tmp, "SYSTEM", fn), "w")
    ofile.write(data)
    ofile.close()

    arc_name = "SYSTEM/" + fn
    if arc_name in output_zip.namelist():
      OPTIONS.replace_updated_files_list.append(arc_name)
    else:
      common.ZipWrite(output_zip, ofile.name, arc_name)

  if OPTIONS.rebuild_recovery:
    logger.info("Building new recovery patch")
    common.MakeRecoveryPatch(OPTIONS.input_tmp, output_sink, recovery_img,
                             boot_img, info_dict=OPTIONS.info_dict)

  block_list = OutputFile(output_zip, OPTIONS.input_tmp, "IMAGES", "system.map")
  CreateImage(OPTIONS.input_tmp, OPTIONS.info_dict, "system", img,
              block_list=block_list)

  return img.name


def AddSystemOther(output_zip):
  """Turn the contents of SYSTEM_OTHER into a system_other image
  and store it in output_zip."""

  img = OutputFile(output_zip, OPTIONS.input_tmp, "IMAGES", "system_other.img")
<<<<<<< HEAD
  if os.path.exists(img.input_name):
=======
  if os.path.exists(img.name):
>>>>>>> 724451f8
    logger.info("system_other.img already exists; no need to rebuild...")
    return

  CreateImage(OPTIONS.input_tmp, OPTIONS.info_dict, "system_other", img)


def AddVendor(output_zip):
  """Turn the contents of VENDOR into a vendor image and store in it
  output_zip."""

  img = OutputFile(output_zip, OPTIONS.input_tmp, "IMAGES", "vendor.img")
<<<<<<< HEAD
  if os.path.exists(img.input_name):
    logger.info("vendor.img already exists; no need to rebuild...")
    return img.input_name
=======
  if os.path.exists(img.name):
    logger.info("vendor.img already exists; no need to rebuild...")
    return img.name
>>>>>>> 724451f8

  block_list = OutputFile(output_zip, OPTIONS.input_tmp, "IMAGES", "vendor.map")
  CreateImage(OPTIONS.input_tmp, OPTIONS.info_dict, "vendor", img,
              block_list=block_list)
  return img.name


def AddProduct(output_zip):
  """Turn the contents of PRODUCT into a product image and store it in
  output_zip."""

  img = OutputFile(output_zip, OPTIONS.input_tmp, "IMAGES", "product.img")
<<<<<<< HEAD
  if os.path.exists(img.input_name):
    logger.info("product.img already exists; no need to rebuild...")
    return img.input_name
=======
  if os.path.exists(img.name):
    logger.info("product.img already exists; no need to rebuild...")
    return img.name
>>>>>>> 724451f8

  block_list = OutputFile(
      output_zip, OPTIONS.input_tmp, "IMAGES", "product.map")
  CreateImage(
      OPTIONS.input_tmp, OPTIONS.info_dict, "product", img,
      block_list=block_list)
  return img.name


def AddProductServices(output_zip):
  """Turn the contents of PRODUCT_SERVICES into a product_services image and
  store it in output_zip."""

  img = OutputFile(output_zip, OPTIONS.input_tmp, "IMAGES",
                   "product_services.img")
<<<<<<< HEAD
  if os.path.exists(img.input_name):
    logger.info("product_services.img already exists; no need to rebuild...")
    return img.input_name
=======
  if os.path.exists(img.name):
    logger.info("product_services.img already exists; no need to rebuild...")
    return img.name
>>>>>>> 724451f8

  block_list = OutputFile(
      output_zip, OPTIONS.input_tmp, "IMAGES", "product_services.map")
  CreateImage(
      OPTIONS.input_tmp, OPTIONS.info_dict, "product_services", img,
      block_list=block_list)
  return img.name


def AddOdm(output_zip):
  """Turn the contents of ODM into an odm image and store it in output_zip."""

  img = OutputFile(output_zip, OPTIONS.input_tmp, "IMAGES", "odm.img")
<<<<<<< HEAD
  if os.path.exists(img.input_name):
    logger.info("odm.img already exists; no need to rebuild...")
    return img.input_name
=======
  if os.path.exists(img.name):
    logger.info("odm.img already exists; no need to rebuild...")
    return img.name
>>>>>>> 724451f8

  block_list = OutputFile(
      output_zip, OPTIONS.input_tmp, "IMAGES", "odm.map")
  CreateImage(
      OPTIONS.input_tmp, OPTIONS.info_dict, "odm", img,
      block_list=block_list)
  return img.name


def AddDtbo(output_zip):
  """Adds the DTBO image.

  Uses the image under IMAGES/ if it already exists. Otherwise looks for the
  image under PREBUILT_IMAGES/, signs it as needed, and returns the image name.
  """
  img = OutputFile(output_zip, OPTIONS.input_tmp, "IMAGES", "dtbo.img")
<<<<<<< HEAD
  if os.path.exists(img.input_name):
    logger.info("dtbo.img already exists; no need to rebuild...")
    return img.input_name
=======
  if os.path.exists(img.name):
    logger.info("dtbo.img already exists; no need to rebuild...")
    return img.name
>>>>>>> 724451f8

  dtbo_prebuilt_path = os.path.join(
      OPTIONS.input_tmp, "PREBUILT_IMAGES", "dtbo.img")
  assert os.path.exists(dtbo_prebuilt_path)
  shutil.copy(dtbo_prebuilt_path, img.name)

  # AVB-sign the image as needed.
  if OPTIONS.info_dict.get("avb_enable") == "true":
    avbtool = os.getenv('AVBTOOL') or OPTIONS.info_dict["avb_avbtool"]
    part_size = OPTIONS.info_dict["dtbo_size"]
    # The AVB hash footer will be replaced if already present.
    cmd = [avbtool, "add_hash_footer", "--image", img.name,
           "--partition_size", str(part_size), "--partition_name", "dtbo"]
    common.AppendAVBSigningArgs(cmd, "dtbo")
    args = OPTIONS.info_dict.get("avb_dtbo_add_hash_footer_args")
    if args and args.strip():
      cmd.extend(shlex.split(args))
    common.RunAndCheckOutput(cmd)

  img.Write()
  return img.name


def CreateImage(input_dir, info_dict, what, output_file, block_list=None):
  logger.info("creating " + what + ".img...")

  image_props = build_image.ImagePropFromGlobalDict(info_dict, what)
  fstab = info_dict["fstab"]
  mount_point = "/" + what
  if fstab and mount_point in fstab:
    image_props["fs_type"] = fstab[mount_point].fs_type

  image_props["timestamp"] = FIXED_FILE_TIMESTAMP

  if what == "system":
    fs_config_prefix = ""
  else:
    fs_config_prefix = what + "_"

  fs_config = os.path.join(
      input_dir, "META/" + fs_config_prefix + "filesystem_config.txt")
  if not os.path.exists(fs_config):
    fs_config = None

  # Override values loaded from info_dict.
  if fs_config:
    image_props["fs_config"] = fs_config
  if block_list:
    image_props["block_list"] = block_list.name

  # Use repeatable ext4 FS UUID and hash_seed UUID (based on partition name and
  # build fingerprint).
  uuid_seed = what + "-"
  if "build.prop" in info_dict:
    build_prop = info_dict["build.prop"]
    if "ro.build.fingerprint" in build_prop:
      uuid_seed += build_prop["ro.build.fingerprint"]
    elif "ro.build.thumbprint" in build_prop:
      uuid_seed += build_prop["ro.build.thumbprint"]
  image_props["uuid"] = str(uuid.uuid5(uuid.NAMESPACE_URL, uuid_seed))
  hash_seed = "hash_seed-" + uuid_seed
  image_props["hash_seed"] = str(uuid.uuid5(uuid.NAMESPACE_URL, hash_seed))

  build_image.BuildImage(
      os.path.join(input_dir, what.upper()), image_props, output_file.name)

  output_file.Write()
  if block_list:
    block_list.Write()

  # Set the '_image_blocks' that excludes the verity metadata blocks of the
  # given image. When AVB is enabled, this size is the max image size returned
  # by the AVB tool.
  is_verity_partition = "verity_block_device" in image_props
  verity_supported = (image_props.get("verity") == "true" or
                      image_props.get("avb_enable") == "true")
  is_avb_enable = image_props.get("avb_hashtree_enable") == "true"
  if verity_supported and (is_verity_partition or is_avb_enable):
    image_size = image_props.get("image_size")
    if image_size:
      image_blocks_key = what + "_image_blocks"
      info_dict[image_blocks_key] = int(image_size) / 4096 - 1

  use_dynamic_size = (
      info_dict.get("use_dynamic_partition_size") == "true" and
      what in shlex.split(info_dict.get("dynamic_partition_list", "").strip()))
  if use_dynamic_size:
    info_dict.update(build_image.GlobalDictFromImageProp(image_props, what))


def AddUserdata(output_zip):
  """Create a userdata image and store it in output_zip.

  In most case we just create and store an empty userdata.img;
  But the invoker can also request to create userdata.img with real
  data from the target files, by setting "userdata_img_with_data=true"
  in OPTIONS.info_dict.
  """

  img = OutputFile(output_zip, OPTIONS.input_tmp, "IMAGES", "userdata.img")
<<<<<<< HEAD
  if os.path.exists(img.input_name):
=======
  if os.path.exists(img.name):
>>>>>>> 724451f8
    logger.info("userdata.img already exists; no need to rebuild...")
    return

  # Skip userdata.img if no size.
  image_props = build_image.ImagePropFromGlobalDict(OPTIONS.info_dict, "data")
  if not image_props.get("partition_size"):
    return

  logger.info("creating userdata.img...")

  image_props["timestamp"] = FIXED_FILE_TIMESTAMP

  if OPTIONS.info_dict.get("userdata_img_with_data") == "true":
    user_dir = os.path.join(OPTIONS.input_tmp, "DATA")
  else:
    user_dir = common.MakeTempDir()

  fstab = OPTIONS.info_dict["fstab"]
  if fstab:
    image_props["fs_type"] = fstab["/data"].fs_type
  build_image.BuildImage(user_dir, image_props, img.name)

  common.CheckSize(img.name, "userdata.img", OPTIONS.info_dict)
  img.Write()


def AppendVBMetaArgsForPartition(cmd, partition, image):
  """Appends the VBMeta arguments for partition.
<<<<<<< HEAD

  It sets up the VBMeta argument by including the partition descriptor from the
  given 'image', or by configuring the partition as a chained partition.

=======

  It sets up the VBMeta argument by including the partition descriptor from the
  given 'image', or by configuring the partition as a chained partition.

>>>>>>> 724451f8
  Args:
    cmd: A list of command args that will be used to generate the vbmeta image.
        The argument for the partition will be appended to the list.
    partition: The name of the partition (e.g. "system").
    image: The path to the partition image.
  """
  # Check if chain partition is used.
  key_path = OPTIONS.info_dict.get("avb_" + partition + "_key_path")
  if key_path:
    chained_partition_arg = common.GetAvbChainedPartitionArg(
        partition, OPTIONS.info_dict)
    cmd.extend(["--chain_partition", chained_partition_arg])
  else:
    cmd.extend(["--include_descriptors_from_image", image])
<<<<<<< HEAD

=======
>>>>>>> 724451f8

def AddVBMeta(output_zip, partitions, name, needed_partitions):
  """Creates a VBMeta image and stores it in output_zip.

<<<<<<< HEAD
=======
def AddVBMeta(output_zip, partitions, name, needed_partitions):
  """Creates a VBMeta image and stores it in output_zip.

>>>>>>> 724451f8
  It generates the requested VBMeta image. The requested image could be for
  top-level or chained VBMeta image, which is determined based on the name.

  Args:
    output_zip: The output zip file, which needs to be already open.
    partitions: A dict that's keyed by partition names with image paths as
        values. Only valid partition names are accepted, as listed in
        common.AVB_PARTITIONS.
    name: Name of the VBMeta partition, e.g. 'vbmeta', 'vbmeta_system'.
    needed_partitions: Partitions whose descriptors should be included into the
        generated VBMeta image.

  Returns:
    Path to the created image.

  Raises:
    AssertionError: On invalid input args.
  """
  assert needed_partitions, "Needed partitions must be specified"

  img = OutputFile(
      output_zip, OPTIONS.input_tmp, "IMAGES", "{}.img".format(name))
<<<<<<< HEAD
  if os.path.exists(img.input_name):
    logger.info("%s.img already exists; not rebuilding...", name)
    return img.input_name
=======
  if os.path.exists(img.name):
    logger.info("%s.img already exists; not rebuilding...", name)
    return img.name
>>>>>>> 724451f8

  avbtool = os.getenv('AVBTOOL') or OPTIONS.info_dict["avb_avbtool"]
  cmd = [avbtool, "make_vbmeta_image", "--output", img.name]
  common.AppendAVBSigningArgs(cmd, name)

  for partition, path in partitions.items():
    if partition not in needed_partitions:
      continue
    assert (partition in common.AVB_PARTITIONS or
            partition.startswith('vbmeta_')), \
        'Unknown partition: {}'.format(partition)
    assert os.path.exists(path), \
        'Failed to find {} for {}'.format(path, partition)
    AppendVBMetaArgsForPartition(cmd, partition, path)

  args = OPTIONS.info_dict.get("avb_{}_args".format(name))
  if args and args.strip():
    split_args = shlex.split(args)
    for index, arg in enumerate(split_args[:-1]):
      # Sanity check that the image file exists. Some images might be defined
      # as a path relative to source tree, which may not be available at the
      # same location when running this script (we have the input target_files
      # zip only). For such cases, we additionally scan other locations (e.g.
      # IMAGES/, RADIO/, etc) before bailing out.
      if arg == '--include_descriptors_from_image':
        image_path = split_args[index + 1]
        if os.path.exists(image_path):
          continue
        found = False
        for dir_name in ['IMAGES', 'RADIO', 'PREBUILT_IMAGES']:
          alt_path = os.path.join(
              OPTIONS.input_tmp, dir_name, os.path.basename(image_path))
          if os.path.exists(alt_path):
            split_args[index + 1] = alt_path
            found = True
            break
        assert found, 'Failed to find {}'.format(image_path)
    cmd.extend(split_args)

  common.RunAndCheckOutput(cmd)
  img.Write()
  return img.name


def AddPartitionTable(output_zip):
  """Create a partition table image and store it in output_zip."""

  img = OutputFile(
      output_zip, OPTIONS.input_tmp, "IMAGES", "partition-table.img")
  bpt = OutputFile(
      output_zip, OPTIONS.input_tmp, "META", "partition-table.bpt")

  # use BPTTOOL from environ, or "bpttool" if empty or not set.
  bpttool = os.getenv("BPTTOOL") or "bpttool"
  cmd = [bpttool, "make_table", "--output_json", bpt.name,
         "--output_gpt", img.name]
  input_files_str = OPTIONS.info_dict["board_bpt_input_files"]
  input_files = input_files_str.split(" ")
  for i in input_files:
    cmd.extend(["--input", i])
  disk_size = OPTIONS.info_dict.get("board_bpt_disk_size")
  if disk_size:
    cmd.extend(["--disk_size", disk_size])
  args = OPTIONS.info_dict.get("board_bpt_make_table_args")
  if args:
    cmd.extend(shlex.split(args))
  common.RunAndCheckOutput(cmd)

  img.Write()
  bpt.Write()


def AddCache(output_zip):
  """Create an empty cache image and store it in output_zip."""

  img = OutputFile(output_zip, OPTIONS.input_tmp, "IMAGES", "cache.img")
<<<<<<< HEAD
  if os.path.exists(img.input_name):
=======
  if os.path.exists(img.name):
>>>>>>> 724451f8
    logger.info("cache.img already exists; no need to rebuild...")
    return

  image_props = build_image.ImagePropFromGlobalDict(OPTIONS.info_dict, "cache")
  # The build system has to explicitly request for cache.img.
  if "fs_type" not in image_props:
    return

  logger.info("creating cache.img...")

  image_props["timestamp"] = FIXED_FILE_TIMESTAMP

  user_dir = common.MakeTempDir()

  fstab = OPTIONS.info_dict["fstab"]
  if fstab:
    image_props["fs_type"] = fstab["/cache"].fs_type
  build_image.BuildImage(user_dir, image_props, img.name)

  common.CheckSize(img.name, "cache.img", OPTIONS.info_dict)
  img.Write()


def CheckAbOtaImages(output_zip, ab_partitions):
  """Checks that all the listed A/B partitions have their images available.

  The images need to be available under IMAGES/ or RADIO/, with the former takes
  a priority.

  Args:
    output_zip: The output zip file (needs to be already open), or None to
        find images in OPTIONS.input_tmp/.
    ab_partitions: The list of A/B partitions.

  Raises:
    AssertionError: If it can't find an image.
  """
  for partition in ab_partitions:
    img_name = partition.strip() + ".img"

    # Assert that the image is present under IMAGES/ now.
    if output_zip:
      # Zip spec says: All slashes MUST be forward slashes.
      images_path = "IMAGES/" + img_name
      radio_path = "RADIO/" + img_name
      available = (images_path in output_zip.namelist() or
                   radio_path in output_zip.namelist())
    else:
      images_path = os.path.join(OPTIONS.input_tmp, "IMAGES", img_name)
      radio_path = os.path.join(OPTIONS.input_tmp, "RADIO", img_name)
      available = os.path.exists(images_path) or os.path.exists(radio_path)

    assert available, "Failed to find " + img_name


def AddCareMapForAbOta(output_zip, ab_partitions, image_paths):
  """Generates and adds care_map.pb for a/b partition that has care_map.

  Args:
    output_zip: The output zip file (needs to be already open), or None to
        write care_map.pb to OPTIONS.input_tmp/.
    ab_partitions: The list of A/B partitions.
    image_paths: A map from the partition name to the image path.
  """
  care_map_list = []
  for partition in ab_partitions:
    partition = partition.strip()
    if partition not in common.PARTITIONS_WITH_CARE_MAP:
      continue

    verity_block_device = "{}_verity_block_device".format(partition)
    avb_hashtree_enable = "avb_{}_hashtree_enable".format(partition)
    if (verity_block_device in OPTIONS.info_dict or
        OPTIONS.info_dict.get(avb_hashtree_enable) == "true"):
      image_path = image_paths[partition]
      assert os.path.exists(image_path)
      care_map_list += GetCareMap(partition, image_path)

      # adds fingerprint field to the care_map
      build_props = OPTIONS.info_dict.get(partition + ".build.prop", {})
      prop_name_list = ["ro.{}.build.fingerprint".format(partition),
                        "ro.{}.build.thumbprint".format(partition)]

      present_props = [x for x in prop_name_list if x in build_props]
      if not present_props:
        logger.warning("fingerprint is not present for partition %s", partition)
        property_id, fingerprint = "unknown", "unknown"
      else:
        property_id = present_props[0]
        fingerprint = build_props[property_id]
      care_map_list += [property_id, fingerprint]

  if not care_map_list:
    return

  # Converts the list into proto buf message by calling care_map_generator; and
  # writes the result to a temp file.
  temp_care_map_text = common.MakeTempFile(prefix="caremap_text-",
                                           suffix=".txt")
  with open(temp_care_map_text, 'w') as text_file:
    text_file.write('\n'.join(care_map_list))

  temp_care_map = common.MakeTempFile(prefix="caremap-", suffix=".pb")
  care_map_gen_cmd = ["care_map_generator", temp_care_map_text, temp_care_map]
  common.RunAndCheckOutput(care_map_gen_cmd)

  care_map_path = "META/care_map.pb"
  if output_zip and care_map_path not in output_zip.namelist():
    common.ZipWrite(output_zip, temp_care_map, arcname=care_map_path)
  else:
    shutil.copy(temp_care_map, os.path.join(OPTIONS.input_tmp, care_map_path))
    if output_zip:
      OPTIONS.replace_updated_files_list.append(care_map_path)


def AddPackRadioImages(output_zip, images):
  """Copies images listed in META/pack_radioimages.txt from RADIO/ to IMAGES/.

  Args:
    output_zip: The output zip file (needs to be already open), or None to
        write images to OPTIONS.input_tmp/.
    images: A list of image names.

  Raises:
    AssertionError: If a listed image can't be found.
  """
  for image in images:
    img_name = image.strip()
    _, ext = os.path.splitext(img_name)
    if not ext:
      img_name += ".img"

    prebuilt_path = os.path.join(OPTIONS.input_tmp, "IMAGES", img_name)
    if os.path.exists(prebuilt_path):
      logger.info("%s already exists, no need to overwrite...", img_name)
      continue

    img_radio_path = os.path.join(OPTIONS.input_tmp, "RADIO", img_name)
    assert os.path.exists(img_radio_path), \
        "Failed to find %s at %s" % (img_name, img_radio_path)

    if output_zip:
      common.ZipWrite(output_zip, img_radio_path, "IMAGES/" + img_name)
    else:
      shutil.copy(img_radio_path, prebuilt_path)


def AddSuperEmpty(output_zip):
  """Create a super_empty.img and store it in output_zip."""

  img = OutputFile(output_zip, OPTIONS.input_tmp, "IMAGES", "super_empty.img")
  build_super_image.BuildSuperImage(OPTIONS.info_dict, img.name)
  img.Write()


def AddSuperSplit(output_zip):
  """Create split super_*.img and store it in output_zip."""

  outdir = os.path.join(OPTIONS.input_tmp, "OTA")
  built = build_super_image.BuildSuperImage(OPTIONS.input_tmp, outdir)

  if built:
    for dev in OPTIONS.info_dict['super_block_devices'].strip().split():
      img = OutputFile(output_zip, OPTIONS.input_tmp, "OTA",
                       "super_" + dev + ".img")
      img.Write()


def ReplaceUpdatedFiles(zip_filename, files_list):
  """Updates all the ZIP entries listed in files_list.

  For now the list includes META/care_map.pb, and the related files under
  SYSTEM/ after rebuilding recovery.
  """
  common.ZipDelete(zip_filename, files_list)
  output_zip = zipfile.ZipFile(zip_filename, "a",
                               compression=zipfile.ZIP_DEFLATED,
                               allowZip64=True)
  for item in files_list:
    file_path = os.path.join(OPTIONS.input_tmp, item)
    assert os.path.exists(file_path)
    common.ZipWrite(output_zip, file_path, arcname=item)
  common.ZipClose(output_zip)


def AddImagesToTargetFiles(filename):
  """Creates and adds images (boot/recovery/system/...) to a target_files.zip.

  It works with either a zip file (zip mode), or a directory that contains the
  files to be packed into a target_files.zip (dir mode). The latter is used when
  being called from build/make/core/Makefile.

  The images will be created under IMAGES/ in the input target_files.zip.

  Args:
    filename: the target_files.zip, or the zip root directory.
  """
  if os.path.isdir(filename):
    OPTIONS.input_tmp = os.path.abspath(filename)
  else:
    OPTIONS.input_tmp = common.UnzipTemp(filename)

  if not OPTIONS.add_missing:
    if os.path.isdir(os.path.join(OPTIONS.input_tmp, "IMAGES")):
      logger.warning("target_files appears to already contain images.")
      sys.exit(1)

  OPTIONS.info_dict = common.LoadInfoDict(OPTIONS.input_tmp, repacking=True)

  has_recovery = OPTIONS.info_dict.get("no_recovery") != "true"

  # {vendor,odm,product,product_services}.img are unlike system.img or
  # system_other.img. Because it could be built from source, or dropped into
  # target_files.zip as a prebuilt blob. We consider either of them as
  # {vendor,product,product_services}.img being available, which could be
  # used when generating vbmeta.img for AVB.
  has_vendor = (os.path.isdir(os.path.join(OPTIONS.input_tmp, "VENDOR")) or
                os.path.exists(os.path.join(OPTIONS.input_tmp, "IMAGES",
                                            "vendor.img")))
  has_odm = (os.path.isdir(os.path.join(OPTIONS.input_tmp, "ODM")) or
             os.path.exists(os.path.join(OPTIONS.input_tmp, "IMAGES",
                                         "odm.img")))
  has_product = (os.path.isdir(os.path.join(OPTIONS.input_tmp, "PRODUCT")) or
                 os.path.exists(os.path.join(OPTIONS.input_tmp, "IMAGES",
                                             "product.img")))
  has_product_services = (os.path.isdir(os.path.join(OPTIONS.input_tmp,
                                                     "PRODUCT_SERVICES")) or
                          os.path.exists(os.path.join(OPTIONS.input_tmp,
                                                      "IMAGES",
                                                      "product_services.img")))
  has_system_other = os.path.isdir(os.path.join(OPTIONS.input_tmp,
                                                "SYSTEM_OTHER"))

  # Set up the output destination. It writes to the given directory for dir
  # mode; otherwise appends to the given ZIP.
  if os.path.isdir(filename):
    output_zip = None
  else:
    output_zip = zipfile.ZipFile(filename, "a",
                                 compression=zipfile.ZIP_DEFLATED,
                                 allowZip64=True)

  # Always make input_tmp/IMAGES available, since we may stage boot / recovery
  # images there even under zip mode. The directory will be cleaned up as part
  # of OPTIONS.input_tmp.
  images_dir = os.path.join(OPTIONS.input_tmp, "IMAGES")
  if not os.path.isdir(images_dir):
    os.makedirs(images_dir)

  # A map between partition names and their paths, which could be used when
  # generating AVB vbmeta image.
  partitions = dict()

  def banner(s):
    logger.info("\n\n++++ " + s + " ++++\n\n")

  banner("boot")
  # common.GetBootableImage() returns the image directly if present.
  boot_image = common.GetBootableImage(
      "IMAGES/boot.img", "boot.img", OPTIONS.input_tmp, "BOOT")
  # boot.img may be unavailable in some targets (e.g. aosp_arm64).
  if boot_image:
    partitions['boot'] = os.path.join(OPTIONS.input_tmp, "IMAGES", "boot.img")
    if not os.path.exists(partitions['boot']):
      boot_image.WriteToDir(OPTIONS.input_tmp)
      if output_zip:
        boot_image.AddToZip(output_zip)

  recovery_image = None
  if has_recovery:
    banner("recovery")
    recovery_image = common.GetBootableImage(
        "IMAGES/recovery.img", "recovery.img", OPTIONS.input_tmp, "RECOVERY")
    assert recovery_image, "Failed to create recovery.img."
    partitions['recovery'] = os.path.join(
        OPTIONS.input_tmp, "IMAGES", "recovery.img")
    if not os.path.exists(partitions['recovery']):
      recovery_image.WriteToDir(OPTIONS.input_tmp)
      if output_zip:
        recovery_image.AddToZip(output_zip)

      banner("recovery (two-step image)")
      # The special recovery.img for two-step package use.
      recovery_two_step_image = common.GetBootableImage(
          "IMAGES/recovery-two-step.img", "recovery-two-step.img",
          OPTIONS.input_tmp, "RECOVERY", two_step_image=True)
      assert recovery_two_step_image, "Failed to create recovery-two-step.img."
      recovery_two_step_image_path = os.path.join(
          OPTIONS.input_tmp, "IMAGES", "recovery-two-step.img")
      if not os.path.exists(recovery_two_step_image_path):
        recovery_two_step_image.WriteToDir(OPTIONS.input_tmp)
        if output_zip:
          recovery_two_step_image.AddToZip(output_zip)

  banner("system")
  partitions['system'] = AddSystem(
      output_zip, recovery_img=recovery_image, boot_img=boot_image)

  if has_vendor:
    banner("vendor")
    partitions['vendor'] = AddVendor(output_zip)

  if has_product:
    banner("product")
    partitions['product'] = AddProduct(output_zip)

  if has_product_services:
    banner("product_services")
    partitions['product_services'] = AddProductServices(output_zip)

  if has_odm:
    banner("odm")
    partitions['odm'] = AddOdm(output_zip)

  if has_system_other:
    banner("system_other")
    AddSystemOther(output_zip)

  if not OPTIONS.is_signing:
    banner("userdata")
    AddUserdata(output_zip)
    banner("cache")
    AddCache(output_zip)

  if OPTIONS.info_dict.get("board_bpt_enable") == "true":
    banner("partition-table")
    AddPartitionTable(output_zip)

  if OPTIONS.info_dict.get("has_dtbo") == "true":
    banner("dtbo")
    partitions['dtbo'] = AddDtbo(output_zip)

  if OPTIONS.info_dict.get("avb_enable") == "true":
    # vbmeta_partitions includes the partitions that should be included into
    # top-level vbmeta.img, which are the ones that are not included in any
    # chained VBMeta image plus the chained VBMeta images themselves.
    vbmeta_partitions = common.AVB_PARTITIONS[:]

    vbmeta_system = OPTIONS.info_dict.get("avb_vbmeta_system", "").strip()
    if vbmeta_system:
      banner("vbmeta_system")
      partitions["vbmeta_system"] = AddVBMeta(
          output_zip, partitions, "vbmeta_system", vbmeta_system.split())
      vbmeta_partitions = [
          item for item in vbmeta_partitions
          if item not in vbmeta_system.split()]
      vbmeta_partitions.append("vbmeta_system")

    vbmeta_vendor = OPTIONS.info_dict.get("avb_vbmeta_vendor", "").strip()
    if vbmeta_vendor:
      banner("vbmeta_vendor")
      partitions["vbmeta_vendor"] = AddVBMeta(
          output_zip, partitions, "vbmeta_vendor", vbmeta_vendor.split())
      vbmeta_partitions = [
          item for item in vbmeta_partitions
          if item not in vbmeta_vendor.split()]
      vbmeta_partitions.append("vbmeta_vendor")

    banner("vbmeta")
    AddVBMeta(output_zip, partitions, "vbmeta", vbmeta_partitions)

<<<<<<< HEAD
  if OPTIONS.info_dict.get("build_super_partition"):
    banner("super_empty")
    AddSuperEmpty(output_zip)

    if OPTIONS.info_dict.get("dynamic_partition_retrofit") == "true":
=======
  if OPTIONS.info_dict.get("build_super_partition") == "true":
    banner("super_empty")
    AddSuperEmpty(output_zip)

    if OPTIONS.info_dict.get(
        "build_retrofit_dynamic_partitions_ota_package") == "true":
>>>>>>> 724451f8
      banner("super split images")
      AddSuperSplit(output_zip)

  banner("radio")
  ab_partitions_txt = os.path.join(OPTIONS.input_tmp, "META",
                                   "ab_partitions.txt")
  if os.path.exists(ab_partitions_txt):
    with open(ab_partitions_txt, 'r') as f:
      ab_partitions = f.readlines()

    # For devices using A/B update, make sure we have all the needed images
    # ready under IMAGES/ or RADIO/.
    CheckAbOtaImages(output_zip, ab_partitions)

    # Generate care_map.pb for ab_partitions, then write this file to
    # target_files package.
    AddCareMapForAbOta(output_zip, ab_partitions, partitions)

  # Radio images that need to be packed into IMAGES/, and product-img.zip.
  pack_radioimages_txt = os.path.join(
      OPTIONS.input_tmp, "META", "pack_radioimages.txt")
  if os.path.exists(pack_radioimages_txt):
    with open(pack_radioimages_txt, 'r') as f:
      AddPackRadioImages(output_zip, f.readlines())

  if output_zip:
    common.ZipClose(output_zip)
    if OPTIONS.replace_updated_files_list:
      ReplaceUpdatedFiles(output_zip.filename,
                          OPTIONS.replace_updated_files_list)


def main(argv):
  def option_handler(o, a):
    if o in ("-a", "--add_missing"):
      OPTIONS.add_missing = True
    elif o in ("-r", "--rebuild_recovery",):
      OPTIONS.rebuild_recovery = True
    elif o == "--replace_verity_private_key":
      OPTIONS.replace_verity_private_key = (True, a)
    elif o == "--replace_verity_public_key":
      OPTIONS.replace_verity_public_key = (True, a)
    elif o == "--is_signing":
      OPTIONS.is_signing = True
    else:
      return False
    return True

  args = common.ParseOptions(
      argv, __doc__, extra_opts="ar",
      extra_long_opts=["add_missing", "rebuild_recovery",
                       "replace_verity_public_key=",
                       "replace_verity_private_key=",
                       "is_signing"],
      extra_option_handler=option_handler)

  if len(args) != 1:
    common.Usage(__doc__)
    sys.exit(1)

  common.InitLogging()

  AddImagesToTargetFiles(args[0])
  logger.info("done.")

if __name__ == '__main__':
  try:
    common.CloseInheritedPipes()
    main(sys.argv[1:])
  except common.ExternalError:
    logger.exception("\n   ERROR:\n")
    sys.exit(1)
  finally:
    common.Cleanup()<|MERGE_RESOLUTION|>--- conflicted
+++ resolved
@@ -134,15 +134,9 @@
   output_zip. Returns the name of the system image file."""
 
   img = OutputFile(output_zip, OPTIONS.input_tmp, "IMAGES", "system.img")
-<<<<<<< HEAD
-  if os.path.exists(img.input_name):
-    logger.info("system.img already exists; no need to rebuild...")
-    return img.input_name
-=======
   if os.path.exists(img.name):
     logger.info("system.img already exists; no need to rebuild...")
     return img.name
->>>>>>> 724451f8
 
   def output_sink(fn, data):
     ofile = open(os.path.join(OPTIONS.input_tmp, "SYSTEM", fn), "w")
@@ -172,11 +166,7 @@
   and store it in output_zip."""
 
   img = OutputFile(output_zip, OPTIONS.input_tmp, "IMAGES", "system_other.img")
-<<<<<<< HEAD
-  if os.path.exists(img.input_name):
-=======
   if os.path.exists(img.name):
->>>>>>> 724451f8
     logger.info("system_other.img already exists; no need to rebuild...")
     return
 
@@ -188,15 +178,9 @@
   output_zip."""
 
   img = OutputFile(output_zip, OPTIONS.input_tmp, "IMAGES", "vendor.img")
-<<<<<<< HEAD
-  if os.path.exists(img.input_name):
-    logger.info("vendor.img already exists; no need to rebuild...")
-    return img.input_name
-=======
   if os.path.exists(img.name):
     logger.info("vendor.img already exists; no need to rebuild...")
     return img.name
->>>>>>> 724451f8
 
   block_list = OutputFile(output_zip, OPTIONS.input_tmp, "IMAGES", "vendor.map")
   CreateImage(OPTIONS.input_tmp, OPTIONS.info_dict, "vendor", img,
@@ -209,15 +193,9 @@
   output_zip."""
 
   img = OutputFile(output_zip, OPTIONS.input_tmp, "IMAGES", "product.img")
-<<<<<<< HEAD
-  if os.path.exists(img.input_name):
-    logger.info("product.img already exists; no need to rebuild...")
-    return img.input_name
-=======
   if os.path.exists(img.name):
     logger.info("product.img already exists; no need to rebuild...")
     return img.name
->>>>>>> 724451f8
 
   block_list = OutputFile(
       output_zip, OPTIONS.input_tmp, "IMAGES", "product.map")
@@ -233,15 +211,9 @@
 
   img = OutputFile(output_zip, OPTIONS.input_tmp, "IMAGES",
                    "product_services.img")
-<<<<<<< HEAD
-  if os.path.exists(img.input_name):
-    logger.info("product_services.img already exists; no need to rebuild...")
-    return img.input_name
-=======
   if os.path.exists(img.name):
     logger.info("product_services.img already exists; no need to rebuild...")
     return img.name
->>>>>>> 724451f8
 
   block_list = OutputFile(
       output_zip, OPTIONS.input_tmp, "IMAGES", "product_services.map")
@@ -255,15 +227,9 @@
   """Turn the contents of ODM into an odm image and store it in output_zip."""
 
   img = OutputFile(output_zip, OPTIONS.input_tmp, "IMAGES", "odm.img")
-<<<<<<< HEAD
-  if os.path.exists(img.input_name):
-    logger.info("odm.img already exists; no need to rebuild...")
-    return img.input_name
-=======
   if os.path.exists(img.name):
     logger.info("odm.img already exists; no need to rebuild...")
     return img.name
->>>>>>> 724451f8
 
   block_list = OutputFile(
       output_zip, OPTIONS.input_tmp, "IMAGES", "odm.map")
@@ -280,15 +246,9 @@
   image under PREBUILT_IMAGES/, signs it as needed, and returns the image name.
   """
   img = OutputFile(output_zip, OPTIONS.input_tmp, "IMAGES", "dtbo.img")
-<<<<<<< HEAD
-  if os.path.exists(img.input_name):
-    logger.info("dtbo.img already exists; no need to rebuild...")
-    return img.input_name
-=======
   if os.path.exists(img.name):
     logger.info("dtbo.img already exists; no need to rebuild...")
     return img.name
->>>>>>> 724451f8
 
   dtbo_prebuilt_path = os.path.join(
       OPTIONS.input_tmp, "PREBUILT_IMAGES", "dtbo.img")
@@ -389,11 +349,7 @@
   """
 
   img = OutputFile(output_zip, OPTIONS.input_tmp, "IMAGES", "userdata.img")
-<<<<<<< HEAD
-  if os.path.exists(img.input_name):
-=======
   if os.path.exists(img.name):
->>>>>>> 724451f8
     logger.info("userdata.img already exists; no need to rebuild...")
     return
 
@@ -422,17 +378,10 @@
 
 def AppendVBMetaArgsForPartition(cmd, partition, image):
   """Appends the VBMeta arguments for partition.
-<<<<<<< HEAD
 
   It sets up the VBMeta argument by including the partition descriptor from the
   given 'image', or by configuring the partition as a chained partition.
 
-=======
-
-  It sets up the VBMeta argument by including the partition descriptor from the
-  given 'image', or by configuring the partition as a chained partition.
-
->>>>>>> 724451f8
   Args:
     cmd: A list of command args that will be used to generate the vbmeta image.
         The argument for the partition will be appended to the list.
@@ -447,20 +396,11 @@
     cmd.extend(["--chain_partition", chained_partition_arg])
   else:
     cmd.extend(["--include_descriptors_from_image", image])
-<<<<<<< HEAD
-
-=======
->>>>>>> 724451f8
+
 
 def AddVBMeta(output_zip, partitions, name, needed_partitions):
   """Creates a VBMeta image and stores it in output_zip.
 
-<<<<<<< HEAD
-=======
-def AddVBMeta(output_zip, partitions, name, needed_partitions):
-  """Creates a VBMeta image and stores it in output_zip.
-
->>>>>>> 724451f8
   It generates the requested VBMeta image. The requested image could be for
   top-level or chained VBMeta image, which is determined based on the name.
 
@@ -483,15 +423,9 @@
 
   img = OutputFile(
       output_zip, OPTIONS.input_tmp, "IMAGES", "{}.img".format(name))
-<<<<<<< HEAD
-  if os.path.exists(img.input_name):
-    logger.info("%s.img already exists; not rebuilding...", name)
-    return img.input_name
-=======
   if os.path.exists(img.name):
     logger.info("%s.img already exists; not rebuilding...", name)
     return img.name
->>>>>>> 724451f8
 
   avbtool = os.getenv('AVBTOOL') or OPTIONS.info_dict["avb_avbtool"]
   cmd = [avbtool, "make_vbmeta_image", "--output", img.name]
@@ -568,11 +502,7 @@
   """Create an empty cache image and store it in output_zip."""
 
   img = OutputFile(output_zip, OPTIONS.input_tmp, "IMAGES", "cache.img")
-<<<<<<< HEAD
-  if os.path.exists(img.input_name):
-=======
   if os.path.exists(img.name):
->>>>>>> 724451f8
     logger.info("cache.img already exists; no need to rebuild...")
     return
 
@@ -934,20 +864,12 @@
     banner("vbmeta")
     AddVBMeta(output_zip, partitions, "vbmeta", vbmeta_partitions)
 
-<<<<<<< HEAD
-  if OPTIONS.info_dict.get("build_super_partition"):
-    banner("super_empty")
-    AddSuperEmpty(output_zip)
-
-    if OPTIONS.info_dict.get("dynamic_partition_retrofit") == "true":
-=======
   if OPTIONS.info_dict.get("build_super_partition") == "true":
     banner("super_empty")
     AddSuperEmpty(output_zip)
 
     if OPTIONS.info_dict.get(
         "build_retrofit_dynamic_partitions_ota_package") == "true":
->>>>>>> 724451f8
       banner("super split images")
       AddSuperSplit(output_zip)
 
