--- conflicted
+++ resolved
@@ -75,17 +75,6 @@
   """
   cmd = ["find", path, "-print"]
   output = common.RunAndCheckOutput(cmd, verbose=False)
-<<<<<<< HEAD
-  # TODO(b/122328872) Fix estimation algorithm to not need the multiplier.
-  return output.count('\n') * 2
-
-
-def GetFilesystemCharacteristics(sparse_image_path):
-  """Returns various filesystem characteristics of "sparse_image_path".
-
-  Args:
-    sparse_image_path: The file to analyze.
-=======
   # increase by > 4% as number of files and directories is not whole picture.
   inodes = output.count('\n')
   spare_inodes = inodes * 4 // 100
@@ -101,29 +90,20 @@
   Args:
     image_path: The file to analyze.
     sparse_image: Image is sparse
->>>>>>> 724451f8
 
   Returns:
     The characteristics dictionary.
   """
-<<<<<<< HEAD
-  unsparse_image_path = UnsparseImage(sparse_image_path, replace=False)
-=======
   unsparse_image_path = image_path
   if sparse_image:
     unsparse_image_path = UnsparseImage(image_path, replace=False)
->>>>>>> 724451f8
 
   cmd = ["tune2fs", "-l", unsparse_image_path]
   try:
     output = common.RunAndCheckOutput(cmd, verbose=False)
   finally:
-<<<<<<< HEAD
-    os.remove(unsparse_image_path)
-=======
     if sparse_image:
       os.remove(unsparse_image_path)
->>>>>>> 724451f8
   fs_dict = {}
   for line in output.splitlines():
     fields = line.split(":")
@@ -148,19 +128,13 @@
     os.remove(unsparse_image_path)
     raise
   return unsparse_image_path
-<<<<<<< HEAD
-
-
-=======
-
-
->>>>>>> 724451f8
+
+
 def ConvertBlockMapToBaseFs(block_map_file):
   base_fs_file = common.MakeTempFile(prefix="script_gen_", suffix=".base_fs")
   convert_command = ["blk_alloc_to_base_fs", block_map_file, base_fs_file]
   common.RunAndCheckOutput(convert_command)
   return base_fs_file
-<<<<<<< HEAD
 
 
 def SetUpInDirAndFsConfig(origin_in, prop_dict):
@@ -169,16 +143,6 @@
   When building system.img for all targets, it creates and returns a staged dir
   that combines the contents of /system (i.e. in the given in_dir) and root.
 
-=======
-
-
-def SetUpInDirAndFsConfig(origin_in, prop_dict):
-  """Returns the in_dir and fs_config that should be used for image building.
-
-  When building system.img for all targets, it creates and returns a staged dir
-  that combines the contents of /system (i.e. in the given in_dir) and root.
-
->>>>>>> 724451f8
   Args:
     origin_in: Path to the input directory.
     prop_dict: A property dict that contains info like partition size. Values
@@ -403,111 +367,6 @@
       common.RunAndCheckOutput(e2fsck_command)
     finally:
       os.remove(unsparse_image)
-<<<<<<< HEAD
-
-  return mkfs_output
-
-
-def BuildImage(in_dir, prop_dict, out_file, target_out=None):
-  """Builds an image for the files under in_dir and writes it to out_file.
-
-  Args:
-    in_dir: Path to input directory.
-    prop_dict: A property dict that contains info like partition size. Values
-        will be updated with computed values.
-    out_file: The output image file.
-    target_out: Path to the TARGET_OUT directory as in Makefile. It actually
-        points to the /system directory under PRODUCT_OUT. fs_config (the one
-        under system/core/libcutils) reads device specific FS config files from
-        there.
-
-  Raises:
-    BuildImageError: On build image failures.
-  """
-  in_dir, fs_config = SetUpInDirAndFsConfig(in_dir, prop_dict)
-
-  build_command = []
-  fs_type = prop_dict.get("fs_type", "")
-
-  fs_spans_partition = True
-  if fs_type.startswith("squash"):
-    fs_spans_partition = False
-
-  # Get a builder for creating an image that's to be verified by Verified Boot,
-  # or None if not applicable.
-  verity_image_builder = verity_utils.CreateVerityImageBuilder(prop_dict)
-
-  if (prop_dict.get("use_dynamic_partition_size") == "true" and
-      "partition_size" not in prop_dict):
-    # If partition_size is not defined, use output of `du' + reserved_size.
-    size = GetDiskUsage(in_dir)
-    logger.info(
-        "The tree size of %s is %d MB.", in_dir, size // BYTES_IN_MB)
-    # If not specified, give us 16MB margin for GetDiskUsage error ...
-    reserved_size = int(prop_dict.get("partition_reserved_size", BYTES_IN_MB * 16))
-    partition_headroom = int(prop_dict.get("partition_headroom", 0))
-    if fs_type.startswith("ext4") and partition_headroom > reserved_size:
-      reserved_size = partition_headroom
-    size += reserved_size
-    # Round this up to a multiple of 4K so that avbtool works
-    size = common.RoundUpTo4K(size)
-    if fs_type.startswith("ext"):
-      prop_dict["partition_size"] = str(size)
-      prop_dict["image_size"] = str(size)
-      if "extfs_inode_count" not in prop_dict:
-        prop_dict["extfs_inode_count"] = str(GetInodeUsage(in_dir))
-      logger.info(
-          "First Pass based on estimates of %d MB and %s inodes.",
-          size // BYTES_IN_MB, prop_dict["extfs_inode_count"])
-      BuildImageMkfs(in_dir, prop_dict, out_file, target_out, fs_config)
-      fs_dict = GetFilesystemCharacteristics(out_file)
-      os.remove(out_file)
-      block_size = int(fs_dict.get("Block size", "4096"))
-      free_size = int(fs_dict.get("Free blocks", "0")) * block_size
-      reserved_size = int(prop_dict.get("partition_reserved_size", 0))
-      partition_headroom = int(fs_dict.get("partition_headroom", 0))
-      if fs_type.startswith("ext4") and partition_headroom > reserved_size:
-        reserved_size = partition_headroom
-      if free_size <= reserved_size:
-        logger.info(
-            "Not worth reducing image %d <= %d.", free_size, reserved_size)
-      else:
-        size -= free_size
-        size += reserved_size
-        if block_size <= 4096:
-          size = common.RoundUpTo4K(size)
-        else:
-          size = ((size + block_size - 1) // block_size) * block_size
-        # Use a minimum size, otherwise we will fail to calculate an AVB footer
-        # or fail to construct an ext4 image.
-        size = max(size, 256 * 1024)
-      extfs_inode_count = prop_dict["extfs_inode_count"]
-      inodes = int(fs_dict.get("Inode count", extfs_inode_count))
-      inodes -= int(fs_dict.get("Free inodes", "0"))
-      prop_dict["extfs_inode_count"] = str(inodes)
-      prop_dict["partition_size"] = str(size)
-      logger.info(
-          "Allocating %d Inodes for %s.", inodes, out_file)
-    if verity_image_builder:
-      size = verity_image_builder.CalculateDynamicPartitionSize(size)
-    prop_dict["partition_size"] = str(size)
-    logger.info(
-        "Allocating %d MB for %s.", size // BYTES_IN_MB, out_file)
-
-  prop_dict["image_size"] = prop_dict["partition_size"]
-
-  # Adjust the image size to make room for the hashes if this is to be verified.
-  if verity_image_builder:
-    max_image_size = verity_image_builder.CalculateMaxImageSize()
-    prop_dict["image_size"] = str(max_image_size)
-
-  mkfs_output = BuildImageMkfs(in_dir, prop_dict, out_file, target_out, fs_config)
-
-  # Check if there's enough headroom space available for ext4 image.
-  if "partition_headroom" in prop_dict and fs_type.startswith("ext4"):
-    CheckHeadroom(mkfs_output, prop_dict)
-
-=======
 
   return mkfs_output
 
@@ -623,7 +482,6 @@
   if "partition_headroom" in prop_dict and fs_type.startswith("ext4"):
     CheckHeadroom(mkfs_output, prop_dict)
 
->>>>>>> 724451f8
   if not fs_spans_partition and verity_image_builder:
     verity_image_builder.PadSparseImage(out_file)
 
