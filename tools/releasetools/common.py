# Copyright (C) 2008 The Android Open Source Project
#
# Licensed under the Apache License, Version 2.0 (the "License");
# you may not use this file except in compliance with the License.
# You may obtain a copy of the License at
#
#      http://www.apache.org/licenses/LICENSE-2.0
#
# Unless required by applicable law or agreed to in writing, software
# distributed under the License is distributed on an "AS IS" BASIS,
# WITHOUT WARRANTIES OR CONDITIONS OF ANY KIND, either express or implied.
# See the License for the specific language governing permissions and
# limitations under the License.

from __future__ import print_function

import base64
import collections
import copy
import datetime
import errno
import fnmatch
from genericpath import isdir
import getopt
import getpass
import gzip
import imp
import json
import logging
import logging.config
import os
import platform
import re
import shlex
import shutil
import subprocess
import sys
import stat
import tempfile
import threading
import time
import zipfile
from hashlib import sha1, sha256

import images
import rangelib
import sparse_img
from blockimgdiff import BlockImageDiff

logger = logging.getLogger(__name__)


class Options(object):

  def __init__(self):
    # Set up search path, in order to find framework/ and lib64/. At the time of
    # running this function, user-supplied search path (`--path`) hasn't been
    # available. So the value set here is the default, which might be overridden
    # by commandline flag later.
    exec_path = os.path.realpath(sys.argv[0])
    if exec_path.endswith('.py'):
      script_name = os.path.basename(exec_path)
      # logger hasn't been initialized yet at this point. Use print to output
      # warnings.
      print(
          'Warning: releasetools script should be invoked as hermetic Python '
          'executable -- build and run `{}` directly.'.format(
              script_name[:-3]),
          file=sys.stderr)
    self.search_path = os.path.dirname(os.path.dirname(exec_path))

    self.signapk_path = "framework/signapk.jar"  # Relative to search_path
    if not os.path.exists(os.path.join(self.search_path, self.signapk_path)):
      if "ANDROID_HOST_OUT" in os.environ:
        self.search_path = os.environ["ANDROID_HOST_OUT"]
    self.signapk_shared_library_path = "lib64"   # Relative to search_path
    self.sign_sepolicy_path = None
    self.extra_signapk_args = []
    self.extra_sign_sepolicy_args = []
    self.aapt2_path = "aapt2"
    self.java_path = "java"  # Use the one on the path by default.
    self.java_args = ["-Xmx4096m"]  # The default JVM args.
    self.android_jar_path = None
    self.public_key_suffix = ".x509.pem"
    self.private_key_suffix = ".pk8"
    # use otatools built boot_signer by default
    self.verbose = False
    self.tempfiles = []
    self.device_specific = None
    self.extras = {}
    self.info_dict = None
    self.source_info_dict = None
    self.target_info_dict = None
    self.worker_threads = None
    # Stash size cannot exceed cache_size * threshold.
    self.cache_size = None
    self.stash_threshold = 0.8
    self.logfile = None
    self.host_tools = {}
    self.sepolicy_name = 'sepolicy.apex'


OPTIONS = Options()

# The block size that's used across the releasetools scripts.
BLOCK_SIZE = 4096

# Values for "certificate" in apkcerts that mean special things.
SPECIAL_CERT_STRINGS = ("PRESIGNED", "EXTERNAL")

# The partitions allowed to be signed by AVB (Android Verified Boot 2.0). Note
# that system_other is not in the list because we don't want to include its
# descriptor into vbmeta.img. When adding a new entry here, the
# AVB_FOOTER_ARGS_BY_PARTITION in sign_target_files_apks need to be updated
# accordingly.
AVB_PARTITIONS = ('boot', 'init_boot', 'dtbo', 'odm', 'product', 'pvmfw', 'recovery',
                  'system', 'system_ext', 'vendor', 'vendor_boot', 'vendor_kernel_boot',
                  'vendor_dlkm', 'odm_dlkm', 'system_dlkm')

# Chained VBMeta partitions.
AVB_VBMETA_PARTITIONS = ('vbmeta_system', 'vbmeta_vendor')

# Partitions that should have their care_map added to META/care_map.pb
PARTITIONS_WITH_CARE_MAP = [
    'system',
    'vendor',
    'product',
    'system_ext',
    'odm',
    'vendor_dlkm',
    'odm_dlkm',
    'system_dlkm',
]

# Partitions with a build.prop file
PARTITIONS_WITH_BUILD_PROP = PARTITIONS_WITH_CARE_MAP + ['boot', 'init_boot']

# See sysprop.mk. If file is moved, add new search paths here; don't remove
# existing search paths.
RAMDISK_BUILD_PROP_REL_PATHS = ['system/etc/ramdisk/build.prop']


class ErrorCode(object):
  """Define error_codes for failures that happen during the actual
  update package installation.

  Error codes 0-999 are reserved for failures before the package
  installation (i.e. low battery, package verification failure).
  Detailed code in 'bootable/recovery/error_code.h' """

  SYSTEM_VERIFICATION_FAILURE = 1000
  SYSTEM_UPDATE_FAILURE = 1001
  SYSTEM_UNEXPECTED_CONTENTS = 1002
  SYSTEM_NONZERO_CONTENTS = 1003
  SYSTEM_RECOVER_FAILURE = 1004
  VENDOR_VERIFICATION_FAILURE = 2000
  VENDOR_UPDATE_FAILURE = 2001
  VENDOR_UNEXPECTED_CONTENTS = 2002
  VENDOR_NONZERO_CONTENTS = 2003
  VENDOR_RECOVER_FAILURE = 2004
  OEM_PROP_MISMATCH = 3000
  FINGERPRINT_MISMATCH = 3001
  THUMBPRINT_MISMATCH = 3002
  OLDER_BUILD = 3003
  DEVICE_MISMATCH = 3004
  BAD_PATCH_FILE = 3005
  INSUFFICIENT_CACHE_SPACE = 3006
  TUNE_PARTITION_FAILURE = 3007
  APPLY_PATCH_FAILURE = 3008


class ExternalError(RuntimeError):
  pass


def InitLogging():
  DEFAULT_LOGGING_CONFIG = {
      'version': 1,
      'disable_existing_loggers': False,
      'formatters': {
          'standard': {
              'format':
                  '%(asctime)s - %(filename)s - %(levelname)-8s: %(message)s',
              'datefmt': '%Y-%m-%d %H:%M:%S',
          },
      },
      'handlers': {
          'default': {
              'class': 'logging.StreamHandler',
              'formatter': 'standard',
              'level': 'WARNING',
          },
      },
      'loggers': {
          '': {
              'handlers': ['default'],
              'propagate': True,
              'level': 'INFO',
          }
      }
  }
  env_config = os.getenv('LOGGING_CONFIG')
  if env_config:
    with open(env_config) as f:
      config = json.load(f)
  else:
    config = DEFAULT_LOGGING_CONFIG

    # Increase the logging level for verbose mode.
    if OPTIONS.verbose:
      config = copy.deepcopy(config)
      config['handlers']['default']['level'] = 'INFO'

    if OPTIONS.logfile:
      config = copy.deepcopy(config)
      config['handlers']['logfile'] = {
          'class': 'logging.FileHandler',
          'formatter': 'standard',
          'level': 'INFO',
          'mode': 'w',
          'filename': OPTIONS.logfile,
      }
      config['loggers']['']['handlers'].append('logfile')

  logging.config.dictConfig(config)


def SetHostToolLocation(tool_name, location):
  OPTIONS.host_tools[tool_name] = location


def FindHostToolPath(tool_name):
  """Finds the path to the host tool.

  Args:
    tool_name: name of the tool to find
  Returns:
    path to the tool if found under either one of the host_tools map or under
    the same directory as this binary is located at. If not found, tool_name
    is returned.
  """
  if tool_name in OPTIONS.host_tools:
    return OPTIONS.host_tools[tool_name]

  my_dir = os.path.dirname(os.path.realpath(sys.argv[0]))
  tool_path = os.path.join(my_dir, tool_name)
  if os.path.exists(tool_path):
    return tool_path

  return tool_name


def Run(args, verbose=None, **kwargs):
  """Creates and returns a subprocess.Popen object.

  Args:
    args: The command represented as a list of strings.
    verbose: Whether the commands should be shown. Default to the global
        verbosity if unspecified.
    kwargs: Any additional args to be passed to subprocess.Popen(), such as env,
        stdin, etc. stdout and stderr will default to subprocess.PIPE and
        subprocess.STDOUT respectively unless caller specifies any of them.
        universal_newlines will default to True, as most of the users in
        releasetools expect string output.

  Returns:
    A subprocess.Popen object.
  """
  if 'stdout' not in kwargs and 'stderr' not in kwargs:
    kwargs['stdout'] = subprocess.PIPE
    kwargs['stderr'] = subprocess.STDOUT
  if 'universal_newlines' not in kwargs:
    kwargs['universal_newlines'] = True

  if args:
    # Make a copy of args in case client relies on the content of args later.
    args = args[:]
    args[0] = FindHostToolPath(args[0])

  if verbose is None:
    verbose = OPTIONS.verbose

  # Don't log any if caller explicitly says so.
  if verbose:
    logger.info("  Running: \"%s\"", " ".join(args))
  return subprocess.Popen(args, **kwargs)


def RunAndCheckOutput(args, verbose=None, **kwargs):
  """Runs the given command and returns the output.

  Args:
    args: The command represented as a list of strings.
    verbose: Whether the commands should be shown. Default to the global
        verbosity if unspecified.
    kwargs: Any additional args to be passed to subprocess.Popen(), such as env,
        stdin, etc. stdout and stderr will default to subprocess.PIPE and
        subprocess.STDOUT respectively unless caller specifies any of them.

  Returns:
    The output string.

  Raises:
    ExternalError: On non-zero exit from the command.
  """
  if verbose is None:
    verbose = OPTIONS.verbose
  proc = Run(args, verbose=verbose, **kwargs)
  output, _ = proc.communicate()
  if output is None:
    output = ""
  # Don't log any if caller explicitly says so.
  if verbose:
    logger.info("%s", output.rstrip())
  if proc.returncode != 0:
    raise ExternalError(
        "Failed to run command '{}' (exit code {}):\n{}".format(
            args, proc.returncode, output))
  return output


def RoundUpTo4K(value):
  rounded_up = value + 4095
  return rounded_up - (rounded_up % 4096)


def CloseInheritedPipes():
  """ Gmake in MAC OS has file descriptor (PIPE) leak. We close those fds
  before doing other work."""
  if platform.system() != "Darwin":
    return
  for d in range(3, 1025):
    try:
      stat = os.fstat(d)
      if stat is not None:
        pipebit = stat[0] & 0x1000
        if pipebit != 0:
          os.close(d)
    except OSError:
      pass


class BuildInfo(object):
  """A class that holds the information for a given build.

  This class wraps up the property querying for a given source or target build.
  It abstracts away the logic of handling OEM-specific properties, and caches
  the commonly used properties such as fingerprint.

  There are two types of info dicts: a) build-time info dict, which is generated
  at build time (i.e. included in a target_files zip); b) OEM info dict that is
  specified at package generation time (via command line argument
  '--oem_settings'). If a build doesn't use OEM-specific properties (i.e. not
  having "oem_fingerprint_properties" in build-time info dict), all the queries
  would be answered based on build-time info dict only. Otherwise if using
  OEM-specific properties, some of them will be calculated from two info dicts.

  Users can query properties similarly as using a dict() (e.g. info['fstab']),
  or to query build properties via GetBuildProp() or GetPartitionBuildProp().

  Attributes:
    info_dict: The build-time info dict.
    is_ab: Whether it's a build that uses A/B OTA.
    oem_dicts: A list of OEM dicts.
    oem_props: A list of OEM properties that should be read from OEM dicts; None
        if the build doesn't use any OEM-specific property.
    fingerprint: The fingerprint of the build, which would be calculated based
        on OEM properties if applicable.
    device: The device name, which could come from OEM dicts if applicable.
  """

  _RO_PRODUCT_RESOLVE_PROPS = ["ro.product.brand", "ro.product.device",
                               "ro.product.manufacturer", "ro.product.model",
                               "ro.product.name"]
  _RO_PRODUCT_PROPS_DEFAULT_SOURCE_ORDER_CURRENT = [
      "product", "odm", "vendor", "system_ext", "system"]
  _RO_PRODUCT_PROPS_DEFAULT_SOURCE_ORDER_ANDROID_10 = [
      "product", "product_services", "odm", "vendor", "system"]
  _RO_PRODUCT_PROPS_DEFAULT_SOURCE_ORDER_LEGACY = []

  # The length of vbmeta digest to append to the fingerprint
  _VBMETA_DIGEST_SIZE_USED = 8

  def __init__(self, info_dict, oem_dicts=None, use_legacy_id=False):
    """Initializes a BuildInfo instance with the given dicts.

    Note that it only wraps up the given dicts, without making copies.

    Arguments:
      info_dict: The build-time info dict.
      oem_dicts: A list of OEM dicts (which is parsed from --oem_settings). Note
          that it always uses the first dict to calculate the fingerprint or the
          device name. The rest would be used for asserting OEM properties only
          (e.g. one package can be installed on one of these devices).
      use_legacy_id: Use the legacy build id to construct the fingerprint. This
          is used when we need a BuildInfo class, while the vbmeta digest is
          unavailable.

    Raises:
      ValueError: On invalid inputs.
    """
    self.info_dict = info_dict
    self.oem_dicts = oem_dicts

    self._is_ab = info_dict.get("ab_update") == "true"
    self.use_legacy_id = use_legacy_id

    # Skip _oem_props if oem_dicts is None to use BuildInfo in
    # sign_target_files_apks
    if self.oem_dicts:
      self._oem_props = info_dict.get("oem_fingerprint_properties")
    else:
      self._oem_props = None

    def check_fingerprint(fingerprint):
      if (" " in fingerprint or any(ord(ch) > 127 for ch in fingerprint)):
        raise ValueError(
            'Invalid build fingerprint: "{}". See the requirement in Android CDD '
            "3.2.2. Build Parameters.".format(fingerprint))

    self._partition_fingerprints = {}
    for partition in PARTITIONS_WITH_BUILD_PROP:
      try:
        fingerprint = self.CalculatePartitionFingerprint(partition)
        check_fingerprint(fingerprint)
        self._partition_fingerprints[partition] = fingerprint
      except ExternalError:
        continue
    if "system" in self._partition_fingerprints:
      # system_other is not included in PARTITIONS_WITH_BUILD_PROP, but does
      # need a fingerprint when creating the image.
      self._partition_fingerprints[
          "system_other"] = self._partition_fingerprints["system"]

    # These two should be computed only after setting self._oem_props.
    self._device = self.GetOemProperty("ro.product.device")
    self._fingerprint = self.CalculateFingerprint()
    check_fingerprint(self._fingerprint)

  @property
  def is_ab(self):
    return self._is_ab

  @property
  def device(self):
    return self._device

  @property
  def fingerprint(self):
    return self._fingerprint

  @property
  def is_vabc(self):
    return self.info_dict.get("virtual_ab_compression") == "true"

  @property
  def is_android_r(self):
    system_prop = self.info_dict.get("system.build.prop")
    return system_prop and system_prop.GetProp("ro.build.version.release") == "11"

  @property
  def vendor_api_level(self):
    vendor_prop = self.info_dict.get("vendor.build.prop")
    if not vendor_prop:
      return -1

    props = [
        "ro.board.api_level",
        "ro.board.first_api_level",
        "ro.product.first_api_level",
    ]
    for prop in props:
      value = vendor_prop.GetProp(prop)
      try:
        return int(value)
      except:
        pass
    return -1

  @property
  def is_vabc_xor(self):
    vendor_prop = self.info_dict.get("vendor.build.prop")
    vabc_xor_enabled = vendor_prop and \
        vendor_prop.GetProp("ro.virtual_ab.compression.xor.enabled") == "true"
    return vabc_xor_enabled

  @property
  def vendor_suppressed_vabc(self):
    vendor_prop = self.info_dict.get("vendor.build.prop")
    vabc_suppressed = vendor_prop and \
        vendor_prop.GetProp("ro.vendor.build.dont_use_vabc")
    return vabc_suppressed and vabc_suppressed.lower() == "true"

  @property
  def oem_props(self):
    return self._oem_props

  def __getitem__(self, key):
    return self.info_dict[key]

  def __setitem__(self, key, value):
    self.info_dict[key] = value

  def get(self, key, default=None):
    return self.info_dict.get(key, default)

  def items(self):
    return self.info_dict.items()

  def _GetRawBuildProp(self, prop, partition):
    prop_file = '{}.build.prop'.format(
        partition) if partition else 'build.prop'
    partition_props = self.info_dict.get(prop_file)
    if not partition_props:
      return None
    return partition_props.GetProp(prop)

  def GetPartitionBuildProp(self, prop, partition):
    """Returns the inquired build property for the provided partition."""

    # Boot image and init_boot image uses ro.[product.]bootimage instead of boot.
    # This comes from the generic ramdisk
    prop_partition = "bootimage" if partition == "boot" or partition == "init_boot" else partition

    # If provided a partition for this property, only look within that
    # partition's build.prop.
    if prop in BuildInfo._RO_PRODUCT_RESOLVE_PROPS:
      prop = prop.replace("ro.product", "ro.product.{}".format(prop_partition))
    else:
      prop = prop.replace("ro.", "ro.{}.".format(prop_partition))

    prop_val = self._GetRawBuildProp(prop, partition)
    if prop_val is not None:
      return prop_val
    raise ExternalError("couldn't find %s in %s.build.prop" %
                        (prop, partition))

  def GetBuildProp(self, prop):
    """Returns the inquired build property from the standard build.prop file."""
    if prop in BuildInfo._RO_PRODUCT_RESOLVE_PROPS:
      return self._ResolveRoProductBuildProp(prop)

    if prop == "ro.build.id":
      return self._GetBuildId()

    prop_val = self._GetRawBuildProp(prop, None)
    if prop_val is not None:
      return prop_val

    raise ExternalError("couldn't find %s in build.prop" % (prop,))

  def _ResolveRoProductBuildProp(self, prop):
    """Resolves the inquired ro.product.* build property"""
    prop_val = self._GetRawBuildProp(prop, None)
    if prop_val:
      return prop_val

    default_source_order = self._GetRoProductPropsDefaultSourceOrder()
    source_order_val = self._GetRawBuildProp(
        "ro.product.property_source_order", None)
    if source_order_val:
      source_order = source_order_val.split(",")
    else:
      source_order = default_source_order

    # Check that all sources in ro.product.property_source_order are valid
    if any([x not in default_source_order for x in source_order]):
      raise ExternalError(
          "Invalid ro.product.property_source_order '{}'".format(source_order))

    for source_partition in source_order:
      source_prop = prop.replace(
          "ro.product", "ro.product.{}".format(source_partition), 1)
      prop_val = self._GetRawBuildProp(source_prop, source_partition)
      if prop_val:
        return prop_val

    raise ExternalError("couldn't resolve {}".format(prop))

  def _GetRoProductPropsDefaultSourceOrder(self):
    # NOTE: refer to CDDs and android.os.Build.VERSION for the definition and
    # values of these properties for each Android release.
    android_codename = self._GetRawBuildProp("ro.build.version.codename", None)
    if android_codename == "REL":
      android_version = self._GetRawBuildProp("ro.build.version.release", None)
      if android_version == "10":
        return BuildInfo._RO_PRODUCT_PROPS_DEFAULT_SOURCE_ORDER_ANDROID_10
      # NOTE: float() conversion of android_version will have rounding error.
      # We are checking for "9" or less, and using "< 10" is well outside of
      # possible floating point rounding.
      try:
        android_version_val = float(android_version)
      except ValueError:
        android_version_val = 0
      if android_version_val < 10:
        return BuildInfo._RO_PRODUCT_PROPS_DEFAULT_SOURCE_ORDER_LEGACY
    return BuildInfo._RO_PRODUCT_PROPS_DEFAULT_SOURCE_ORDER_CURRENT

  def _GetPlatformVersion(self):
    version_sdk = self.GetBuildProp("ro.build.version.sdk")
    # init code switches to version_release_or_codename (see b/158483506). After
    # API finalization, release_or_codename will be the same as release. This
    # is the best effort to support pre-S dev stage builds.
    if int(version_sdk) >= 30:
      try:
        return self.GetBuildProp("ro.build.version.release_or_codename")
      except ExternalError:
        logger.warning('Failed to find ro.build.version.release_or_codename')

    return self.GetBuildProp("ro.build.version.release")

  def _GetBuildId(self):
    build_id = self._GetRawBuildProp("ro.build.id", None)
    if build_id:
      return build_id

    legacy_build_id = self.GetBuildProp("ro.build.legacy.id")
    if not legacy_build_id:
      raise ExternalError("Couldn't find build id in property file")

    if self.use_legacy_id:
      return legacy_build_id

    # Append the top 8 chars of vbmeta digest to the existing build id. The
    # logic needs to match the one in init, so that OTA can deliver correctly.
    avb_enable = self.info_dict.get("avb_enable") == "true"
    if not avb_enable:
      raise ExternalError("AVB isn't enabled when using legacy build id")

    vbmeta_digest = self.info_dict.get("vbmeta_digest")
    if not vbmeta_digest:
      raise ExternalError("Vbmeta digest isn't provided when using legacy build"
                          " id")
    if len(vbmeta_digest) < self._VBMETA_DIGEST_SIZE_USED:
      raise ExternalError("Invalid vbmeta digest " + vbmeta_digest)

    digest_prefix = vbmeta_digest[:self._VBMETA_DIGEST_SIZE_USED]
    return legacy_build_id + '.' + digest_prefix

  def _GetPartitionPlatformVersion(self, partition):
    try:
      return self.GetPartitionBuildProp("ro.build.version.release_or_codename",
                                        partition)
    except ExternalError:
      return self.GetPartitionBuildProp("ro.build.version.release",
                                        partition)

  def GetOemProperty(self, key):
    if self.oem_props is not None and key in self.oem_props:
      return self.oem_dicts[0][key]
    return self.GetBuildProp(key)

  def GetPartitionFingerprint(self, partition):
    return self._partition_fingerprints.get(partition, None)

  def CalculatePartitionFingerprint(self, partition):
    try:
      return self.GetPartitionBuildProp("ro.build.fingerprint", partition)
    except ExternalError:
      return "{}/{}/{}:{}/{}/{}:{}/{}".format(
          self.GetPartitionBuildProp("ro.product.brand", partition),
          self.GetPartitionBuildProp("ro.product.name", partition),
          self.GetPartitionBuildProp("ro.product.device", partition),
          self._GetPartitionPlatformVersion(partition),
          self.GetPartitionBuildProp("ro.build.id", partition),
          self.GetPartitionBuildProp(
              "ro.build.version.incremental", partition),
          self.GetPartitionBuildProp("ro.build.type", partition),
          self.GetPartitionBuildProp("ro.build.tags", partition))

  def CalculateFingerprint(self):
    if self.oem_props is None:
      try:
        return self.GetBuildProp("ro.build.fingerprint")
      except ExternalError:
        try:
          return "{}/{}/{}:{}/{}/{}:{}/{}".format(
              self.GetBuildProp("ro.product.brand"),
              self.GetBuildProp("ro.product.name"),
              self.GetBuildProp("ro.product.device"),
              self._GetPlatformVersion(),
              self.GetBuildProp("ro.build.id"),
              self.GetBuildProp("ro.build.version.incremental"),
              self.GetBuildProp("ro.build.type"),
              self.GetBuildProp("ro.build.tags"))
        except ExternalError:
          return self.GetPartitionFingerprint("vendor")
    return "%s/%s/%s:%s" % (
        self.GetOemProperty("ro.product.brand"),
        self.GetOemProperty("ro.product.name"),
        self.GetOemProperty("ro.product.device"),
        self.GetBuildProp("ro.build.thumbprint"))

  def WriteMountOemScript(self, script):
    assert self.oem_props is not None
    recovery_mount_options = self.info_dict.get("recovery_mount_options")
    script.Mount("/oem", recovery_mount_options)

  def WriteDeviceAssertions(self, script, oem_no_mount):
    # Read the property directly if not using OEM properties.
    if not self.oem_props:
      script.AssertDevice(self.device)
      return

    # Otherwise assert OEM properties.
    if not self.oem_dicts:
      raise ExternalError(
          "No OEM file provided to answer expected assertions")

    for prop in self.oem_props.split():
      values = []
      for oem_dict in self.oem_dicts:
        if prop in oem_dict:
          values.append(oem_dict[prop])
      if not values:
        raise ExternalError(
            "The OEM file is missing the property %s" % (prop,))
      script.AssertOemProperty(prop, values, oem_no_mount)


def DoesInputFileContain(input_file, fn):
  """Check whether the input target_files.zip contain an entry `fn`"""
  if isinstance(input_file, zipfile.ZipFile):
    return fn in input_file.namelist()
  elif zipfile.is_zipfile(input_file):
    with zipfile.ZipFile(input_file, "r", allowZip64=True) as zfp:
      return fn in zfp.namelist()
  else:
    if not os.path.isdir(input_file):
      raise ValueError(
          "Invalid input_file, accepted inputs are ZipFile object, path to .zip file on disk, or path to extracted directory. Actual: " + input_file)
    path = os.path.join(input_file, *fn.split("/"))
    return os.path.exists(path)


def ReadBytesFromInputFile(input_file, fn):
  """Reads the bytes of fn from input zipfile or directory."""
  if isinstance(input_file, zipfile.ZipFile):
    return input_file.read(fn)
  elif zipfile.is_zipfile(input_file):
    with zipfile.ZipFile(input_file, "r", allowZip64=True) as zfp:
      return zfp.read(fn)
  else:
    if not os.path.isdir(input_file):
      raise ValueError(
          "Invalid input_file, accepted inputs are ZipFile object, path to .zip file on disk, or path to extracted directory. Actual: " + input_file)
    path = os.path.join(input_file, *fn.split("/"))
    try:
      with open(path, "rb") as f:
        return f.read()
    except IOError as e:
      if e.errno == errno.ENOENT:
        raise KeyError(fn)


def ReadFromInputFile(input_file, fn):
  """Reads the str contents of fn from input zipfile or directory."""
  return ReadBytesFromInputFile(input_file, fn).decode()


def WriteBytesToInputFile(input_file, fn, data):
  """Write bytes |data| contents to fn of input zipfile or directory."""
  if isinstance(input_file, zipfile.ZipFile):
    with input_file.open(fn, "w") as entry_fp:
      return entry_fp.write(data)
  elif zipfile.is_zipfile(input_file):
    with zipfile.ZipFile(input_file, "r", allowZip64=True) as zfp:
      with zfp.open(fn, "w") as entry_fp:
        return entry_fp.write(data)
  else:
    if not os.path.isdir(input_file):
      raise ValueError(
          "Invalid input_file, accepted inputs are ZipFile object, path to .zip file on disk, or path to extracted directory. Actual: " + input_file)
    path = os.path.join(input_file, *fn.split("/"))
    try:
      with open(path, "wb") as f:
        return f.write(data)
    except IOError as e:
      if e.errno == errno.ENOENT:
        raise KeyError(fn)


def WriteToInputFile(input_file, fn, str: str):
  """Write str content to fn of input file or directory"""
  return WriteBytesToInputFile(input_file, fn, str.encode())


def ExtractFromInputFile(input_file, fn):
  """Extracts the contents of fn from input zipfile or directory into a file."""
  if isinstance(input_file, zipfile.ZipFile):
    tmp_file = MakeTempFile(os.path.basename(fn))
    with open(tmp_file, 'wb') as f:
      f.write(input_file.read(fn))
    return tmp_file
  elif zipfile.is_zipfile(input_file):
    with zipfile.ZipFile(input_file, "r", allowZip64=True) as zfp:
      tmp_file = MakeTempFile(os.path.basename(fn))
      with open(tmp_file, "wb") as fp:
        fp.write(zfp.read(fn))
      return tmp_file
  else:
    if not os.path.isdir(input_file):
      raise ValueError(
          "Invalid input_file, accepted inputs are ZipFile object, path to .zip file on disk, or path to extracted directory. Actual: " + input_file)
    file = os.path.join(input_file, *fn.split("/"))
    if not os.path.exists(file):
      raise KeyError(fn)
    return file


class RamdiskFormat(object):
  LZ4 = 1
  GZ = 2


def GetRamdiskFormat(info_dict):
  if info_dict.get('lz4_ramdisks') == 'true':
    ramdisk_format = RamdiskFormat.LZ4
  else:
    ramdisk_format = RamdiskFormat.GZ
  return ramdisk_format


def LoadInfoDict(input_file, repacking=False):
  """Loads the key/value pairs from the given input target_files.

  It reads `META/misc_info.txt` file in the target_files input, does validation
  checks and returns the parsed key/value pairs for to the given build. It's
  usually called early when working on input target_files files, e.g. when
  generating OTAs, or signing builds. Note that the function may be called
  against an old target_files file (i.e. from past dessert releases). So the
  property parsing needs to be backward compatible.

  In a `META/misc_info.txt`, a few properties are stored as links to the files
  in the PRODUCT_OUT directory. It works fine with the build system. However,
  they are no longer available when (re)generating images from target_files zip.
  When `repacking` is True, redirect these properties to the actual files in the
  unzipped directory.

  Args:
    input_file: The input target_files file, which could be an open
        zipfile.ZipFile instance, or a str for the dir that contains the files
        unzipped from a target_files file.
    repacking: Whether it's trying repack an target_files file after loading the
        info dict (default: False). If so, it will rewrite a few loaded
        properties (e.g. selinux_fc, root_dir) to point to the actual files in
        target_files file. When doing repacking, `input_file` must be a dir.

  Returns:
    A dict that contains the parsed key/value pairs.

  Raises:
    AssertionError: On invalid input arguments.
    ValueError: On malformed input values.
  """
  if repacking:
    assert isinstance(input_file, str), \
        "input_file must be a path str when doing repacking"

  def read_helper(fn):
    return ReadFromInputFile(input_file, fn)

  try:
    d = LoadDictionaryFromLines(read_helper("META/misc_info.txt").split("\n"))
  except KeyError:
    raise ValueError("Failed to find META/misc_info.txt in input target-files")

  if "recovery_api_version" not in d:
    raise ValueError("Failed to find 'recovery_api_version'")
  if "fstab_version" not in d:
    raise ValueError("Failed to find 'fstab_version'")

  if repacking:
    # "selinux_fc" properties should point to the file_contexts files
    # (file_contexts.bin) under META/.
    for key in d:
      if key.endswith("selinux_fc"):
        fc_basename = os.path.basename(d[key])
        fc_config = os.path.join(input_file, "META", fc_basename)
        assert os.path.exists(fc_config)

        d[key] = fc_config

    # Similarly we need to redirect "root_dir", and "root_fs_config".
    d["root_dir"] = os.path.join(input_file, "ROOT")
    d["root_fs_config"] = os.path.join(
        input_file, "META", "root_filesystem_config.txt")

    # Redirect {partition}_base_fs_file for each of the named partitions.
    for part_name in ["system", "vendor", "system_ext", "product", "odm",
                      "vendor_dlkm", "odm_dlkm", "system_dlkm"]:
      key_name = part_name + "_base_fs_file"
      if key_name not in d:
        continue
      basename = os.path.basename(d[key_name])
      base_fs_file = os.path.join(input_file, "META", basename)
      if os.path.exists(base_fs_file):
        d[key_name] = base_fs_file
      else:
        logger.warning(
            "Failed to find %s base fs file: %s", part_name, base_fs_file)
        del d[key_name]

  def makeint(key):
    if key in d:
      d[key] = int(d[key], 0)

  makeint("recovery_api_version")
  makeint("blocksize")
  makeint("system_size")
  makeint("vendor_size")
  makeint("userdata_size")
  makeint("cache_size")
  makeint("recovery_size")
  makeint("fstab_version")

  boot_images = "boot.img"
  if "boot_images" in d:
    boot_images = d["boot_images"]
  for b in boot_images.split():
    makeint(b.replace(".img", "_size"))

  # Load recovery fstab if applicable.
  d["fstab"] = _FindAndLoadRecoveryFstab(d, input_file, read_helper)
  ramdisk_format = GetRamdiskFormat(d)

  # Tries to load the build props for all partitions with care_map, including
  # system and vendor.
  for partition in PARTITIONS_WITH_BUILD_PROP:
    partition_prop = "{}.build.prop".format(partition)
    d[partition_prop] = PartitionBuildProps.FromInputFile(
        input_file, partition, ramdisk_format=ramdisk_format)
  d["build.prop"] = d["system.build.prop"]

  if d.get("avb_enable") == "true":
    # Set the vbmeta digest if exists
    try:
      d["vbmeta_digest"] = read_helper("META/vbmeta_digest.txt").rstrip()
    except KeyError:
      pass

  try:
    d["ab_partitions"] = read_helper("META/ab_partitions.txt").split("\n")
  except KeyError:
    logger.warning("Can't find META/ab_partitions.txt")
  return d


def LoadListFromFile(file_path):
  with open(file_path) as f:
    return f.read().splitlines()


def LoadDictionaryFromFile(file_path):
  lines = LoadListFromFile(file_path)
  return LoadDictionaryFromLines(lines)


def LoadDictionaryFromLines(lines):
  d = {}
  for line in lines:
    line = line.strip()
    if not line or line.startswith("#"):
      continue
    if "=" in line:
      name, value = line.split("=", 1)
      d[name] = value
  return d


class PartitionBuildProps(object):
  """The class holds the build prop of a particular partition.

  This class loads the build.prop and holds the build properties for a given
  partition. It also partially recognizes the 'import' statement in the
  build.prop; and calculates alternative values of some specific build
  properties during runtime.

  Attributes:
    input_file: a zipped target-file or an unzipped target-file directory.
    partition: name of the partition.
    props_allow_override: a list of build properties to search for the
        alternative values during runtime.
    build_props: a dict of build properties for the given partition.
    prop_overrides: a set of props that are overridden by import.
    placeholder_values: A dict of runtime variables' values to replace the
        placeholders in the build.prop file. We expect exactly one value for
        each of the variables.
    ramdisk_format: If name is "boot", the format of ramdisk inside the
        boot image. Otherwise, its value is ignored.
        Use lz4 to decompress by default. If its value is gzip, use minigzip.
  """

  def __init__(self, input_file, name, placeholder_values=None):
    self.input_file = input_file
    self.partition = name
    self.props_allow_override = [props.format(name) for props in [
        'ro.product.{}.brand', 'ro.product.{}.name', 'ro.product.{}.device']]
    self.build_props = {}
    self.prop_overrides = set()
    self.placeholder_values = {}
    if placeholder_values:
      self.placeholder_values = copy.deepcopy(placeholder_values)

  @staticmethod
  def FromDictionary(name, build_props):
    """Constructs an instance from a build prop dictionary."""

    props = PartitionBuildProps("unknown", name)
    props.build_props = build_props.copy()
    return props

  @staticmethod
  def FromInputFile(input_file, name, placeholder_values=None, ramdisk_format=RamdiskFormat.LZ4):
    """Loads the build.prop file and builds the attributes."""

    if name in ("boot", "init_boot"):
      data = PartitionBuildProps._ReadBootPropFile(
          input_file, name, ramdisk_format=ramdisk_format)
    else:
      data = PartitionBuildProps._ReadPartitionPropFile(input_file, name)

    props = PartitionBuildProps(input_file, name, placeholder_values)
    props._LoadBuildProp(data)
    return props

  @staticmethod
  def _ReadBootPropFile(input_file, partition_name, ramdisk_format):
    """
    Read build.prop for boot image from input_file.
    Return empty string if not found.
    """
    image_path = 'IMAGES/' + partition_name + '.img'
    try:
      boot_img = ExtractFromInputFile(input_file, image_path)
    except KeyError:
      logger.warning('Failed to read %s', image_path)
      return ''
    prop_file = GetBootImageBuildProp(boot_img, ramdisk_format=ramdisk_format)
    if prop_file is None:
      return ''
    with open(prop_file, "r") as f:
      return f.read()

  @staticmethod
  def _ReadPartitionPropFile(input_file, name):
    """
    Read build.prop for name from input_file.
    Return empty string if not found.
    """
    data = ''
    for prop_file in ['{}/etc/build.prop'.format(name.upper()),
                      '{}/build.prop'.format(name.upper())]:
      try:
        data = ReadFromInputFile(input_file, prop_file)
        break
      except KeyError:
        logger.warning('Failed to read %s', prop_file)
    if data == '':
      logger.warning("Failed to read build.prop for partition {}".format(name))
    return data

  @staticmethod
  def FromBuildPropFile(name, build_prop_file):
    """Constructs an instance from a build prop file."""

    props = PartitionBuildProps("unknown", name)
    with open(build_prop_file) as f:
      props._LoadBuildProp(f.read())
    return props

  def _LoadBuildProp(self, data):
    for line in data.split('\n'):
      line = line.strip()
      if not line or line.startswith("#"):
        continue
      if line.startswith("import"):
        overrides = self._ImportParser(line)
        duplicates = self.prop_overrides.intersection(overrides.keys())
        if duplicates:
          raise ValueError('prop {} is overridden multiple times'.format(
              ','.join(duplicates)))
        self.prop_overrides = self.prop_overrides.union(overrides.keys())
        self.build_props.update(overrides)
      elif "=" in line:
        name, value = line.split("=", 1)
        if name in self.prop_overrides:
          raise ValueError('prop {} is set again after overridden by import '
                           'statement'.format(name))
        self.build_props[name] = value

  def _ImportParser(self, line):
    """Parses the build prop in a given import statement."""

    tokens = line.split()
    if tokens[0] != 'import' or (len(tokens) != 2 and len(tokens) != 3):
      raise ValueError('Unrecognized import statement {}'.format(line))

    if len(tokens) == 3:
      logger.info("Import %s from %s, skip", tokens[2], tokens[1])
      return {}

    import_path = tokens[1]
    if not re.match(r'^/{}/.*\.prop$'.format(self.partition), import_path):
      logger.warn('Unrecognized import path {}'.format(line))
      return {}

    # We only recognize a subset of import statement that the init process
    # supports. And we can loose the restriction based on how the dynamic
    # fingerprint is used in practice. The placeholder format should be
    # ${placeholder}, and its value should be provided by the caller through
    # the placeholder_values.
    for prop, value in self.placeholder_values.items():
      prop_place_holder = '${{{}}}'.format(prop)
      if prop_place_holder in import_path:
        import_path = import_path.replace(prop_place_holder, value)
    if '$' in import_path:
      logger.info('Unresolved place holder in import path %s', import_path)
      return {}

    import_path = import_path.replace('/{}'.format(self.partition),
                                      self.partition.upper())
    logger.info('Parsing build props override from %s', import_path)

    lines = ReadFromInputFile(self.input_file, import_path).split('\n')
    d = LoadDictionaryFromLines(lines)
    return {key: val for key, val in d.items()
            if key in self.props_allow_override}

  def __getstate__(self):
    state = self.__dict__.copy()
    # Don't pickle baz
    if "input_file" in state and isinstance(state["input_file"], zipfile.ZipFile):
      state["input_file"] = state["input_file"].filename
    return state

  def GetProp(self, prop):
    return self.build_props.get(prop)


def LoadRecoveryFSTab(read_helper, fstab_version, recovery_fstab_path,
                      system_root_image=False):
  class Partition(object):
    def __init__(self, mount_point, fs_type, device, length, context, slotselect):
      self.mount_point = mount_point
      self.fs_type = fs_type
      self.device = device
      self.length = length
      self.context = context
      self.slotselect = slotselect

  try:
    data = read_helper(recovery_fstab_path)
  except KeyError:
    logger.warning("Failed to find %s", recovery_fstab_path)
    data = ""

  assert fstab_version == 2

  d = {}
  for line in data.split("\n"):
    line = line.strip()
    if not line or line.startswith("#"):
      continue

    # <src> <mnt_point> <type> <mnt_flags and options> <fs_mgr_flags>
    pieces = line.split()
    if len(pieces) != 5:
      raise ValueError("malformed recovery.fstab line: \"%s\"" % (line,))

    # Ignore entries that are managed by vold.
    options = pieces[4]
    if "voldmanaged=" in options:
      continue

    # It's a good line, parse it.
    length = 0
    slotselect = False
    options = options.split(",")
    for i in options:
      if i.startswith("length="):
        length = int(i[7:])
      elif i == "slotselect":
        slotselect = True
      else:
        # Ignore all unknown options in the unified fstab.
        continue

    mount_flags = pieces[3]
    # Honor the SELinux context if present.
    context = None
    for i in mount_flags.split(","):
      if i.startswith("context="):
        context = i

    mount_point = pieces[1]
    d[mount_point] = Partition(mount_point=mount_point, fs_type=pieces[2],
                               device=pieces[0], length=length, context=context,
                               slotselect=slotselect)

  # / is used for the system mount point when the root directory is included in
  # system. Other areas assume system is always at "/system" so point /system
  # at /.
  if system_root_image:
    assert '/system' not in d and '/' in d
    d["/system"] = d["/"]
  return d


def _FindAndLoadRecoveryFstab(info_dict, input_file, read_helper):
  """Finds the path to recovery fstab and loads its contents."""
  # recovery fstab is only meaningful when installing an update via recovery
  # (i.e. non-A/B OTA). Skip loading fstab if device used A/B OTA.
  if info_dict.get('ab_update') == 'true' and \
     info_dict.get("allow_non_ab") != "true":
    return None

  # We changed recovery.fstab path in Q, from ../RAMDISK/etc/recovery.fstab to
  # ../RAMDISK/system/etc/recovery.fstab. This function has to handle both
  # cases, since it may load the info_dict from an old build (e.g. when
  # generating incremental OTAs from that build).
  system_root_image = info_dict.get('system_root_image') == 'true'
  if info_dict.get('no_recovery') != 'true':
    recovery_fstab_path = 'RECOVERY/RAMDISK/system/etc/recovery.fstab'
    if isinstance(input_file, zipfile.ZipFile):
      if recovery_fstab_path not in input_file.namelist():
        recovery_fstab_path = 'RECOVERY/RAMDISK/etc/recovery.fstab'
    else:
      path = os.path.join(input_file, *recovery_fstab_path.split('/'))
      if not os.path.exists(path):
        recovery_fstab_path = 'RECOVERY/RAMDISK/etc/recovery.fstab'
    return LoadRecoveryFSTab(
        read_helper, info_dict['fstab_version'], recovery_fstab_path,
        system_root_image)

  if info_dict.get('recovery_as_boot') == 'true':
    recovery_fstab_path = 'BOOT/RAMDISK/system/etc/recovery.fstab'
    if isinstance(input_file, zipfile.ZipFile):
      if recovery_fstab_path not in input_file.namelist():
        recovery_fstab_path = 'BOOT/RAMDISK/etc/recovery.fstab'
    else:
      path = os.path.join(input_file, *recovery_fstab_path.split('/'))
      if not os.path.exists(path):
        recovery_fstab_path = 'BOOT/RAMDISK/etc/recovery.fstab'
    return LoadRecoveryFSTab(
        read_helper, info_dict['fstab_version'], recovery_fstab_path,
        system_root_image)

  return None


def DumpInfoDict(d):
  for k, v in sorted(d.items()):
    logger.info("%-25s = (%s) %s", k, type(v).__name__, v)


def MergeDynamicPartitionInfoDicts(framework_dict, vendor_dict):
  """Merges dynamic partition info variables.

  Args:
    framework_dict: The dictionary of dynamic partition info variables from the
      partial framework target files.
    vendor_dict: The dictionary of dynamic partition info variables from the
      partial vendor target files.

  Returns:
    The merged dynamic partition info dictionary.
  """

  def uniq_concat(a, b):
    combined = set(a.split())
    combined.update(set(b.split()))
    combined = [item.strip() for item in combined if item.strip()]
    return " ".join(sorted(combined))

  if (framework_dict.get("use_dynamic_partitions") !=
          "true") or (vendor_dict.get("use_dynamic_partitions") != "true"):
    raise ValueError("Both dictionaries must have use_dynamic_partitions=true")

  merged_dict = {"use_dynamic_partitions": "true"}
  # For keys-value pairs that are the same, copy to merged dict
  for key in vendor_dict.keys():
    if key in framework_dict and framework_dict[key] == vendor_dict[key]:
      merged_dict[key] = vendor_dict[key]

  merged_dict["dynamic_partition_list"] = uniq_concat(
      framework_dict.get("dynamic_partition_list", ""),
      vendor_dict.get("dynamic_partition_list", ""))

  # Super block devices are defined by the vendor dict.
  if "super_block_devices" in vendor_dict:
    merged_dict["super_block_devices"] = vendor_dict["super_block_devices"]
    for block_device in merged_dict["super_block_devices"].split():
      key = "super_%s_device_size" % block_device
      if key not in vendor_dict:
        raise ValueError("Vendor dict does not contain required key %s." % key)
      merged_dict[key] = vendor_dict[key]

  # Partition groups and group sizes are defined by the vendor dict because
  # these values may vary for each board that uses a shared system image.
  merged_dict["super_partition_groups"] = vendor_dict["super_partition_groups"]
  for partition_group in merged_dict["super_partition_groups"].split():
    # Set the partition group's size using the value from the vendor dict.
    key = "super_%s_group_size" % partition_group
    if key not in vendor_dict:
      raise ValueError("Vendor dict does not contain required key %s." % key)
    merged_dict[key] = vendor_dict[key]

    # Set the partition group's partition list using a concatenation of the
    # framework and vendor partition lists.
    key = "super_%s_partition_list" % partition_group
    merged_dict[key] = uniq_concat(
        framework_dict.get(key, ""), vendor_dict.get(key, ""))

  # Various other flags should be copied from the vendor dict, if defined.
  for key in ("virtual_ab", "virtual_ab_retrofit", "lpmake",
              "super_metadata_device", "super_partition_error_limit",
              "super_partition_size"):
    if key in vendor_dict.keys():
      merged_dict[key] = vendor_dict[key]

  return merged_dict


def PartitionMapFromTargetFiles(target_files_dir):
  """Builds a map from partition -> path within an extracted target files directory."""
  # Keep possible_subdirs in sync with build/make/core/board_config.mk.
  possible_subdirs = {
      "system": ["SYSTEM"],
      "vendor": ["VENDOR", "SYSTEM/vendor"],
      "product": ["PRODUCT", "SYSTEM/product"],
      "system_ext": ["SYSTEM_EXT", "SYSTEM/system_ext"],
      "odm": ["ODM", "VENDOR/odm", "SYSTEM/vendor/odm"],
      "vendor_dlkm": [
          "VENDOR_DLKM", "VENDOR/vendor_dlkm", "SYSTEM/vendor/vendor_dlkm"
      ],
      "odm_dlkm": ["ODM_DLKM", "VENDOR/odm_dlkm", "SYSTEM/vendor/odm_dlkm"],
      "system_dlkm": ["SYSTEM_DLKM", "SYSTEM/system_dlkm"],
  }
  partition_map = {}
  for partition, subdirs in possible_subdirs.items():
    for subdir in subdirs:
      if os.path.exists(os.path.join(target_files_dir, subdir)):
        partition_map[partition] = subdir
        break
  return partition_map


def SharedUidPartitionViolations(uid_dict, partition_groups):
  """Checks for APK sharedUserIds that cross partition group boundaries.

  This uses a single or merged build's shareduid_violation_modules.json
  output file, as generated by find_shareduid_violation.py or
  core/tasks/find-shareduid-violation.mk.

  An error is defined as a sharedUserId that is found in a set of partitions
  that span more than one partition group.

  Args:
    uid_dict: A dictionary created by using the standard json module to read a
      complete shareduid_violation_modules.json file.
    partition_groups: A list of groups, where each group is a list of
      partitions.

  Returns:
    A list of error messages.
  """
  errors = []
  for uid, partitions in uid_dict.items():
    found_in_groups = [
        group for group in partition_groups
        if set(partitions.keys()) & set(group)
    ]
    if len(found_in_groups) > 1:
      errors.append(
          "APK sharedUserId \"%s\" found across partition groups in partitions \"%s\""
          % (uid, ",".join(sorted(partitions.keys()))))
  return errors


def RunHostInitVerifier(product_out, partition_map):
  """Runs host_init_verifier on the init rc files within partitions.

  host_init_verifier searches the etc/init path within each partition.

  Args:
    product_out: PRODUCT_OUT directory, containing partition directories.
    partition_map: A map of partition name -> relative path within product_out.
  """
  allowed_partitions = ("system", "system_ext", "product", "vendor", "odm")
  cmd = ["host_init_verifier"]
  for partition, path in partition_map.items():
    if partition not in allowed_partitions:
      raise ExternalError("Unable to call host_init_verifier for partition %s" %
                          partition)
    cmd.extend(["--out_%s" % partition, os.path.join(product_out, path)])
    # Add --property-contexts if the file exists on the partition.
    property_contexts = "%s_property_contexts" % (
        "plat" if partition == "system" else partition)
    property_contexts_path = os.path.join(product_out, path, "etc", "selinux",
                                          property_contexts)
    if os.path.exists(property_contexts_path):
      cmd.append("--property-contexts=%s" % property_contexts_path)
    # Add the passwd file if the file exists on the partition.
    passwd_path = os.path.join(product_out, path, "etc", "passwd")
    if os.path.exists(passwd_path):
      cmd.extend(["-p", passwd_path])
  return RunAndCheckOutput(cmd)


def AppendAVBSigningArgs(cmd, partition):
  """Append signing arguments for avbtool."""
  # e.g., "--key path/to/signing_key --algorithm SHA256_RSA4096"
  key_path = ResolveAVBSigningPathArgs(
      OPTIONS.info_dict.get("avb_" + partition + "_key_path"))
  algorithm = OPTIONS.info_dict.get("avb_" + partition + "_algorithm")
  if key_path and algorithm:
    cmd.extend(["--key", key_path, "--algorithm", algorithm])
  avb_salt = OPTIONS.info_dict.get("avb_salt")
  # make_vbmeta_image doesn't like "--salt" (and it's not needed).
  if avb_salt and not partition.startswith("vbmeta"):
    cmd.extend(["--salt", avb_salt])


def ResolveAVBSigningPathArgs(split_args):

  def ResolveBinaryPath(path):
    if os.path.exists(path):
      return path
    if OPTIONS.search_path:
      new_path = os.path.join(OPTIONS.search_path, path)
      if os.path.exists(new_path):
        return new_path
    raise ExternalError(
        "Failed to find {}".format(new_path))

  if not split_args:
    return split_args

  if isinstance(split_args, list):
    for index, arg in enumerate(split_args[:-1]):
      if arg == '--signing_helper':
        signing_helper_path = split_args[index + 1]
        split_args[index + 1] = ResolveBinaryPath(signing_helper_path)
        break
  elif isinstance(split_args, str):
    split_args = ResolveBinaryPath(split_args)

  return split_args


def GetAvbPartitionArg(partition, image, info_dict=None):
  """Returns the VBMeta arguments for partition.

  It sets up the VBMeta argument by including the partition descriptor from the
  given 'image', or by configuring the partition as a chained partition.

  Args:
    partition: The name of the partition (e.g. "system").
    image: The path to the partition image.
    info_dict: A dict returned by common.LoadInfoDict(). Will use
        OPTIONS.info_dict if None has been given.

  Returns:
    A list of VBMeta arguments.
  """
  if info_dict is None:
    info_dict = OPTIONS.info_dict

  # Check if chain partition is used.
  key_path = info_dict.get("avb_" + partition + "_key_path")
  if not key_path:
    return ["--include_descriptors_from_image", image]

  # For a non-A/B device, we don't chain /recovery nor include its descriptor
  # into vbmeta.img. The recovery image will be configured on an independent
  # boot chain, to be verified with AVB_SLOT_VERIFY_FLAGS_NO_VBMETA_PARTITION.
  # See details at
  # https://android.googlesource.com/platform/external/avb/+/master/README.md#booting-into-recovery.
  if info_dict.get("ab_update") != "true" and partition == "recovery":
    return []

  # Otherwise chain the partition into vbmeta.
  chained_partition_arg = GetAvbChainedPartitionArg(partition, info_dict)
  return ["--chain_partition", chained_partition_arg]


def GetAvbChainedPartitionArg(partition, info_dict, key=None):
  """Constructs and returns the arg to build or verify a chained partition.

  Args:
    partition: The partition name.
    info_dict: The info dict to look up the key info and rollback index
        location.
    key: The key to be used for building or verifying the partition. Defaults to
        the key listed in info_dict.

  Returns:
    A string of form "partition:rollback_index_location:key" that can be used to
    build or verify vbmeta image.
  """
  if key is None:
    key = info_dict["avb_" + partition + "_key_path"]
  key = ResolveAVBSigningPathArgs(key)
  pubkey_path = ExtractAvbPublicKey(info_dict["avb_avbtool"], key)
  rollback_index_location = info_dict[
      "avb_" + partition + "_rollback_index_location"]
  return "{}:{}:{}".format(partition, rollback_index_location, pubkey_path)


def _HasGkiCertificationArgs():
  return ("gki_signing_key_path" in OPTIONS.info_dict and
          "gki_signing_algorithm" in OPTIONS.info_dict)


def _GenerateGkiCertificate(image, image_name):
  key_path = OPTIONS.info_dict.get("gki_signing_key_path")
  algorithm = OPTIONS.info_dict.get("gki_signing_algorithm")

  key_path = ResolveAVBSigningPathArgs(key_path)

  # Checks key_path exists, before processing --gki_signing_* args.
  if not os.path.exists(key_path):
    raise ExternalError(
        'gki_signing_key_path: "{}" not found'.format(key_path))

  output_certificate = tempfile.NamedTemporaryFile()
  cmd = [
      "generate_gki_certificate",
      "--name", image_name,
      "--algorithm", algorithm,
      "--key", key_path,
      "--output", output_certificate.name,
      image,
  ]

  signature_args = OPTIONS.info_dict.get("gki_signing_signature_args", "")
  signature_args = signature_args.strip()
  if signature_args:
    cmd.extend(["--additional_avb_args", signature_args])

  args = OPTIONS.info_dict.get("avb_boot_add_hash_footer_args", "")
  args = args.strip()
  if args:
    cmd.extend(["--additional_avb_args", args])

  RunAndCheckOutput(cmd)

  output_certificate.seek(os.SEEK_SET, 0)
  data = output_certificate.read()
  output_certificate.close()
  return data


def BuildVBMeta(image_path, partitions, name, needed_partitions):
  """Creates a VBMeta image.

  It generates the requested VBMeta image. The requested image could be for
  top-level or chained VBMeta image, which is determined based on the name.

  Args:
    image_path: The output path for the new VBMeta image.
    partitions: A dict that's keyed by partition names with image paths as
        values. Only valid partition names are accepted, as partitions listed
        in common.AVB_PARTITIONS and custom partitions listed in
        OPTIONS.info_dict.get("avb_custom_images_partition_list")
    name: Name of the VBMeta partition, e.g. 'vbmeta', 'vbmeta_system'.
    needed_partitions: Partitions whose descriptors should be included into the
        generated VBMeta image.

  Raises:
    AssertionError: On invalid input args.
  """
  avbtool = OPTIONS.info_dict["avb_avbtool"]
  cmd = [avbtool, "make_vbmeta_image", "--output", image_path]
  AppendAVBSigningArgs(cmd, name)

  custom_partitions = OPTIONS.info_dict.get(
      "avb_custom_images_partition_list", "").strip().split()
  custom_avb_partitions = ["vbmeta_" + part for part in OPTIONS.info_dict.get(
      "avb_custom_vbmeta_images_partition_list", "").strip().split()]

  for partition, path in partitions.items():
    if partition not in needed_partitions:
      continue
    assert (partition in AVB_PARTITIONS or
            partition in AVB_VBMETA_PARTITIONS or
            partition in custom_avb_partitions or
            partition in custom_partitions), \
        'Unknown partition: {}'.format(partition)
    assert os.path.exists(path), \
        'Failed to find {} for {}'.format(path, partition)
    cmd.extend(GetAvbPartitionArg(partition, path))

  args = OPTIONS.info_dict.get("avb_{}_args".format(name))
  if args and args.strip():
    split_args = shlex.split(args)
    for index, arg in enumerate(split_args[:-1]):
      # Check that the image file exists. Some images might be defined
      # as a path relative to source tree, which may not be available at the
      # same location when running this script (we have the input target_files
      # zip only). For such cases, we additionally scan other locations (e.g.
      # IMAGES/, RADIO/, etc) before bailing out.
      if arg == '--include_descriptors_from_image':
        chained_image = split_args[index + 1]
        if os.path.exists(chained_image):
          continue
        found = False
        for dir_name in ['IMAGES', 'RADIO', 'PREBUILT_IMAGES']:
          alt_path = os.path.join(
              OPTIONS.input_tmp, dir_name, os.path.basename(chained_image))
          if os.path.exists(alt_path):
            split_args[index + 1] = alt_path
            found = True
            break
        assert found, 'Failed to find {}'.format(chained_image)

    split_args = ResolveAVBSigningPathArgs(split_args)
    cmd.extend(split_args)

  RunAndCheckOutput(cmd)


def _MakeRamdisk(sourcedir, fs_config_file=None,
                 dev_node_file=None,
                 ramdisk_format=RamdiskFormat.GZ):
  ramdisk_img = tempfile.NamedTemporaryFile()

  cmd = ["mkbootfs"]

  if fs_config_file and os.access(fs_config_file, os.F_OK):
    cmd.extend(["-f", fs_config_file])

  if dev_node_file and os.access(dev_node_file, os.F_OK):
    cmd.extend(["-n", dev_node_file])

  cmd.append(os.path.join(sourcedir, "RAMDISK"))

  p1 = Run(cmd, stdout=subprocess.PIPE)
  if ramdisk_format == RamdiskFormat.LZ4:
    p2 = Run(["lz4", "-l", "-12", "--favor-decSpeed"], stdin=p1.stdout,
             stdout=ramdisk_img.file.fileno())
  elif ramdisk_format == RamdiskFormat.GZ:
    p2 = Run(["minigzip"], stdin=p1.stdout, stdout=ramdisk_img.file.fileno())
  else:
    raise ValueError("Only support lz4 or minigzip ramdisk format.")

  p2.wait()
  p1.wait()
  assert p1.returncode == 0, "mkbootfs of %s ramdisk failed" % (sourcedir,)
  assert p2.returncode == 0, "compression of %s ramdisk failed" % (sourcedir,)

  return ramdisk_img


def _BuildBootableImage(image_name, sourcedir, fs_config_file,
                        dev_node_file=None, info_dict=None,
                        has_ramdisk=False, two_step_image=False):
  """Build a bootable image from the specified sourcedir.

  Take a kernel, cmdline, and optionally a ramdisk directory from the input (in
  'sourcedir'), and turn them into a boot image. 'two_step_image' indicates if
  we are building a two-step special image (i.e. building a recovery image to
  be loaded into /boot in two-step OTAs).

  Return the image data, or None if sourcedir does not appear to contains files
  for building the requested image.
  """

  if info_dict is None:
    info_dict = OPTIONS.info_dict

  # "boot" or "recovery", without extension.
  partition_name = os.path.basename(sourcedir).lower()

  kernel = None
  if partition_name == "recovery":
    if info_dict.get("exclude_kernel_from_recovery_image") == "true":
      logger.info("Excluded kernel binary from recovery image.")
    else:
      kernel = "kernel"
  elif partition_name == "init_boot":
    pass
  else:
    kernel = image_name.replace("boot", "kernel")
    kernel = kernel.replace(".img", "")
  if kernel and not os.access(os.path.join(sourcedir, kernel), os.F_OK):
    return None

  kernel_path = os.path.join(sourcedir, kernel) if kernel else None

  if has_ramdisk and not os.access(os.path.join(sourcedir, "RAMDISK"), os.F_OK):
    return None

  img = tempfile.NamedTemporaryFile()

  if has_ramdisk:
    ramdisk_format = GetRamdiskFormat(info_dict)
    ramdisk_img = _MakeRamdisk(sourcedir, fs_config_file, dev_node_file,
                               ramdisk_format=ramdisk_format)

  # use MKBOOTIMG from environ, or "mkbootimg" if empty or not set
  mkbootimg = os.getenv('MKBOOTIMG') or "mkbootimg"

  cmd = [mkbootimg]
  if kernel_path is not None:
    cmd.extend(["--kernel", kernel_path])

  fn = os.path.join(sourcedir, "second")
  if os.access(fn, os.F_OK):
    cmd.append("--second")
    cmd.append(fn)

  fn = os.path.join(sourcedir, "dtb")
  if os.access(fn, os.F_OK):
    cmd.append("--dtb")
    cmd.append(fn)

  fn = os.path.join(sourcedir, "cmdline")
  if os.access(fn, os.F_OK):
    cmd.append("--cmdline")
    cmd.append(open(fn).read().rstrip("\n"))

  fn = os.path.join(sourcedir, "base")
  if os.access(fn, os.F_OK):
    cmd.append("--base")
    cmd.append(open(fn).read().rstrip("\n"))

  fn = os.path.join(sourcedir, "pagesize")
  if os.access(fn, os.F_OK):
    cmd.append("--pagesize")
    cmd.append(open(fn).read().rstrip("\n"))

  if partition_name == "recovery":
    args = info_dict.get("recovery_mkbootimg_args")
    if not args:
      # Fall back to "mkbootimg_args" for recovery image
      # in case "recovery_mkbootimg_args" is not set.
      args = info_dict.get("mkbootimg_args")
  elif partition_name == "init_boot":
    args = info_dict.get("mkbootimg_init_args")
  else:
    args = info_dict.get("mkbootimg_args")
  if args and args.strip():
    cmd.extend(shlex.split(args))

  args = info_dict.get("mkbootimg_version_args")
  if args and args.strip():
    cmd.extend(shlex.split(args))

  if has_ramdisk:
    cmd.extend(["--ramdisk", ramdisk_img.name])

  img_unsigned = None
  if info_dict.get("vboot"):
    img_unsigned = tempfile.NamedTemporaryFile()
    cmd.extend(["--output", img_unsigned.name])
  else:
    cmd.extend(["--output", img.name])

  if partition_name == "recovery":
    if info_dict.get("include_recovery_dtbo") == "true":
      fn = os.path.join(sourcedir, "recovery_dtbo")
      cmd.extend(["--recovery_dtbo", fn])
    if info_dict.get("include_recovery_acpio") == "true":
      fn = os.path.join(sourcedir, "recovery_acpio")
      cmd.extend(["--recovery_acpio", fn])

  RunAndCheckOutput(cmd)

  if _HasGkiCertificationArgs():
    if not os.path.exists(img.name):
      raise ValueError("Cannot find GKI boot.img")
    if kernel_path is None or not os.path.exists(kernel_path):
      raise ValueError("Cannot find GKI kernel.img")

    # Certify GKI images.
    boot_signature_bytes = b''
    boot_signature_bytes += _GenerateGkiCertificate(img.name, "boot")
    boot_signature_bytes += _GenerateGkiCertificate(
        kernel_path, "generic_kernel")

    BOOT_SIGNATURE_SIZE = 16 * 1024
    if len(boot_signature_bytes) > BOOT_SIGNATURE_SIZE:
      raise ValueError(
          f"GKI boot_signature size must be <= {BOOT_SIGNATURE_SIZE}")
    boot_signature_bytes += (
        b'\0' * (BOOT_SIGNATURE_SIZE - len(boot_signature_bytes)))
    assert len(boot_signature_bytes) == BOOT_SIGNATURE_SIZE

    with open(img.name, 'ab') as f:
      f.write(boot_signature_bytes)

  # Sign the image if vboot is non-empty.
  if info_dict.get("vboot"):
    path = "/" + partition_name
    img_keyblock = tempfile.NamedTemporaryFile()
    # We have switched from the prebuilt futility binary to using the tool
    # (futility-host) built from the source. Override the setting in the old
    # TF.zip.
    futility = info_dict["futility"]
    if futility.startswith("prebuilts/"):
      futility = "futility-host"
    cmd = [info_dict["vboot_signer_cmd"], futility,
           img_unsigned.name, info_dict["vboot_key"] + ".vbpubk",
           info_dict["vboot_key"] + ".vbprivk",
           info_dict["vboot_subkey"] + ".vbprivk",
           img_keyblock.name,
           img.name]
    RunAndCheckOutput(cmd)

    # Clean up the temp files.
    img_unsigned.close()
    img_keyblock.close()

  # AVB: if enabled, calculate and add hash to boot.img or recovery.img.
  if info_dict.get("avb_enable") == "true":
    avbtool = info_dict["avb_avbtool"]
    if partition_name == "recovery":
      part_size = info_dict["recovery_size"]
    else:
      part_size = info_dict[image_name.replace(".img", "_size")]
    cmd = [avbtool, "add_hash_footer", "--image", img.name,
           "--partition_size", str(part_size), "--partition_name",
           partition_name]
    AppendAVBSigningArgs(cmd, partition_name)
    args = info_dict.get("avb_" + partition_name + "_add_hash_footer_args")
    if args and args.strip():
      split_args = ResolveAVBSigningPathArgs(shlex.split(args))
      cmd.extend(split_args)
    RunAndCheckOutput(cmd)

  img.seek(os.SEEK_SET, 0)
  data = img.read()

  if has_ramdisk:
    ramdisk_img.close()
  img.close()

  return data


def _SignBootableImage(image_path, prebuilt_name, partition_name,
                       info_dict=None):
  """Performs AVB signing for a prebuilt boot.img.

  Args:
    image_path: The full path of the image, e.g., /path/to/boot.img.
    prebuilt_name: The prebuilt image name, e.g., boot.img, boot-5.4-gz.img,
        boot-5.10.img, recovery.img or init_boot.img.
    partition_name: The partition name, e.g., 'boot', 'init_boot' or 'recovery'.
    info_dict: The information dict read from misc_info.txt.
  """
  if info_dict is None:
    info_dict = OPTIONS.info_dict

  # AVB: if enabled, calculate and add hash to boot.img or recovery.img.
  if info_dict.get("avb_enable") == "true":
    avbtool = info_dict["avb_avbtool"]
    if partition_name == "recovery":
      part_size = info_dict["recovery_size"]
    else:
      part_size = info_dict[prebuilt_name.replace(".img", "_size")]

    cmd = [avbtool, "add_hash_footer", "--image", image_path,
           "--partition_size", str(part_size), "--partition_name",
           partition_name]
    AppendAVBSigningArgs(cmd, partition_name)
    args = info_dict.get("avb_" + partition_name + "_add_hash_footer_args")
    if args and args.strip():
      split_args = ResolveAVBSigningPathArgs(shlex.split(args))
      cmd.extend(split_args)
    RunAndCheckOutput(cmd)


def HasRamdisk(partition_name, info_dict=None):
  """Returns true/false to see if a bootable image should have a ramdisk.

  Args:
    partition_name: The partition name, e.g., 'boot', 'init_boot' or 'recovery'.
    info_dict: The information dict read from misc_info.txt.
  """
  if info_dict is None:
    info_dict = OPTIONS.info_dict

  if partition_name != "boot":
    return True  # init_boot.img or recovery.img has a ramdisk.

  if info_dict.get("recovery_as_boot") == "true":
    return True  # the recovery-as-boot boot.img has a RECOVERY ramdisk.

  if info_dict.get("gki_boot_image_without_ramdisk") == "true":
    return False  # A GKI boot.img has no ramdisk since Android-13.

  if info_dict.get("system_root_image") == "true":
    # The ramdisk content is merged into the system.img, so there is NO
    # ramdisk in the boot.img or boot-<kernel version>.img.
    return False

  if info_dict.get("init_boot") == "true":
    # The ramdisk is moved to the init_boot.img, so there is NO
    # ramdisk in the boot.img or boot-<kernel version>.img.
    return False

  return True


def GetBootableImage(name, prebuilt_name, unpack_dir, tree_subdir,
                     info_dict=None, two_step_image=False,
                     dev_nodes=False):
  """Return a File object with the desired bootable image.

  Look for it in 'unpack_dir'/BOOTABLE_IMAGES under the name 'prebuilt_name',
  otherwise look for it under 'unpack_dir'/IMAGES, otherwise construct it from
  the source files in 'unpack_dir'/'tree_subdir'."""

  if info_dict is None:
    info_dict = OPTIONS.info_dict

  prebuilt_path = os.path.join(unpack_dir, "BOOTABLE_IMAGES", prebuilt_name)
  if os.path.exists(prebuilt_path):
    logger.info("using prebuilt %s from BOOTABLE_IMAGES...", prebuilt_name)
    return File.FromLocalFile(name, prebuilt_path)

  prebuilt_path = os.path.join(unpack_dir, "IMAGES", prebuilt_name)
  if os.path.exists(prebuilt_path):
    logger.info("using prebuilt %s from IMAGES...", prebuilt_name)
    return File.FromLocalFile(name, prebuilt_path)

  partition_name = tree_subdir.lower()
  prebuilt_path = os.path.join(unpack_dir, "PREBUILT_IMAGES", prebuilt_name)
  if os.path.exists(prebuilt_path):
    logger.info("Re-signing prebuilt %s from PREBUILT_IMAGES...", prebuilt_name)
    signed_img = MakeTempFile()
    shutil.copy(prebuilt_path, signed_img)
    _SignBootableImage(signed_img, prebuilt_name, partition_name, info_dict)
    return File.FromLocalFile(name, signed_img)

  logger.info("building image from target_files %s...", tree_subdir)

  has_ramdisk = HasRamdisk(partition_name, info_dict)

  fs_config = "META/" + tree_subdir.lower() + "_filesystem_config.txt"
  data = _BuildBootableImage(prebuilt_name, os.path.join(unpack_dir, tree_subdir),
                             os.path.join(unpack_dir, fs_config),
                             os.path.join(unpack_dir, 'META/ramdisk_node_list')
                             if dev_nodes else None,
                             info_dict, has_ramdisk, two_step_image)
  if data:
    return File(name, data)
  return None


def _BuildVendorBootImage(sourcedir, partition_name, info_dict=None):
  """Build a vendor boot image from the specified sourcedir.

  Take a ramdisk, dtb, and vendor_cmdline from the input (in 'sourcedir'), and
  turn them into a vendor boot image.

  Return the image data, or None if sourcedir does not appear to contains files
  for building the requested image.
  """

  if info_dict is None:
    info_dict = OPTIONS.info_dict

  img = tempfile.NamedTemporaryFile()

  ramdisk_format = GetRamdiskFormat(info_dict)
  ramdisk_img = _MakeRamdisk(sourcedir, ramdisk_format=ramdisk_format)

  # use MKBOOTIMG from environ, or "mkbootimg" if empty or not set
  mkbootimg = os.getenv('MKBOOTIMG') or "mkbootimg"

  cmd = [mkbootimg]

  fn = os.path.join(sourcedir, "dtb")
  if os.access(fn, os.F_OK):
    has_vendor_kernel_boot = (info_dict.get(
        "vendor_kernel_boot", "").lower() == "true")

    # Pack dtb into vendor_kernel_boot if building vendor_kernel_boot.
    # Otherwise pack dtb into vendor_boot.
    if not has_vendor_kernel_boot or partition_name == "vendor_kernel_boot":
      cmd.append("--dtb")
      cmd.append(fn)

  fn = os.path.join(sourcedir, "vendor_cmdline")
  if os.access(fn, os.F_OK):
    cmd.append("--vendor_cmdline")
    cmd.append(open(fn).read().rstrip("\n"))

  fn = os.path.join(sourcedir, "base")
  if os.access(fn, os.F_OK):
    cmd.append("--base")
    cmd.append(open(fn).read().rstrip("\n"))

  fn = os.path.join(sourcedir, "pagesize")
  if os.access(fn, os.F_OK):
    cmd.append("--pagesize")
    cmd.append(open(fn).read().rstrip("\n"))

  args = info_dict.get("mkbootimg_args")
  if args and args.strip():
    cmd.extend(shlex.split(args))

  args = info_dict.get("mkbootimg_version_args")
  if args and args.strip():
    cmd.extend(shlex.split(args))

  cmd.extend(["--vendor_ramdisk", ramdisk_img.name])
  cmd.extend(["--vendor_boot", img.name])

  fn = os.path.join(sourcedir, "vendor_bootconfig")
  if os.access(fn, os.F_OK):
    cmd.append("--vendor_bootconfig")
    cmd.append(fn)

  ramdisk_fragment_imgs = []
  fn = os.path.join(sourcedir, "vendor_ramdisk_fragments")
  if os.access(fn, os.F_OK):
    ramdisk_fragments = shlex.split(open(fn).read().rstrip("\n"))
    for ramdisk_fragment in ramdisk_fragments:
      fn = os.path.join(sourcedir, "RAMDISK_FRAGMENTS",
                        ramdisk_fragment, "mkbootimg_args")
      cmd.extend(shlex.split(open(fn).read().rstrip("\n")))
      fn = os.path.join(sourcedir, "RAMDISK_FRAGMENTS",
                        ramdisk_fragment, "prebuilt_ramdisk")
      # Use prebuilt image if found, else create ramdisk from supplied files.
      if os.access(fn, os.F_OK):
        ramdisk_fragment_pathname = fn
      else:
        ramdisk_fragment_root = os.path.join(
            sourcedir, "RAMDISK_FRAGMENTS", ramdisk_fragment)
        ramdisk_fragment_img = _MakeRamdisk(ramdisk_fragment_root,
                                            ramdisk_format=ramdisk_format)
        ramdisk_fragment_imgs.append(ramdisk_fragment_img)
        ramdisk_fragment_pathname = ramdisk_fragment_img.name
      cmd.extend(["--vendor_ramdisk_fragment", ramdisk_fragment_pathname])

  RunAndCheckOutput(cmd)

  # AVB: if enabled, calculate and add hash.
  if info_dict.get("avb_enable") == "true":
    avbtool = info_dict["avb_avbtool"]
    part_size = info_dict[f'{partition_name}_size']
    cmd = [avbtool, "add_hash_footer", "--image", img.name,
           "--partition_size", str(part_size), "--partition_name", partition_name]
    AppendAVBSigningArgs(cmd, partition_name)
    args = info_dict.get(f'avb_{partition_name}_add_hash_footer_args')
    if args and args.strip():
      split_args = ResolveAVBSigningPathArgs(shlex.split(args))
      cmd.extend(split_args)
    RunAndCheckOutput(cmd)

  img.seek(os.SEEK_SET, 0)
  data = img.read()

  for f in ramdisk_fragment_imgs:
    f.close()
  ramdisk_img.close()
  img.close()

  return data


def GetVendorBootImage(name, prebuilt_name, unpack_dir, tree_subdir,
                       info_dict=None):
  """Return a File object with the desired vendor boot image.

  Look for it under 'unpack_dir'/IMAGES, otherwise construct it from
  the source files in 'unpack_dir'/'tree_subdir'."""

  prebuilt_path = os.path.join(unpack_dir, "IMAGES", prebuilt_name)
  if os.path.exists(prebuilt_path):
    logger.info("using prebuilt %s from IMAGES...", prebuilt_name)
    return File.FromLocalFile(name, prebuilt_path)

  logger.info("building image from target_files %s...", tree_subdir)

  if info_dict is None:
    info_dict = OPTIONS.info_dict

  data = _BuildVendorBootImage(
      os.path.join(unpack_dir, tree_subdir), "vendor_boot", info_dict)
  if data:
    return File(name, data)
  return None


def GetVendorKernelBootImage(name, prebuilt_name, unpack_dir, tree_subdir,
                             info_dict=None):
  """Return a File object with the desired vendor kernel boot image.

  Look for it under 'unpack_dir'/IMAGES, otherwise construct it from
  the source files in 'unpack_dir'/'tree_subdir'."""

  prebuilt_path = os.path.join(unpack_dir, "IMAGES", prebuilt_name)
  if os.path.exists(prebuilt_path):
    logger.info("using prebuilt %s from IMAGES...", prebuilt_name)
    return File.FromLocalFile(name, prebuilt_path)

  logger.info("building image from target_files %s...", tree_subdir)

  if info_dict is None:
    info_dict = OPTIONS.info_dict

  data = _BuildVendorBootImage(
      os.path.join(unpack_dir, tree_subdir), "vendor_kernel_boot", info_dict)
  if data:
    return File(name, data)
  return None


def Gunzip(in_filename, out_filename):
  """Gunzips the given gzip compressed file to a given output file."""
  with gzip.open(in_filename, "rb") as in_file, \
          open(out_filename, "wb") as out_file:
    shutil.copyfileobj(in_file, out_file)


def UnzipSingleFile(input_zip: zipfile.ZipFile, info: zipfile.ZipInfo, dirname: str):
  # According to https://stackoverflow.com/questions/434641/how-do-i-set-permissions-attributes-on-a-file-in-a-zip-file-using-pythons-zip/6297838#6297838
  # higher bits of |external_attr| are unix file permission and types
  unix_filetype = info.external_attr >> 16
<<<<<<< HEAD
=======
  file_perm = unix_filetype & 0o777
>>>>>>> ffa8c35c

  def CheckMask(a, mask):
    return (a & mask) == mask

  def IsSymlink(a):
    return CheckMask(a, stat.S_IFLNK)
<<<<<<< HEAD
  # python3.11 zipfile implementation doesn't handle symlink correctly
  if not IsSymlink(unix_filetype):
    return input_zip.extract(info, dirname)
=======

  def IsDir(a):
    return CheckMask(a, stat.S_IFDIR)
  # python3.11 zipfile implementation doesn't handle symlink correctly
  if not IsSymlink(unix_filetype):
    target = input_zip.extract(info, dirname)
    # We want to ensure that the file is at least read/writable by owner and readable by all users
    if IsDir(unix_filetype):
      os.chmod(target, file_perm | 0o755)
    else:
      os.chmod(target, file_perm | 0o644)
    return target
>>>>>>> ffa8c35c
  if dirname is None:
    dirname = os.getcwd()
  target = os.path.join(dirname, info.filename)
  os.makedirs(os.path.dirname(target), exist_ok=True)
<<<<<<< HEAD
  os.symlink(input_zip.read(info).decode(), target)
=======
  if os.path.exists(target):
    os.unlink(target)
  os.symlink(input_zip.read(info).decode(), target)
  return target
>>>>>>> ffa8c35c


def UnzipToDir(filename, dirname, patterns=None):
  """Unzips the archive to the given directory.

  Args:
    filename: The name of the zip file to unzip.
    dirname: Where the unziped files will land.
    patterns: Files to unzip from the archive. If omitted, will unzip the entire
        archvie. Non-matching patterns will be filtered out. If there's no match
        after the filtering, no file will be unzipped.
  """
  with zipfile.ZipFile(filename, allowZip64=True, mode="r") as input_zip:
    # Filter out non-matching patterns. unzip will complain otherwise.
    entries = input_zip.infolist()
    # b/283033491
    # Per https://en.wikipedia.org/wiki/ZIP_(file_format)#Central_directory_file_header
    # In zip64 mode, central directory record's header_offset field might be
    # set to 0xFFFFFFFF if header offset is > 2^32. In this case, the extra
    # fields will contain an 8 byte little endian integer at offset 20
    # to indicate the actual local header offset.
    # As of python3.11, python does not handle zip64 central directories
    # correctly, so we will manually do the parsing here.

    # ZIP64 central directory extra field has two required fields:
    # 2 bytes header ID and 2 bytes size field. Thes two require fields have
    # a total size of 4 bytes. Then it has three other 8 bytes field, followed
    # by a 4 byte disk number field. The last disk number field is not required
    # to be present, but if it is present, the total size of extra field will be
    # divisible by 8(because 2+2+4+8*n is always going to be multiple of 8)
    # Most extra fields are optional, but when they appear, their must appear
    # in the order defined by zip64 spec. Since file header offset is the 2nd
    # to last field in zip64 spec, it will only be at last 8 bytes or last 12-4
    # bytes, depending on whether disk number is present.
    for entry in entries:
      if entry.header_offset == 0xFFFFFFFF:
        if len(entry.extra) % 8 == 0:
          entry.header_offset = int.from_bytes(entry.extra[-12:-4], "little")
        else:
          entry.header_offset = int.from_bytes(entry.extra[-8:], "little")
    if patterns is not None:
      filtered = [info for info in entries if any(
          [fnmatch.fnmatch(info.filename, p) for p in patterns])]

      # There isn't any matching files. Don't unzip anything.
      if not filtered:
        return
      for info in filtered:
        UnzipSingleFile(input_zip, info, dirname)
    else:
      for info in entries:
        UnzipSingleFile(input_zip, info, dirname)


def UnzipTemp(filename, patterns=None):
  """Unzips the given archive into a temporary directory and returns the name.

  Args:
    filename: If filename is of the form "foo.zip+bar.zip", unzip foo.zip into
    a temp dir, then unzip bar.zip into that_dir/BOOTABLE_IMAGES.

    patterns: Files to unzip from the archive. If omitted, will unzip the entire
    archvie.

  Returns:
    The name of the temporary directory.
  """

  tmp = MakeTempDir(prefix="targetfiles-")
  m = re.match(r"^(.*[.]zip)\+(.*[.]zip)$", filename, re.IGNORECASE)
  if m:
    UnzipToDir(m.group(1), tmp, patterns)
    UnzipToDir(m.group(2), os.path.join(tmp, "BOOTABLE_IMAGES"), patterns)
    filename = m.group(1)
  else:
    UnzipToDir(filename, tmp, patterns)

  return tmp


def GetUserImage(which, tmpdir, input_zip,
                 info_dict=None,
                 allow_shared_blocks=None,
                 reset_file_map=False):
  """Returns an Image object suitable for passing to BlockImageDiff.

  This function loads the specified image from the given path. If the specified
  image is sparse, it also performs additional processing for OTA purpose. For
  example, it always adds block 0 to clobbered blocks list. It also detects
  files that cannot be reconstructed from the block list, for whom we should
  avoid applying imgdiff.

  Args:
    which: The partition name.
    tmpdir: The directory that contains the prebuilt image and block map file.
    input_zip: The target-files ZIP archive.
    info_dict: The dict to be looked up for relevant info.
    allow_shared_blocks: If image is sparse, whether having shared blocks is
        allowed. If none, it is looked up from info_dict.
    reset_file_map: If true and image is sparse, reset file map before returning
        the image.
  Returns:
    A Image object. If it is a sparse image and reset_file_map is False, the
    image will have file_map info loaded.
  """
  if info_dict is None:
    info_dict = LoadInfoDict(input_zip)

  is_sparse = IsSparseImage(os.path.join(tmpdir, "IMAGES", which + ".img"))

  # When target uses 'BOARD_EXT4_SHARE_DUP_BLOCKS := true', images may contain
  # shared blocks (i.e. some blocks will show up in multiple files' block
  # list). We can only allocate such shared blocks to the first "owner", and
  # disable imgdiff for all later occurrences.
  if allow_shared_blocks is None:
    allow_shared_blocks = info_dict.get("ext4_share_dup_blocks") == "true"

  if is_sparse:
    img = GetSparseImage(which, tmpdir, input_zip, allow_shared_blocks)
    if reset_file_map:
      img.ResetFileMap()
    return img
  return GetNonSparseImage(which, tmpdir)


def GetNonSparseImage(which, tmpdir):
  """Returns a Image object suitable for passing to BlockImageDiff.

  This function loads the specified non-sparse image from the given path.

  Args:
    which: The partition name.
    tmpdir: The directory that contains the prebuilt image and block map file.
  Returns:
    A Image object.
  """
  path = os.path.join(tmpdir, "IMAGES", which + ".img")
  mappath = os.path.join(tmpdir, "IMAGES", which + ".map")

  # The image and map files must have been created prior to calling
  # ota_from_target_files.py (since LMP).
  assert os.path.exists(path) and os.path.exists(mappath)

  return images.FileImage(path)


def GetSparseImage(which, tmpdir, input_zip, allow_shared_blocks):
  """Returns a SparseImage object suitable for passing to BlockImageDiff.

  This function loads the specified sparse image from the given path, and
  performs additional processing for OTA purpose. For example, it always adds
  block 0 to clobbered blocks list. It also detects files that cannot be
  reconstructed from the block list, for whom we should avoid applying imgdiff.

  Args:
    which: The partition name, e.g. "system", "vendor".
    tmpdir: The directory that contains the prebuilt image and block map file.
    input_zip: The target-files ZIP archive.
    allow_shared_blocks: Whether having shared blocks is allowed.
  Returns:
    A SparseImage object, with file_map info loaded.
  """
  path = os.path.join(tmpdir, "IMAGES", which + ".img")
  mappath = os.path.join(tmpdir, "IMAGES", which + ".map")

  # The image and map files must have been created prior to calling
  # ota_from_target_files.py (since LMP).
  assert os.path.exists(path) and os.path.exists(mappath)

  # In ext4 filesystems, block 0 might be changed even being mounted R/O. We add
  # it to clobbered_blocks so that it will be written to the target
  # unconditionally. Note that they are still part of care_map. (Bug: 20939131)
  clobbered_blocks = "0"

  image = sparse_img.SparseImage(
      path, mappath, clobbered_blocks, allow_shared_blocks=allow_shared_blocks)

  # block.map may contain less blocks, because mke2fs may skip allocating blocks
  # if they contain all zeros. We can't reconstruct such a file from its block
  # list. Tag such entries accordingly. (Bug: 65213616)
  for entry in image.file_map:
    # Skip artificial names, such as "__ZERO", "__NONZERO-1".
    if not entry.startswith('/'):
      continue

    # "/system/framework/am.jar" => "SYSTEM/framework/am.jar". Note that the
    # filename listed in system.map may contain an additional leading slash
    # (i.e. "//system/framework/am.jar"). Using lstrip to get consistent
    # results.
    # And handle another special case, where files not under /system
    # (e.g. "/sbin/charger") are packed under ROOT/ in a target_files.zip.
    arcname = entry.lstrip('/')
    if which == 'system' and not arcname.startswith('system'):
      arcname = 'ROOT/' + arcname
    else:
      arcname = arcname.replace(which, which.upper(), 1)

    assert arcname in input_zip.namelist(), \
        "Failed to find the ZIP entry for {}".format(entry)

    info = input_zip.getinfo(arcname)
    ranges = image.file_map[entry]

    # If a RangeSet has been tagged as using shared blocks while loading the
    # image, check the original block list to determine its completeness. Note
    # that the 'incomplete' flag would be tagged to the original RangeSet only.
    if ranges.extra.get('uses_shared_blocks'):
      ranges = ranges.extra['uses_shared_blocks']

    if RoundUpTo4K(info.file_size) > ranges.size() * 4096:
      ranges.extra['incomplete'] = True

  return image


def GetKeyPasswords(keylist):
  """Given a list of keys, prompt the user to enter passwords for
  those which require them.  Return a {key: password} dict.  password
  will be None if the key has no password."""

  no_passwords = []
  need_passwords = []
  key_passwords = {}
  devnull = open("/dev/null", "w+b")

  # sorted() can't compare strings to None, so convert Nones to strings
  for k in sorted(keylist, key=lambda x: x if x is not None else ""):
    # We don't need a password for things that aren't really keys.
    if k in SPECIAL_CERT_STRINGS or k is None:
      no_passwords.append(k)
      continue

    p = Run(["openssl", "pkcs8", "-in", k+OPTIONS.private_key_suffix,
             "-inform", "DER", "-nocrypt"],
            stdin=devnull.fileno(),
            stdout=devnull.fileno(),
            stderr=subprocess.STDOUT)
    p.communicate()
    if p.returncode == 0:
      # Definitely an unencrypted key.
      no_passwords.append(k)
    else:
      p = Run(["openssl", "pkcs8", "-in", k+OPTIONS.private_key_suffix,
               "-inform", "DER", "-passin", "pass:"],
              stdin=devnull.fileno(),
              stdout=devnull.fileno(),
              stderr=subprocess.PIPE)
      _, stderr = p.communicate()
      if p.returncode == 0:
        # Encrypted key with empty string as password.
        key_passwords[k] = ''
      elif stderr.startswith('Error decrypting key'):
        # Definitely encrypted key.
        # It would have said "Error reading key" if it didn't parse correctly.
        need_passwords.append(k)
      else:
        # Potentially, a type of key that openssl doesn't understand.
        # We'll let the routines in signapk.jar handle it.
        no_passwords.append(k)
  devnull.close()

  key_passwords.update(PasswordManager().GetPasswords(need_passwords))
  key_passwords.update(dict.fromkeys(no_passwords))
  return key_passwords


def GetMinSdkVersion(apk_name):
  """Gets the minSdkVersion declared in the APK.

  It calls OPTIONS.aapt2_path to query the embedded minSdkVersion from the given
  APK file. This can be both a decimal number (API Level) or a codename.

  Args:
    apk_name: The APK filename.

  Returns:
    The parsed SDK version string.

  Raises:
    ExternalError: On failing to obtain the min SDK version.
  """
  proc = Run(
      [OPTIONS.aapt2_path, "dump", "badging", apk_name], stdout=subprocess.PIPE,
      stderr=subprocess.PIPE)
  stdoutdata, stderrdata = proc.communicate()
  if proc.returncode != 0:
    raise ExternalError(
        "Failed to obtain minSdkVersion for {}: aapt2 return code {}:\n{}\n{}".format(
            apk_name, proc.returncode, stdoutdata, stderrdata))

  for line in stdoutdata.split("\n"):
    # Looking for lines such as sdkVersion:'23' or sdkVersion:'M'.
    m = re.match(r'sdkVersion:\'([^\']*)\'', line)
    if m:
      return m.group(1)
  raise ExternalError("No minSdkVersion returned by aapt2")


def GetMinSdkVersionInt(apk_name, codename_to_api_level_map):
  """Returns the minSdkVersion declared in the APK as a number (API Level).

  If minSdkVersion is set to a codename, it is translated to a number using the
  provided map.

  Args:
    apk_name: The APK filename.

  Returns:
    The parsed SDK version number.

  Raises:
    ExternalError: On failing to get the min SDK version number.
  """
  version = GetMinSdkVersion(apk_name)
  try:
    return int(version)
  except ValueError:
    # Not a decimal number.
    #
    # It could be either a straight codename, e.g.
    #     UpsideDownCake
    #
    # Or a codename with API fingerprint SHA, e.g.
    #     UpsideDownCake.e7d3947f14eb9dc4fec25ff6c5f8563e
    #
    # Extract the codename and try and map it to a version number.
    split = version.split(".")
    codename = split[0]
    if codename in codename_to_api_level_map:
      return codename_to_api_level_map[codename]
    raise ExternalError(
        "Unknown codename: '{}' from minSdkVersion: '{}'. Known codenames: {}".format(
            codename, version, codename_to_api_level_map))


def SignFile(input_name, output_name, key, password, min_api_level=None,
             codename_to_api_level_map=None, whole_file=False,
             extra_signapk_args=None):
  """Sign the input_name zip/jar/apk, producing output_name.  Use the
  given key and password (the latter may be None if the key does not
  have a password.

  If whole_file is true, use the "-w" option to SignApk to embed a
  signature that covers the whole file in the archive comment of the
  zip file.

  min_api_level is the API Level (int) of the oldest platform this file may end
  up on. If not specified for an APK, the API Level is obtained by interpreting
  the minSdkVersion attribute of the APK's AndroidManifest.xml.

  codename_to_api_level_map is needed to translate the codename which may be
  encountered as the APK's minSdkVersion.

  Caller may optionally specify extra args to be passed to SignApk, which
  defaults to OPTIONS.extra_signapk_args if omitted.
  """
  if codename_to_api_level_map is None:
    codename_to_api_level_map = {}
  if extra_signapk_args is None:
    extra_signapk_args = OPTIONS.extra_signapk_args

  java_library_path = os.path.join(
      OPTIONS.search_path, OPTIONS.signapk_shared_library_path)

  cmd = ([OPTIONS.java_path] + OPTIONS.java_args +
         ["-Djava.library.path=" + java_library_path,
          "-jar", os.path.join(OPTIONS.search_path, OPTIONS.signapk_path)] +
         extra_signapk_args)
  if whole_file:
    cmd.append("-w")

  min_sdk_version = min_api_level
  if min_sdk_version is None:
    if not whole_file:
      min_sdk_version = GetMinSdkVersionInt(
          input_name, codename_to_api_level_map)
  if min_sdk_version is not None:
    cmd.extend(["--min-sdk-version", str(min_sdk_version)])

  cmd.extend([key + OPTIONS.public_key_suffix,
              key + OPTIONS.private_key_suffix,
              input_name, output_name])

  proc = Run(cmd, stdin=subprocess.PIPE)
  if password is not None:
    password += "\n"
  stdoutdata, _ = proc.communicate(password)
  if proc.returncode != 0:
    raise ExternalError(
        "Failed to run {}: return code {}:\n{}".format(cmd,
                                                       proc.returncode, stdoutdata))


def SignSePolicy(sepolicy, key, password):
  """Sign the sepolicy zip, producing an fsverity .fsv_sig and
  an RSA .sig signature files.
  """

  if OPTIONS.sign_sepolicy_path is None:
    logger.info("No sign_sepolicy_path specified, %s was not signed", sepolicy)
    return False

  java_library_path = os.path.join(
      OPTIONS.search_path, OPTIONS.signapk_shared_library_path)

  cmd = ([OPTIONS.java_path] + OPTIONS.java_args +
         ["-Djava.library.path=" + java_library_path,
          "-jar", os.path.join(OPTIONS.search_path, OPTIONS.sign_sepolicy_path)] +
         OPTIONS.extra_sign_sepolicy_args)

  cmd.extend([key + OPTIONS.public_key_suffix,
              key + OPTIONS.private_key_suffix,
              sepolicy, os.path.dirname(sepolicy)])

  proc = Run(cmd, stdin=subprocess.PIPE)
  if password is not None:
    password += "\n"
  stdoutdata, _ = proc.communicate(password)
  if proc.returncode != 0:
    raise ExternalError(
        "Failed to run sign sepolicy: return code {}:\n{}".format(
            proc.returncode, stdoutdata))
  return True


def CheckSize(data, target, info_dict):
  """Checks the data string passed against the max size limit.

  For non-AVB images, raise exception if the data is too big. Print a warning
  if the data is nearing the maximum size.

  For AVB images, the actual image size should be identical to the limit.

  Args:
    data: A string that contains all the data for the partition.
    target: The partition name. The ".img" suffix is optional.
    info_dict: The dict to be looked up for relevant info.
  """
  if target.endswith(".img"):
    target = target[:-4]
  mount_point = "/" + target

  fs_type = None
  limit = None
  if info_dict["fstab"]:
    if mount_point == "/userdata":
      mount_point = "/data"
    p = info_dict["fstab"][mount_point]
    fs_type = p.fs_type
    device = p.device
    if "/" in device:
      device = device[device.rfind("/")+1:]
    limit = info_dict.get(device + "_size")
  if not fs_type or not limit:
    return

  size = len(data)
  # target could be 'userdata' or 'cache'. They should follow the non-AVB image
  # path.
  if info_dict.get("avb_enable") == "true" and target in AVB_PARTITIONS:
    if size != limit:
      raise ExternalError(
          "Mismatching image size for %s: expected %d actual %d" % (
              target, limit, size))
  else:
    pct = float(size) * 100.0 / limit
    msg = "%s size (%d) is %.2f%% of limit (%d)" % (target, size, pct, limit)
    if pct >= 99.0:
      raise ExternalError(msg)

    if pct >= 95.0:
      logger.warning("\n  WARNING: %s\n", msg)
    else:
      logger.info("  %s", msg)


def ReadApkCerts(tf_zip):
  """Parses the APK certs info from a given target-files zip.

  Given a target-files ZipFile, parses the META/apkcerts.txt entry and returns a
  tuple with the following elements: (1) a dictionary that maps packages to
  certs (based on the "certificate" and "private_key" attributes in the file;
  (2) a string representing the extension of compressed APKs in the target files
  (e.g ".gz", ".bro").

  Args:
    tf_zip: The input target_files ZipFile (already open).

  Returns:
    (certmap, ext): certmap is a dictionary that maps packages to certs; ext is
        the extension string of compressed APKs (e.g. ".gz"), or None if there's
        no compressed APKs.
  """
  certmap = {}
  compressed_extension = None

  # META/apkcerts.txt contains the info for _all_ the packages known at build
  # time. Filter out the ones that are not installed.
  installed_files = set()
  for name in tf_zip.namelist():
    basename = os.path.basename(name)
    if basename:
      installed_files.add(basename)

  for line in tf_zip.read('META/apkcerts.txt').decode().split('\n'):
    line = line.strip()
    if not line:
      continue
    m = re.match(
        r'^name="(?P<NAME>.*)"\s+certificate="(?P<CERT>.*)"\s+'
        r'private_key="(?P<PRIVKEY>.*?)"(\s+compressed="(?P<COMPRESSED>.*?)")?'
        r'(\s+partition="(?P<PARTITION>.*?)")?$',
        line)
    if not m:
      continue

    matches = m.groupdict()
    cert = matches["CERT"]
    privkey = matches["PRIVKEY"]
    name = matches["NAME"]
    this_compressed_extension = matches["COMPRESSED"]

    public_key_suffix_len = len(OPTIONS.public_key_suffix)
    private_key_suffix_len = len(OPTIONS.private_key_suffix)
    if cert in SPECIAL_CERT_STRINGS and not privkey:
      certmap[name] = cert
    elif (cert.endswith(OPTIONS.public_key_suffix) and
          privkey.endswith(OPTIONS.private_key_suffix) and
          cert[:-public_key_suffix_len] == privkey[:-private_key_suffix_len]):
      certmap[name] = cert[:-public_key_suffix_len]
    else:
      raise ValueError("Failed to parse line from apkcerts.txt:\n" + line)

    if not this_compressed_extension:
      continue

    # Only count the installed files.
    filename = name + '.' + this_compressed_extension
    if filename not in installed_files:
      continue

    # Make sure that all the values in the compression map have the same
    # extension. We don't support multiple compression methods in the same
    # system image.
    if compressed_extension:
      if this_compressed_extension != compressed_extension:
        raise ValueError(
            "Multiple compressed extensions: {} vs {}".format(
                compressed_extension, this_compressed_extension))
    else:
      compressed_extension = this_compressed_extension

  return (certmap,
          ("." + compressed_extension) if compressed_extension else None)


COMMON_DOCSTRING = """
Global options

  -p  (--path) <dir>
      Prepend <dir>/bin to the list of places to search for binaries run by this
      script, and expect to find jars in <dir>/framework.

  -s  (--device_specific) <file>
      Path to the Python module containing device-specific releasetools code.

  -x  (--extra) <key=value>
      Add a key/value pair to the 'extras' dict, which device-specific extension
      code may look at.

  -v  (--verbose)
      Show command lines being executed.

  -h  (--help)
      Display this usage message and exit.

  --logfile <file>
      Put verbose logs to specified file (regardless of --verbose option.)
"""


def Usage(docstring):
  print(docstring.rstrip("\n"))
  print(COMMON_DOCSTRING)


def ParseOptions(argv,
                 docstring,
                 extra_opts="", extra_long_opts=(),
                 extra_option_handler=None):
  """Parse the options in argv and return any arguments that aren't
  flags.  docstring is the calling module's docstring, to be displayed
  for errors and -h.  extra_opts and extra_long_opts are for flags
  defined by the caller, which are processed by passing them to
  extra_option_handler."""

  try:
    opts, args = getopt.getopt(
        argv, "hvp:s:x:" + extra_opts,
        ["help", "verbose", "path=", "signapk_path=",
         "signapk_shared_library_path=", "extra_signapk_args=",
         "sign_sepolicy_path=", "extra_sign_sepolicy_args=", "aapt2_path=",
         "java_path=", "java_args=", "android_jar_path=", "public_key_suffix=",
         "private_key_suffix=", "boot_signer_path=", "boot_signer_args=",
         "verity_signer_path=", "verity_signer_args=", "device_specific=",
         "extra=", "logfile="] + list(extra_long_opts))
  except getopt.GetoptError as err:
    Usage(docstring)
    print("**", str(err), "**")
    sys.exit(2)

  for o, a in opts:
    if o in ("-h", "--help"):
      Usage(docstring)
      sys.exit()
    elif o in ("-v", "--verbose"):
      OPTIONS.verbose = True
    elif o in ("-p", "--path"):
      OPTIONS.search_path = a
    elif o in ("--signapk_path",):
      OPTIONS.signapk_path = a
    elif o in ("--signapk_shared_library_path",):
      OPTIONS.signapk_shared_library_path = a
    elif o in ("--extra_signapk_args",):
      OPTIONS.extra_signapk_args = shlex.split(a)
    elif o in ("--sign_sepolicy_path",):
      OPTIONS.sign_sepolicy_path = a
    elif o in ("--extra_sign_sepolicy_args",):
      OPTIONS.extra_sign_sepolicy_args = shlex.split(a)
    elif o in ("--aapt2_path",):
      OPTIONS.aapt2_path = a
    elif o in ("--java_path",):
      OPTIONS.java_path = a
    elif o in ("--java_args",):
      OPTIONS.java_args = shlex.split(a)
    elif o in ("--android_jar_path",):
      OPTIONS.android_jar_path = a
    elif o in ("--public_key_suffix",):
      OPTIONS.public_key_suffix = a
    elif o in ("--private_key_suffix",):
      OPTIONS.private_key_suffix = a
    elif o in ("--boot_signer_path",):
      raise ValueError(
          "--boot_signer_path is no longer supported, please switch to AVB")
    elif o in ("--boot_signer_args",):
      raise ValueError(
          "--boot_signer_args is no longer supported, please switch to AVB")
    elif o in ("--verity_signer_path",):
      raise ValueError(
          "--verity_signer_path is no longer supported, please switch to AVB")
    elif o in ("--verity_signer_args",):
      raise ValueError(
          "--verity_signer_args is no longer supported, please switch to AVB")
    elif o in ("-s", "--device_specific"):
      OPTIONS.device_specific = a
    elif o in ("-x", "--extra"):
      key, value = a.split("=", 1)
      OPTIONS.extras[key] = value
    elif o in ("--logfile",):
      OPTIONS.logfile = a
    else:
      if extra_option_handler is None or not extra_option_handler(o, a):
        assert False, "unknown option \"%s\"" % (o,)

  if OPTIONS.search_path:
    os.environ["PATH"] = (os.path.join(OPTIONS.search_path, "bin") +
                          os.pathsep + os.environ["PATH"])

  return args


def MakeTempFile(prefix='tmp', suffix=''):
  """Make a temp file and add it to the list of things to be deleted
  when Cleanup() is called.  Return the filename."""
  fd, fn = tempfile.mkstemp(prefix=prefix, suffix=suffix)
  os.close(fd)
  OPTIONS.tempfiles.append(fn)
  return fn


def MakeTempDir(prefix='tmp', suffix=''):
  """Makes a temporary dir that will be cleaned up with a call to Cleanup().

  Returns:
    The absolute pathname of the new directory.
  """
  dir_name = tempfile.mkdtemp(suffix=suffix, prefix=prefix)
  OPTIONS.tempfiles.append(dir_name)
  return dir_name


def Cleanup():
  for i in OPTIONS.tempfiles:
    if not os.path.exists(i):
      continue
    if os.path.isdir(i):
      shutil.rmtree(i, ignore_errors=True)
    else:
      os.remove(i)
  del OPTIONS.tempfiles[:]


class PasswordManager(object):
  def __init__(self):
    self.editor = os.getenv("EDITOR")
    self.pwfile = os.getenv("ANDROID_PW_FILE")

  def GetPasswords(self, items):
    """Get passwords corresponding to each string in 'items',
    returning a dict.  (The dict may have keys in addition to the
    values in 'items'.)

    Uses the passwords in $ANDROID_PW_FILE if available, letting the
    user edit that file to add more needed passwords.  If no editor is
    available, or $ANDROID_PW_FILE isn't define, prompts the user
    interactively in the ordinary way.
    """

    current = self.ReadFile()

    first = True
    while True:
      missing = []
      for i in items:
        if i not in current or not current[i]:
          missing.append(i)
      # Are all the passwords already in the file?
      if not missing:
        return current

      for i in missing:
        current[i] = ""

      if not first:
        print("key file %s still missing some passwords." % (self.pwfile,))
        if sys.version_info[0] >= 3:
          raw_input = input  # pylint: disable=redefined-builtin
        answer = raw_input("try to edit again? [y]> ").strip()
        if answer and answer[0] not in 'yY':
          raise RuntimeError("key passwords unavailable")
      first = False

      current = self.UpdateAndReadFile(current)

  def PromptResult(self, current):  # pylint: disable=no-self-use
    """Prompt the user to enter a value (password) for each key in
    'current' whose value is fales.  Returns a new dict with all the
    values.
    """
    result = {}
    for k, v in sorted(current.items()):
      if v:
        result[k] = v
      else:
        while True:
          result[k] = getpass.getpass(
              "Enter password for %s key> " % k).strip()
          if result[k]:
            break
    return result

  def UpdateAndReadFile(self, current):
    if not self.editor or not self.pwfile:
      return self.PromptResult(current)

    f = open(self.pwfile, "w")
    os.chmod(self.pwfile, 0o600)
    f.write("# Enter key passwords between the [[[ ]]] brackets.\n")
    f.write("# (Additional spaces are harmless.)\n\n")

    first_line = None
    sorted_list = sorted([(not v, k, v) for (k, v) in current.items()])
    for i, (_, k, v) in enumerate(sorted_list):
      f.write("[[[  %s  ]]] %s\n" % (v, k))
      if not v and first_line is None:
        # position cursor on first line with no password.
        first_line = i + 4
    f.close()

    RunAndCheckOutput([self.editor, "+%d" % (first_line,), self.pwfile])

    return self.ReadFile()

  def ReadFile(self):
    result = {}
    if self.pwfile is None:
      return result
    try:
      f = open(self.pwfile, "r")
      for line in f:
        line = line.strip()
        if not line or line[0] == '#':
          continue
        m = re.match(r"^\[\[\[\s*(.*?)\s*\]\]\]\s*(\S+)$", line)
        if not m:
          logger.warning("Failed to parse password file: %s", line)
        else:
          result[m.group(2)] = m.group(1)
      f.close()
    except IOError as e:
      if e.errno != errno.ENOENT:
        logger.exception("Error reading password file:")
    return result


def ZipWrite(zip_file, filename, arcname=None, perms=0o644,
             compress_type=None):

  # http://b/18015246
  # Python 2.7's zipfile implementation wrongly thinks that zip64 is required
  # for files larger than 2GiB. We can work around this by adjusting their
  # limit. Note that `zipfile.writestr()` will not work for strings larger than
  # 2GiB. The Python interpreter sometimes rejects strings that large (though
  # it isn't clear to me exactly what circumstances cause this).
  # `zipfile.write()` must be used directly to work around this.
  #
  # This mess can be avoided if we port to python3.
  saved_zip64_limit = zipfile.ZIP64_LIMIT
  zipfile.ZIP64_LIMIT = (1 << 32) - 1

  if compress_type is None:
    compress_type = zip_file.compression
  if arcname is None:
    arcname = filename

  saved_stat = os.stat(filename)

  try:
    # `zipfile.write()` doesn't allow us to pass ZipInfo, so just modify the
    # file to be zipped and reset it when we're done.
    os.chmod(filename, perms)

    # Use a fixed timestamp so the output is repeatable.
    # Note: Use of fromtimestamp rather than utcfromtimestamp here is
    # intentional. zip stores datetimes in local time without a time zone
    # attached, so we need "epoch" but in the local time zone to get 2009/01/01
    # in the zip archive.
    local_epoch = datetime.datetime.fromtimestamp(0)
    timestamp = (datetime.datetime(2009, 1, 1) - local_epoch).total_seconds()
    os.utime(filename, (timestamp, timestamp))

    zip_file.write(filename, arcname=arcname, compress_type=compress_type)
  finally:
    os.chmod(filename, saved_stat.st_mode)
    os.utime(filename, (saved_stat.st_atime, saved_stat.st_mtime))
    zipfile.ZIP64_LIMIT = saved_zip64_limit


def ZipWriteStr(zip_file, zinfo_or_arcname, data, perms=None,
                compress_type=None):
  """Wrap zipfile.writestr() function to work around the zip64 limit.

  Even with the ZIP64_LIMIT workaround, it won't allow writing a string
  longer than 2GiB. It gives 'OverflowError: size does not fit in an int'
  when calling crc32(bytes).

  But it still works fine to write a shorter string into a large zip file.
  We should use ZipWrite() whenever possible, and only use ZipWriteStr()
  when we know the string won't be too long.
  """

  saved_zip64_limit = zipfile.ZIP64_LIMIT
  zipfile.ZIP64_LIMIT = (1 << 32) - 1

  if not isinstance(zinfo_or_arcname, zipfile.ZipInfo):
    zinfo = zipfile.ZipInfo(filename=zinfo_or_arcname)
    zinfo.compress_type = zip_file.compression
    if perms is None:
      perms = 0o100644
  else:
    zinfo = zinfo_or_arcname
    # Python 2 and 3 behave differently when calling ZipFile.writestr() with
    # zinfo.external_attr being 0. Python 3 uses `0o600 << 16` as the value for
    # such a case (since
    # https://github.com/python/cpython/commit/18ee29d0b870caddc0806916ca2c823254f1a1f9),
    # which seems to make more sense. Otherwise the entry will have 0o000 as the
    # permission bits. We follow the logic in Python 3 to get consistent
    # behavior between using the two versions.
    if not zinfo.external_attr:
      zinfo.external_attr = 0o600 << 16

  # If compress_type is given, it overrides the value in zinfo.
  if compress_type is not None:
    zinfo.compress_type = compress_type

  # If perms is given, it has a priority.
  if perms is not None:
    # If perms doesn't set the file type, mark it as a regular file.
    if perms & 0o770000 == 0:
      perms |= 0o100000
    zinfo.external_attr = perms << 16

  # Use a fixed timestamp so the output is repeatable.
  zinfo.date_time = (2009, 1, 1, 0, 0, 0)

  zip_file.writestr(zinfo, data)
  zipfile.ZIP64_LIMIT = saved_zip64_limit


def ZipDelete(zip_filename, entries, force=False):
  """Deletes entries from a ZIP file.

  Args:
    zip_filename: The name of the ZIP file.
    entries: The name of the entry, or the list of names to be deleted.
  """
  if isinstance(entries, str):
    entries = [entries]
  # If list is empty, nothing to do
  if not entries:
    return

  with zipfile.ZipFile(zip_filename, 'r') as zin:
    if not force and len(set(zin.namelist()).intersection(entries)) == 0:
      raise ExternalError(
          "Failed to delete zip entries, name not matched: %s" % entries)

    fd, new_zipfile = tempfile.mkstemp(dir=os.path.dirname(zip_filename))
    os.close(fd)
    cmd = ["zip2zip", "-i", zip_filename, "-o", new_zipfile]
    for entry in entries:
      cmd.append("-x")
      cmd.append(entry)
    RunAndCheckOutput(cmd)

  os.replace(new_zipfile, zip_filename)


def ZipClose(zip_file):
  # http://b/18015246
  # zipfile also refers to ZIP64_LIMIT during close() when it writes out the
  # central directory.
  saved_zip64_limit = zipfile.ZIP64_LIMIT
  zipfile.ZIP64_LIMIT = (1 << 32) - 1

  zip_file.close()

  zipfile.ZIP64_LIMIT = saved_zip64_limit


class DeviceSpecificParams(object):
  module = None

  def __init__(self, **kwargs):
    """Keyword arguments to the constructor become attributes of this
    object, which is passed to all functions in the device-specific
    module."""
    for k, v in kwargs.items():
      setattr(self, k, v)
    self.extras = OPTIONS.extras

    if self.module is None:
      path = OPTIONS.device_specific
      if not path:
        return
      try:
        if os.path.isdir(path):
          info = imp.find_module("releasetools", [path])
        else:
          d, f = os.path.split(path)
          b, x = os.path.splitext(f)
          if x == ".py":
            f = b
          info = imp.find_module(f, [d])
        logger.info("loaded device-specific extensions from %s", path)
        self.module = imp.load_module("device_specific", *info)
      except ImportError:
        logger.info("unable to load device-specific module; assuming none")

  def _DoCall(self, function_name, *args, **kwargs):
    """Call the named function in the device-specific module, passing
    the given args and kwargs.  The first argument to the call will be
    the DeviceSpecific object itself.  If there is no module, or the
    module does not define the function, return the value of the
    'default' kwarg (which itself defaults to None)."""
    if self.module is None or not hasattr(self.module, function_name):
      return kwargs.get("default")
    return getattr(self.module, function_name)(*((self,) + args), **kwargs)

  def FullOTA_Assertions(self):
    """Called after emitting the block of assertions at the top of a
    full OTA package.  Implementations can add whatever additional
    assertions they like."""
    return self._DoCall("FullOTA_Assertions")

  def FullOTA_InstallBegin(self):
    """Called at the start of full OTA installation."""
    return self._DoCall("FullOTA_InstallBegin")

  def FullOTA_GetBlockDifferences(self):
    """Called during full OTA installation and verification.
    Implementation should return a list of BlockDifference objects describing
    the update on each additional partitions.
    """
    return self._DoCall("FullOTA_GetBlockDifferences")

  def FullOTA_InstallEnd(self):
    """Called at the end of full OTA installation; typically this is
    used to install the image for the device's baseband processor."""
    return self._DoCall("FullOTA_InstallEnd")

  def IncrementalOTA_Assertions(self):
    """Called after emitting the block of assertions at the top of an
    incremental OTA package.  Implementations can add whatever
    additional assertions they like."""
    return self._DoCall("IncrementalOTA_Assertions")

  def IncrementalOTA_VerifyBegin(self):
    """Called at the start of the verification phase of incremental
    OTA installation; additional checks can be placed here to abort
    the script before any changes are made."""
    return self._DoCall("IncrementalOTA_VerifyBegin")

  def IncrementalOTA_VerifyEnd(self):
    """Called at the end of the verification phase of incremental OTA
    installation; additional checks can be placed here to abort the
    script before any changes are made."""
    return self._DoCall("IncrementalOTA_VerifyEnd")

  def IncrementalOTA_InstallBegin(self):
    """Called at the start of incremental OTA installation (after
    verification is complete)."""
    return self._DoCall("IncrementalOTA_InstallBegin")

  def IncrementalOTA_GetBlockDifferences(self):
    """Called during incremental OTA installation and verification.
    Implementation should return a list of BlockDifference objects describing
    the update on each additional partitions.
    """
    return self._DoCall("IncrementalOTA_GetBlockDifferences")

  def IncrementalOTA_InstallEnd(self):
    """Called at the end of incremental OTA installation; typically
    this is used to install the image for the device's baseband
    processor."""
    return self._DoCall("IncrementalOTA_InstallEnd")

  def VerifyOTA_Assertions(self):
    return self._DoCall("VerifyOTA_Assertions")


class File(object):
  def __init__(self, name, data, compress_size=None):
    self.name = name
    self.data = data
    self.size = len(data)
    self.compress_size = compress_size or self.size
    self.sha1 = sha1(data).hexdigest()

  @classmethod
  def FromLocalFile(cls, name, diskname):
    f = open(diskname, "rb")
    data = f.read()
    f.close()
    return File(name, data)

  def WriteToTemp(self):
    t = tempfile.NamedTemporaryFile()
    t.write(self.data)
    t.flush()
    return t

  def WriteToDir(self, d):
    with open(os.path.join(d, self.name), "wb") as fp:
      fp.write(self.data)

  def AddToZip(self, z, compression=None):
    ZipWriteStr(z, self.name, self.data, compress_type=compression)


DIFF_PROGRAM_BY_EXT = {
    ".gz": "imgdiff",
    ".zip": ["imgdiff", "-z"],
    ".jar": ["imgdiff", "-z"],
    ".apk": ["imgdiff", "-z"],
    ".img": "imgdiff",
}


class Difference(object):
  def __init__(self, tf, sf, diff_program=None):
    self.tf = tf
    self.sf = sf
    self.patch = None
    self.diff_program = diff_program

  def ComputePatch(self):
    """Compute the patch (as a string of data) needed to turn sf into
    tf.  Returns the same tuple as GetPatch()."""

    tf = self.tf
    sf = self.sf

    if self.diff_program:
      diff_program = self.diff_program
    else:
      ext = os.path.splitext(tf.name)[1]
      diff_program = DIFF_PROGRAM_BY_EXT.get(ext, "bsdiff")

    ttemp = tf.WriteToTemp()
    stemp = sf.WriteToTemp()

    ext = os.path.splitext(tf.name)[1]

    try:
      ptemp = tempfile.NamedTemporaryFile()
      if isinstance(diff_program, list):
        cmd = copy.copy(diff_program)
      else:
        cmd = [diff_program]
      cmd.append(stemp.name)
      cmd.append(ttemp.name)
      cmd.append(ptemp.name)
      p = Run(cmd, stdout=subprocess.PIPE, stderr=subprocess.PIPE)
      err = []

      def run():
        _, e = p.communicate()
        if e:
          err.append(e)
      th = threading.Thread(target=run)
      th.start()
      th.join(timeout=300)   # 5 mins
      if th.is_alive():
        logger.warning("diff command timed out")
        p.terminate()
        th.join(5)
        if th.is_alive():
          p.kill()
          th.join()

      if p.returncode != 0:
        logger.warning("Failure running %s:\n%s\n", cmd, "".join(err))
        self.patch = None
        return None, None, None
      diff = ptemp.read()
    finally:
      ptemp.close()
      stemp.close()
      ttemp.close()

    self.patch = diff
    return self.tf, self.sf, self.patch

  def GetPatch(self):
    """Returns a tuple of (target_file, source_file, patch_data).

    patch_data may be None if ComputePatch hasn't been called, or if
    computing the patch failed.
    """
    return self.tf, self.sf, self.patch


def ComputeDifferences(diffs):
  """Call ComputePatch on all the Difference objects in 'diffs'."""
  logger.info("%d diffs to compute", len(diffs))

  # Do the largest files first, to try and reduce the long-pole effect.
  by_size = [(i.tf.size, i) for i in diffs]
  by_size.sort(reverse=True)
  by_size = [i[1] for i in by_size]

  lock = threading.Lock()
  diff_iter = iter(by_size)   # accessed under lock

  def worker():
    try:
      lock.acquire()
      for d in diff_iter:
        lock.release()
        start = time.time()
        d.ComputePatch()
        dur = time.time() - start
        lock.acquire()

        tf, sf, patch = d.GetPatch()
        if sf.name == tf.name:
          name = tf.name
        else:
          name = "%s (%s)" % (tf.name, sf.name)
        if patch is None:
          logger.error("patching failed! %40s", name)
        else:
          logger.info(
              "%8.2f sec %8d / %8d bytes (%6.2f%%) %s", dur, len(patch),
              tf.size, 100.0 * len(patch) / tf.size, name)
      lock.release()
    except Exception:
      logger.exception("Failed to compute diff from worker")
      raise

  # start worker threads; wait for them all to finish.
  threads = [threading.Thread(target=worker)
             for i in range(OPTIONS.worker_threads)]
  for th in threads:
    th.start()
  while threads:
    threads.pop().join()


class BlockDifference(object):
  def __init__(self, partition, tgt, src=None, check_first_block=False,
               version=None, disable_imgdiff=False):
    self.tgt = tgt
    self.src = src
    self.partition = partition
    self.check_first_block = check_first_block
    self.disable_imgdiff = disable_imgdiff

    if version is None:
      version = max(
          int(i) for i in
          OPTIONS.info_dict.get("blockimgdiff_versions", "1").split(","))
    assert version >= 3
    self.version = version

    b = BlockImageDiff(tgt, src, threads=OPTIONS.worker_threads,
                       version=self.version,
                       disable_imgdiff=self.disable_imgdiff)
    self.path = os.path.join(MakeTempDir(), partition)
    b.Compute(self.path)
    self._required_cache = b.max_stashed_size
    self.touched_src_ranges = b.touched_src_ranges
    self.touched_src_sha1 = b.touched_src_sha1

    # On devices with dynamic partitions, for new partitions,
    # src is None but OPTIONS.source_info_dict is not.
    if OPTIONS.source_info_dict is None:
      is_dynamic_build = OPTIONS.info_dict.get(
          "use_dynamic_partitions") == "true"
      is_dynamic_source = False
    else:
      is_dynamic_build = OPTIONS.source_info_dict.get(
          "use_dynamic_partitions") == "true"
      is_dynamic_source = partition in shlex.split(
          OPTIONS.source_info_dict.get("dynamic_partition_list", "").strip())

    is_dynamic_target = partition in shlex.split(
        OPTIONS.info_dict.get("dynamic_partition_list", "").strip())

    # For dynamic partitions builds, check partition list in both source
    # and target build because new partitions may be added, and existing
    # partitions may be removed.
    is_dynamic = is_dynamic_build and (is_dynamic_source or is_dynamic_target)

    if is_dynamic:
      self.device = 'map_partition("%s")' % partition
    else:
      if OPTIONS.source_info_dict is None:
        _, device_expr = GetTypeAndDeviceExpr("/" + partition,
                                              OPTIONS.info_dict)
      else:
        _, device_expr = GetTypeAndDeviceExpr("/" + partition,
                                              OPTIONS.source_info_dict)
      self.device = device_expr

  @property
  def required_cache(self):
    return self._required_cache

  def WriteScript(self, script, output_zip, progress=None,
                  write_verify_script=False):
    if not self.src:
      # write the output unconditionally
      script.Print("Patching %s image unconditionally..." % (self.partition,))
    else:
      script.Print("Patching %s image after verification." % (self.partition,))

    if progress:
      script.ShowProgress(progress, 0)
    self._WriteUpdate(script, output_zip)

    if write_verify_script:
      self.WritePostInstallVerifyScript(script)

  def WriteStrictVerifyScript(self, script):
    """Verify all the blocks in the care_map, including clobbered blocks.

    This differs from the WriteVerifyScript() function: a) it prints different
    error messages; b) it doesn't allow half-way updated images to pass the
    verification."""

    partition = self.partition
    script.Print("Verifying %s..." % (partition,))
    ranges = self.tgt.care_map
    ranges_str = ranges.to_string_raw()
    script.AppendExtra(
        'range_sha1(%s, "%s") == "%s" && ui_print("    Verified.") || '
        'ui_print("%s has unexpected contents.");' % (
            self.device, ranges_str,
            self.tgt.TotalSha1(include_clobbered_blocks=True),
            self.partition))
    script.AppendExtra("")

  def WriteVerifyScript(self, script, touched_blocks_only=False):
    partition = self.partition

    # full OTA
    if not self.src:
      script.Print("Image %s will be patched unconditionally." % (partition,))

    # incremental OTA
    else:
      if touched_blocks_only:
        ranges = self.touched_src_ranges
        expected_sha1 = self.touched_src_sha1
      else:
        ranges = self.src.care_map.subtract(self.src.clobbered_blocks)
        expected_sha1 = self.src.TotalSha1()

      # No blocks to be checked, skipping.
      if not ranges:
        return

      ranges_str = ranges.to_string_raw()
      script.AppendExtra(
          'if (range_sha1(%s, "%s") == "%s" || block_image_verify(%s, '
          'package_extract_file("%s.transfer.list"), "%s.new.dat", '
          '"%s.patch.dat")) then' % (
              self.device, ranges_str, expected_sha1,
              self.device, partition, partition, partition))
      script.Print('Verified %s image...' % (partition,))
      script.AppendExtra('else')

      if self.version >= 4:

        # Bug: 21124327
        # When generating incrementals for the system and vendor partitions in
        # version 4 or newer, explicitly check the first block (which contains
        # the superblock) of the partition to see if it's what we expect. If
        # this check fails, give an explicit log message about the partition
        # having been remounted R/W (the most likely explanation).
        if self.check_first_block:
          script.AppendExtra('check_first_block(%s);' % (self.device,))

        # If version >= 4, try block recovery before abort update
        if partition == "system":
          code = ErrorCode.SYSTEM_RECOVER_FAILURE
        else:
          code = ErrorCode.VENDOR_RECOVER_FAILURE
        script.AppendExtra((
            'ifelse (block_image_recover({device}, "{ranges}") && '
            'block_image_verify({device}, '
            'package_extract_file("{partition}.transfer.list"), '
            '"{partition}.new.dat", "{partition}.patch.dat"), '
            'ui_print("{partition} recovered successfully."), '
            'abort("E{code}: {partition} partition fails to recover"));\n'
            'endif;').format(device=self.device, ranges=ranges_str,
                             partition=partition, code=code))

      # Abort the OTA update. Note that the incremental OTA cannot be applied
      # even if it may match the checksum of the target partition.
      # a) If version < 3, operations like move and erase will make changes
      #    unconditionally and damage the partition.
      # b) If version >= 3, it won't even reach here.
      else:
        if partition == "system":
          code = ErrorCode.SYSTEM_VERIFICATION_FAILURE
        else:
          code = ErrorCode.VENDOR_VERIFICATION_FAILURE
        script.AppendExtra((
            'abort("E%d: %s partition has unexpected contents");\n'
            'endif;') % (code, partition))

  def WritePostInstallVerifyScript(self, script):
    partition = self.partition
    script.Print('Verifying the updated %s image...' % (partition,))
    # Unlike pre-install verification, clobbered_blocks should not be ignored.
    ranges = self.tgt.care_map
    ranges_str = ranges.to_string_raw()
    script.AppendExtra(
        'if range_sha1(%s, "%s") == "%s" then' % (
            self.device, ranges_str,
            self.tgt.TotalSha1(include_clobbered_blocks=True)))

    # Bug: 20881595
    # Verify that extended blocks are really zeroed out.
    if self.tgt.extended:
      ranges_str = self.tgt.extended.to_string_raw()
      script.AppendExtra(
          'if range_sha1(%s, "%s") == "%s" then' % (
              self.device, ranges_str,
              self._HashZeroBlocks(self.tgt.extended.size())))
      script.Print('Verified the updated %s image.' % (partition,))
      if partition == "system":
        code = ErrorCode.SYSTEM_NONZERO_CONTENTS
      else:
        code = ErrorCode.VENDOR_NONZERO_CONTENTS
      script.AppendExtra(
          'else\n'
          '  abort("E%d: %s partition has unexpected non-zero contents after '
          'OTA update");\n'
          'endif;' % (code, partition))
    else:
      script.Print('Verified the updated %s image.' % (partition,))

    if partition == "system":
      code = ErrorCode.SYSTEM_UNEXPECTED_CONTENTS
    else:
      code = ErrorCode.VENDOR_UNEXPECTED_CONTENTS

    script.AppendExtra(
        'else\n'
        '  abort("E%d: %s partition has unexpected contents after OTA '
        'update");\n'
        'endif;' % (code, partition))

  def _WriteUpdate(self, script, output_zip):
    ZipWrite(output_zip,
             '{}.transfer.list'.format(self.path),
             '{}.transfer.list'.format(self.partition))

    # For full OTA, compress the new.dat with brotli with quality 6 to reduce
    # its size. Quailty 9 almost triples the compression time but doesn't
    # further reduce the size too much. For a typical 1.8G system.new.dat
    #                       zip  | brotli(quality 6)  | brotli(quality 9)
    #   compressed_size:    942M | 869M (~8% reduced) | 854M
    #   compression_time:   75s  | 265s               | 719s
    #   decompression_time: 15s  | 25s                | 25s

    if not self.src and not OPTIONS.info_dict.get("board_non_ab_ota_disable_compression"):
      brotli_cmd = ['brotli', '--quality=6',
                    '--output={}.new.dat.br'.format(self.path),
                    '{}.new.dat'.format(self.path)]
      print("Compressing {}.new.dat with brotli".format(self.partition))
      RunAndCheckOutput(brotli_cmd)

      new_data_name = '{}.new.dat.br'.format(self.partition)
      ZipWrite(output_zip,
               '{}.new.dat.br'.format(self.path),
               new_data_name,
               compress_type=zipfile.ZIP_STORED)
    else:
      new_data_name = '{}.new.dat'.format(self.partition)
      ZipWrite(output_zip, '{}.new.dat'.format(self.path), new_data_name)

    ZipWrite(output_zip,
             '{}.patch.dat'.format(self.path),
             '{}.patch.dat'.format(self.partition),
             compress_type=zipfile.ZIP_STORED)

    if self.partition == "system":
      code = ErrorCode.SYSTEM_UPDATE_FAILURE
    else:
      code = ErrorCode.VENDOR_UPDATE_FAILURE

    call = ('block_image_update({device}, '
            'package_extract_file("{partition}.transfer.list"), '
            '"{new_data_name}", "{partition}.patch.dat") ||\n'
            '  abort("E{code}: Failed to update {partition} image.");'.format(
                device=self.device, partition=self.partition,
                new_data_name=new_data_name, code=code))
    script.AppendExtra(script.WordWrap(call))

  def _HashBlocks(self, source, ranges):  # pylint: disable=no-self-use
    data = source.ReadRangeSet(ranges)
    ctx = sha1()

    for p in data:
      ctx.update(p)

    return ctx.hexdigest()

  def _HashZeroBlocks(self, num_blocks):  # pylint: disable=no-self-use
    """Return the hash value for all zero blocks."""
    zero_block = '\x00' * 4096
    ctx = sha1()
    for _ in range(num_blocks):
      ctx.update(zero_block)

    return ctx.hexdigest()


# Expose these two classes to support vendor-specific scripts
DataImage = images.DataImage
EmptyImage = images.EmptyImage


# map recovery.fstab's fs_types to mount/format "partition types"
PARTITION_TYPES = {
    "ext4": "EMMC",
    "emmc": "EMMC",
    "f2fs": "EMMC",
    "squashfs": "EMMC",
    "erofs": "EMMC"
}


def GetTypeAndDevice(mount_point, info, check_no_slot=True):
  """
  Use GetTypeAndDeviceExpr whenever possible. This function is kept for
  backwards compatibility. It aborts if the fstab entry has slotselect option
  (unless check_no_slot is explicitly set to False).
  """
  fstab = info["fstab"]
  if fstab:
    if check_no_slot:
      assert not fstab[mount_point].slotselect, \
          "Use GetTypeAndDeviceExpr instead"
    return (PARTITION_TYPES[fstab[mount_point].fs_type],
            fstab[mount_point].device)
  raise KeyError


def GetTypeAndDeviceExpr(mount_point, info):
  """
  Return the filesystem of the partition, and an edify expression that evaluates
  to the device at runtime.
  """
  fstab = info["fstab"]
  if fstab:
    p = fstab[mount_point]
    device_expr = '"%s"' % fstab[mount_point].device
    if p.slotselect:
      device_expr = 'add_slot_suffix(%s)' % device_expr
    return (PARTITION_TYPES[fstab[mount_point].fs_type], device_expr)
  raise KeyError


def GetEntryForDevice(fstab, device):
  """
  Returns:
    The first entry in fstab whose device is the given value.
  """
  if not fstab:
    return None
  for mount_point in fstab:
    if fstab[mount_point].device == device:
      return fstab[mount_point]
  return None


def ParseCertificate(data):
  """Parses and converts a PEM-encoded certificate into DER-encoded.

  This gives the same result as `openssl x509 -in <filename> -outform DER`.

  Returns:
    The decoded certificate bytes.
  """
  cert_buffer = []
  save = False
  for line in data.split("\n"):
    if "--END CERTIFICATE--" in line:
      break
    if save:
      cert_buffer.append(line)
    if "--BEGIN CERTIFICATE--" in line:
      save = True
  cert = base64.b64decode("".join(cert_buffer))
  return cert


def ExtractPublicKey(cert):
  """Extracts the public key (PEM-encoded) from the given certificate file.

  Args:
    cert: The certificate filename.

  Returns:
    The public key string.

  Raises:
    AssertionError: On non-zero return from 'openssl'.
  """
  # The behavior with '-out' is different between openssl 1.1 and openssl 1.0.
  # While openssl 1.1 writes the key into the given filename followed by '-out',
  # openssl 1.0 (both of 1.0.1 and 1.0.2) doesn't. So we collect the output from
  # stdout instead.
  cmd = ['openssl', 'x509', '-pubkey', '-noout', '-in', cert]
  proc = Run(cmd, stdout=subprocess.PIPE, stderr=subprocess.PIPE)
  pubkey, stderrdata = proc.communicate()
  assert proc.returncode == 0, \
      'Failed to dump public key from certificate: %s\n%s' % (cert, stderrdata)
  return pubkey


def ExtractAvbPublicKey(avbtool, key):
  """Extracts the AVB public key from the given public or private key.

  Args:
    avbtool: The AVB tool to use.
    key: The input key file, which should be PEM-encoded public or private key.

  Returns:
    The path to the extracted AVB public key file.
  """
  output = MakeTempFile(prefix='avb-', suffix='.avbpubkey')
  RunAndCheckOutput(
      [avbtool, 'extract_public_key', "--key", key, "--output", output])
  return output


def MakeRecoveryPatch(input_dir, output_sink, recovery_img, boot_img,
                      info_dict=None):
  """Generates the recovery-from-boot patch and writes the script to output.

  Most of the space in the boot and recovery images is just the kernel, which is
  identical for the two, so the resulting patch should be efficient. Add it to
  the output zip, along with a shell script that is run from init.rc on first
  boot to actually do the patching and install the new recovery image.

  Args:
    input_dir: The top-level input directory of the target-files.zip.
    output_sink: The callback function that writes the result.
    recovery_img: File object for the recovery image.
    boot_img: File objects for the boot image.
    info_dict: A dict returned by common.LoadInfoDict() on the input
        target_files. Will use OPTIONS.info_dict if None has been given.
  """
  if info_dict is None:
    info_dict = OPTIONS.info_dict

  full_recovery_image = info_dict.get("full_recovery_image") == "true"
  board_uses_vendorimage = info_dict.get("board_uses_vendorimage") == "true"

  if board_uses_vendorimage:
    # In this case, the output sink is rooted at VENDOR
    recovery_img_path = "etc/recovery.img"
    recovery_resource_dat_path = "VENDOR/etc/recovery-resource.dat"
    sh_dir = "bin"
  else:
    # In this case the output sink is rooted at SYSTEM
    recovery_img_path = "vendor/etc/recovery.img"
    recovery_resource_dat_path = "SYSTEM/vendor/etc/recovery-resource.dat"
    sh_dir = "vendor/bin"

  if full_recovery_image:
    output_sink(recovery_img_path, recovery_img.data)

  else:
    system_root_image = info_dict.get("system_root_image") == "true"
    include_recovery_dtbo = info_dict.get("include_recovery_dtbo") == "true"
    include_recovery_acpio = info_dict.get("include_recovery_acpio") == "true"
    path = os.path.join(input_dir, recovery_resource_dat_path)
    # With system-root-image, boot and recovery images will have mismatching
    # entries (only recovery has the ramdisk entry) (Bug: 72731506). Use bsdiff
    # to handle such a case.
    if system_root_image or include_recovery_dtbo or include_recovery_acpio:
      diff_program = ["bsdiff"]
      bonus_args = ""
      assert not os.path.exists(path)
    else:
      diff_program = ["imgdiff"]
      if os.path.exists(path):
        diff_program.append("-b")
        diff_program.append(path)
        bonus_args = "--bonus /vendor/etc/recovery-resource.dat"
      else:
        bonus_args = ""

    d = Difference(recovery_img, boot_img, diff_program=diff_program)
    _, _, patch = d.ComputePatch()
    output_sink("recovery-from-boot.p", patch)

  try:
    # The following GetTypeAndDevice()s need to use the path in the target
    # info_dict instead of source_info_dict.
    boot_type, boot_device = GetTypeAndDevice("/boot", info_dict,
                                              check_no_slot=False)
    recovery_type, recovery_device = GetTypeAndDevice("/recovery", info_dict,
                                                      check_no_slot=False)
  except KeyError:
    return

  if full_recovery_image:

    # Note that we use /vendor to refer to the recovery resources. This will
    # work for a separate vendor partition mounted at /vendor or a
    # /system/vendor subdirectory on the system partition, for which init will
    # create a symlink from /vendor to /system/vendor.

    sh = """#!/vendor/bin/sh
if ! applypatch --check %(type)s:%(device)s:%(size)d:%(sha1)s; then
  applypatch \\
          --flash /vendor/etc/recovery.img \\
          --target %(type)s:%(device)s:%(size)d:%(sha1)s && \\
      log -t recovery "Installing new recovery image: succeeded" || \\
      log -t recovery "Installing new recovery image: failed"
else
  log -t recovery "Recovery image already installed"
fi
""" % {'type': recovery_type,
       'device': recovery_device,
       'sha1': recovery_img.sha1,
       'size': recovery_img.size}
  else:
    sh = """#!/vendor/bin/sh
if ! applypatch --check %(recovery_type)s:%(recovery_device)s:%(recovery_size)d:%(recovery_sha1)s; then
  applypatch %(bonus_args)s \\
          --patch /vendor/recovery-from-boot.p \\
          --source %(boot_type)s:%(boot_device)s:%(boot_size)d:%(boot_sha1)s \\
          --target %(recovery_type)s:%(recovery_device)s:%(recovery_size)d:%(recovery_sha1)s && \\
      log -t recovery "Installing new recovery image: succeeded" || \\
      log -t recovery "Installing new recovery image: failed"
else
  log -t recovery "Recovery image already installed"
fi
""" % {'boot_size': boot_img.size,
       'boot_sha1': boot_img.sha1,
       'recovery_size': recovery_img.size,
       'recovery_sha1': recovery_img.sha1,
       'boot_type': boot_type,
       'boot_device': boot_device + '$(getprop ro.boot.slot_suffix)',
       'recovery_type': recovery_type,
       'recovery_device': recovery_device + '$(getprop ro.boot.slot_suffix)',
       'bonus_args': bonus_args}

  # The install script location moved from /system/etc to /system/bin in the L
  # release. In the R release it is in VENDOR/bin or SYSTEM/vendor/bin.
  sh_location = os.path.join(sh_dir, "install-recovery.sh")

  logger.info("putting script in %s", sh_location)

  output_sink(sh_location, sh.encode())


class DynamicPartitionUpdate(object):
  def __init__(self, src_group=None, tgt_group=None, progress=None,
               block_difference=None):
    self.src_group = src_group
    self.tgt_group = tgt_group
    self.progress = progress
    self.block_difference = block_difference

  @property
  def src_size(self):
    if not self.block_difference:
      return 0
    return DynamicPartitionUpdate._GetSparseImageSize(self.block_difference.src)

  @property
  def tgt_size(self):
    if not self.block_difference:
      return 0
    return DynamicPartitionUpdate._GetSparseImageSize(self.block_difference.tgt)

  @staticmethod
  def _GetSparseImageSize(img):
    if not img:
      return 0
    return img.blocksize * img.total_blocks


class DynamicGroupUpdate(object):
  def __init__(self, src_size=None, tgt_size=None):
    # None: group does not exist. 0: no size limits.
    self.src_size = src_size
    self.tgt_size = tgt_size


class DynamicPartitionsDifference(object):
  def __init__(self, info_dict, block_diffs, progress_dict=None,
               source_info_dict=None):
    if progress_dict is None:
      progress_dict = {}

    self._remove_all_before_apply = False
    if source_info_dict is None:
      self._remove_all_before_apply = True
      source_info_dict = {}

    block_diff_dict = collections.OrderedDict(
        [(e.partition, e) for e in block_diffs])

    assert len(block_diff_dict) == len(block_diffs), \
        "Duplicated BlockDifference object for {}".format(
            [partition for partition, count in
             collections.Counter(e.partition for e in block_diffs).items()
             if count > 1])

    self._partition_updates = collections.OrderedDict()

    for p, block_diff in block_diff_dict.items():
      self._partition_updates[p] = DynamicPartitionUpdate()
      self._partition_updates[p].block_difference = block_diff

    for p, progress in progress_dict.items():
      if p in self._partition_updates:
        self._partition_updates[p].progress = progress

    tgt_groups = shlex.split(info_dict.get(
        "super_partition_groups", "").strip())
    src_groups = shlex.split(source_info_dict.get(
        "super_partition_groups", "").strip())

    for g in tgt_groups:
      for p in shlex.split(info_dict.get(
              "super_%s_partition_list" % g, "").strip()):
        assert p in self._partition_updates, \
            "{} is in target super_{}_partition_list but no BlockDifference " \
            "object is provided.".format(p, g)
        self._partition_updates[p].tgt_group = g

    for g in src_groups:
      for p in shlex.split(source_info_dict.get(
              "super_%s_partition_list" % g, "").strip()):
        assert p in self._partition_updates, \
            "{} is in source super_{}_partition_list but no BlockDifference " \
            "object is provided.".format(p, g)
        self._partition_updates[p].src_group = g

    target_dynamic_partitions = set(shlex.split(info_dict.get(
        "dynamic_partition_list", "").strip()))
    block_diffs_with_target = set(p for p, u in self._partition_updates.items()
                                  if u.tgt_size)
    assert block_diffs_with_target == target_dynamic_partitions, \
        "Target Dynamic partitions: {}, BlockDifference with target: {}".format(
            list(target_dynamic_partitions), list(block_diffs_with_target))

    source_dynamic_partitions = set(shlex.split(source_info_dict.get(
        "dynamic_partition_list", "").strip()))
    block_diffs_with_source = set(p for p, u in self._partition_updates.items()
                                  if u.src_size)
    assert block_diffs_with_source == source_dynamic_partitions, \
        "Source Dynamic partitions: {}, BlockDifference with source: {}".format(
            list(source_dynamic_partitions), list(block_diffs_with_source))

    if self._partition_updates:
      logger.info("Updating dynamic partitions %s",
                  self._partition_updates.keys())

    self._group_updates = collections.OrderedDict()

    for g in tgt_groups:
      self._group_updates[g] = DynamicGroupUpdate()
      self._group_updates[g].tgt_size = int(info_dict.get(
          "super_%s_group_size" % g, "0").strip())

    for g in src_groups:
      if g not in self._group_updates:
        self._group_updates[g] = DynamicGroupUpdate()
      self._group_updates[g].src_size = int(source_info_dict.get(
          "super_%s_group_size" % g, "0").strip())

    self._Compute()

  def WriteScript(self, script, output_zip, write_verify_script=False):
    script.Comment('--- Start patching dynamic partitions ---')
    for p, u in self._partition_updates.items():
      if u.src_size and u.tgt_size and u.src_size > u.tgt_size:
        script.Comment('Patch partition %s' % p)
        u.block_difference.WriteScript(script, output_zip, progress=u.progress,
                                       write_verify_script=False)

    op_list_path = MakeTempFile()
    with open(op_list_path, 'w') as f:
      for line in self._op_list:
        f.write('{}\n'.format(line))

    ZipWrite(output_zip, op_list_path, "dynamic_partitions_op_list")

    script.Comment('Update dynamic partition metadata')
    script.AppendExtra('assert(update_dynamic_partitions('
                       'package_extract_file("dynamic_partitions_op_list")));')

    if write_verify_script:
      for p, u in self._partition_updates.items():
        if u.src_size and u.tgt_size and u.src_size > u.tgt_size:
          u.block_difference.WritePostInstallVerifyScript(script)
          script.AppendExtra('unmap_partition("%s");' % p)  # ignore errors

    for p, u in self._partition_updates.items():
      if u.tgt_size and u.src_size <= u.tgt_size:
        script.Comment('Patch partition %s' % p)
        u.block_difference.WriteScript(script, output_zip, progress=u.progress,
                                       write_verify_script=write_verify_script)
        if write_verify_script:
          script.AppendExtra('unmap_partition("%s");' % p)  # ignore errors

    script.Comment('--- End patching dynamic partitions ---')

  def _Compute(self):
    self._op_list = list()

    def append(line):
      self._op_list.append(line)

    def comment(line):
      self._op_list.append("# %s" % line)

    if self._remove_all_before_apply:
      comment('Remove all existing dynamic partitions and groups before '
              'applying full OTA')
      append('remove_all_groups')

    for p, u in self._partition_updates.items():
      if u.src_group and not u.tgt_group:
        append('remove %s' % p)

    for p, u in self._partition_updates.items():
      if u.src_group and u.tgt_group and u.src_group != u.tgt_group:
        comment('Move partition %s from %s to default' % (p, u.src_group))
        append('move %s default' % p)

    for p, u in self._partition_updates.items():
      if u.src_size and u.tgt_size and u.src_size > u.tgt_size:
        comment('Shrink partition %s from %d to %d' %
                (p, u.src_size, u.tgt_size))
        append('resize %s %s' % (p, u.tgt_size))

    for g, u in self._group_updates.items():
      if u.src_size is not None and u.tgt_size is None:
        append('remove_group %s' % g)
      if (u.src_size is not None and u.tgt_size is not None and
              u.src_size > u.tgt_size):
        comment('Shrink group %s from %d to %d' % (g, u.src_size, u.tgt_size))
        append('resize_group %s %d' % (g, u.tgt_size))

    for g, u in self._group_updates.items():
      if u.src_size is None and u.tgt_size is not None:
        comment('Add group %s with maximum size %d' % (g, u.tgt_size))
        append('add_group %s %d' % (g, u.tgt_size))
      if (u.src_size is not None and u.tgt_size is not None and
              u.src_size < u.tgt_size):
        comment('Grow group %s from %d to %d' % (g, u.src_size, u.tgt_size))
        append('resize_group %s %d' % (g, u.tgt_size))

    for p, u in self._partition_updates.items():
      if u.tgt_group and not u.src_group:
        comment('Add partition %s to group %s' % (p, u.tgt_group))
        append('add %s %s' % (p, u.tgt_group))

    for p, u in self._partition_updates.items():
      if u.tgt_size and u.src_size < u.tgt_size:
        comment('Grow partition %s from %d to %d' %
                (p, u.src_size, u.tgt_size))
        append('resize %s %d' % (p, u.tgt_size))

    for p, u in self._partition_updates.items():
      if u.src_group and u.tgt_group and u.src_group != u.tgt_group:
        comment('Move partition %s from default to %s' %
                (p, u.tgt_group))
        append('move %s %s' % (p, u.tgt_group))


def GetBootImageBuildProp(boot_img, ramdisk_format=RamdiskFormat.LZ4):
  """
  Get build.prop from ramdisk within the boot image

  Args:
    boot_img: the boot image file. Ramdisk must be compressed with lz4 or minigzip format.

  Return:
    An extracted file that stores properties in the boot image.
  """
  tmp_dir = MakeTempDir('boot_', suffix='.img')
  try:
    RunAndCheckOutput(['unpack_bootimg', '--boot_img',
                      boot_img, '--out', tmp_dir])
    ramdisk = os.path.join(tmp_dir, 'ramdisk')
    if not os.path.isfile(ramdisk):
      logger.warning('Unable to get boot image timestamp: no ramdisk in boot')
      return None
    uncompressed_ramdisk = os.path.join(tmp_dir, 'uncompressed_ramdisk')
    if ramdisk_format == RamdiskFormat.LZ4:
      RunAndCheckOutput(['lz4', '-d', ramdisk, uncompressed_ramdisk])
    elif ramdisk_format == RamdiskFormat.GZ:
      with open(ramdisk, 'rb') as input_stream:
        with open(uncompressed_ramdisk, 'wb') as output_stream:
          p2 = Run(['minigzip', '-d'], stdin=input_stream.fileno(),
                   stdout=output_stream.fileno())
          p2.wait()
    else:
      logger.error('Only support lz4 or minigzip ramdisk format.')
      return None

    abs_uncompressed_ramdisk = os.path.abspath(uncompressed_ramdisk)
    extracted_ramdisk = MakeTempDir('extracted_ramdisk')
    # Use "toybox cpio" instead of "cpio" because the latter invokes cpio from
    # the host environment.
    RunAndCheckOutput(['toybox', 'cpio', '-F', abs_uncompressed_ramdisk, '-i'],
                      cwd=extracted_ramdisk)

    for search_path in RAMDISK_BUILD_PROP_REL_PATHS:
      prop_file = os.path.join(extracted_ramdisk, search_path)
      if os.path.isfile(prop_file):
        return prop_file
      logger.warning(
          'Unable to get boot image timestamp: no %s in ramdisk', search_path)

    return None

  except ExternalError as e:
    logger.warning('Unable to get boot image build props: %s', e)
    return None


def GetBootImageTimestamp(boot_img):
  """
  Get timestamp from ramdisk within the boot image

  Args:
    boot_img: the boot image file. Ramdisk must be compressed with lz4 format.

  Return:
    An integer that corresponds to the timestamp of the boot image, or None
    if file has unknown format. Raise exception if an unexpected error has
    occurred.
  """
  prop_file = GetBootImageBuildProp(boot_img)
  if not prop_file:
    return None

  props = PartitionBuildProps.FromBuildPropFile('boot', prop_file)
  if props is None:
    return None

  try:
    timestamp = props.GetProp('ro.bootimage.build.date.utc')
    if timestamp:
      return int(timestamp)
    logger.warning(
        'Unable to get boot image timestamp: ro.bootimage.build.date.utc is undefined')
    return None

  except ExternalError as e:
    logger.warning('Unable to get boot image timestamp: %s', e)
    return None


def IsSparseImage(filepath):
  if not os.path.exists(filepath):
    return False
  with open(filepath, 'rb') as fp:
    # Magic for android sparse image format
    # https://source.android.com/devices/bootloader/images
    return fp.read(4) == b'\x3A\xFF\x26\xED'


def UnsparseImage(filepath, target_path=None):
  if not IsSparseImage(filepath):
    return
  if target_path is None:
    tmp_img = MakeTempFile(suffix=".img")
    RunAndCheckOutput(["simg2img", filepath, tmp_img])
    os.rename(tmp_img, filepath)
  else:
    RunAndCheckOutput(["simg2img", filepath, target_path])


def ParseUpdateEngineConfig(path: str):
  """Parse the update_engine config stored in file `path`
  Args
    path: Path to update_engine_config.txt file in target_files

  Returns
    A tuple of (major, minor) version number . E.g. (2, 8)
  """
  with open(path, "r") as fp:
    # update_engine_config.txt is only supposed to contain two lines,
    # PAYLOAD_MAJOR_VERSION and PAYLOAD_MINOR_VERSION. 1024 should be more than
    # sufficient. If the length is more than that, something is wrong.
    data = fp.read(1024)
    major = re.search(r"PAYLOAD_MAJOR_VERSION=(\d+)", data)
    if not major:
      raise ValueError(
          f"{path} is an invalid update_engine config, missing PAYLOAD_MAJOR_VERSION {data}")
    minor = re.search(r"PAYLOAD_MINOR_VERSION=(\d+)", data)
    if not minor:
      raise ValueError(
          f"{path} is an invalid update_engine config, missing PAYLOAD_MINOR_VERSION {data}")
    return (int(major.group(1)), int(minor.group(1)))<|MERGE_RESOLUTION|>--- conflicted
+++ resolved
@@ -2123,21 +2123,13 @@
   # According to https://stackoverflow.com/questions/434641/how-do-i-set-permissions-attributes-on-a-file-in-a-zip-file-using-pythons-zip/6297838#6297838
   # higher bits of |external_attr| are unix file permission and types
   unix_filetype = info.external_attr >> 16
-<<<<<<< HEAD
-=======
   file_perm = unix_filetype & 0o777
->>>>>>> ffa8c35c
 
   def CheckMask(a, mask):
     return (a & mask) == mask
 
   def IsSymlink(a):
     return CheckMask(a, stat.S_IFLNK)
-<<<<<<< HEAD
-  # python3.11 zipfile implementation doesn't handle symlink correctly
-  if not IsSymlink(unix_filetype):
-    return input_zip.extract(info, dirname)
-=======
 
   def IsDir(a):
     return CheckMask(a, stat.S_IFDIR)
@@ -2150,19 +2142,14 @@
     else:
       os.chmod(target, file_perm | 0o644)
     return target
->>>>>>> ffa8c35c
   if dirname is None:
     dirname = os.getcwd()
   target = os.path.join(dirname, info.filename)
   os.makedirs(os.path.dirname(target), exist_ok=True)
-<<<<<<< HEAD
-  os.symlink(input_zip.read(info).decode(), target)
-=======
   if os.path.exists(target):
     os.unlink(target)
   os.symlink(input_zip.read(info).decode(), target)
   return target
->>>>>>> ffa8c35c
 
 
 def UnzipToDir(filename, dirname, patterns=None):
