--- conflicted
+++ resolved
@@ -270,11 +270,7 @@
 import common
 import ota_utils
 from ota_utils import (UNZIP_PATTERN, FinalizeMetadata, GetPackageMetadata,
-<<<<<<< HEAD
-                       PayloadGenerator, SECURITY_PATCH_LEVEL_PROP_NAME, ExtractTargetFiles, CopyTargetFilesDir)
-=======
-                       PayloadGenerator, SECURITY_PATCH_LEVEL_PROP_NAME, CopyTargetFilesDir, VABC_COMPRESSION_PARAM_SUPPORT)
->>>>>>> e07e49ac
+                       PayloadGenerator, SECURITY_PATCH_LEVEL_PROP_NAME, ExtractTargetFiles, CopyTargetFilesDir, VABC_COMPRESSION_PARAM_SUPPORT)
 from common import DoesInputFileContain, IsSparseImage
 import target_files_diff
 from check_target_files_vintf import CheckVintfIfTrebleEnabled
