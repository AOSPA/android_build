--- conflicted
+++ resolved
@@ -676,14 +676,8 @@
   script.Print("Removing unneeded files...")
   script.DeleteFiles(["/"+i[0] for i in verbatim_targets] +
                      ["/"+i for i in sorted(source_data)
-<<<<<<< HEAD
                             if i not in target_data])
 #                     ["/system/recovery.img"])
-=======
-                            if i not in target_data and
-                            i not in renames] +
-                     ["/system/recovery.img"])
->>>>>>> f1b74847
 
   script.ShowProgress(0.8, 0)
   total_patch_size = float(sum([i[1].size for i in patch_list]) + 1)
