--- conflicted
+++ resolved
@@ -6376,12 +6376,8 @@
 .dac-button.dac-raised.dac-primary, .landing-secondary, .button {
   background-color: #039bef; }
   .dac-button.dac-raised.dac-primary:hover, .landing-secondary:hover, .button:hover {
-<<<<<<< HEAD
-    background-color: #0288d1; color:#fff; }
-=======
     background-color: #0288d1;
     color:#fff; }
->>>>>>> ebcf3977
   .dac-button.dac-raised.dac-primary:active, .landing-secondary:active, .button:active {
     background-color: #0277bd;
     color:#fff; }
