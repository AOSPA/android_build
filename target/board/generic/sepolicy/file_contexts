# goldfish
/dev/block/mtdblock0         u:object_r:system_block_device:s0
/dev/block/mtdblock1         u:object_r:userdata_block_device:s0
/dev/block/mtdblock2         u:object_r:cache_block_device:s0

# ranchu
/dev/block/vda               u:object_r:system_block_device:s0
/dev/block/vdb               u:object_r:cache_block_device:s0
/dev/block/vdc               u:object_r:userdata_block_device:s0
/dev/block/vdd               u:object_r:metadata_block_device:s0
/dev/block/vde               u:object_r:system_block_device:s0

/dev/goldfish_pipe           u:object_r:qemu_device:s0
/dev/goldfish_sync           u:object_r:qemu_device:s0
/dev/qemu_.*                 u:object_r:qemu_device:s0
/dev/ttyGF[0-9]*             u:object_r:serial_device:s0
/dev/ttyS2                   u:object_r:console_device:s0
/vendor/bin/init\.ranchu-core\.sh u:object_r:goldfish_setup_exec:s0
/vendor/bin/init\.ranchu-net\.sh u:object_r:goldfish_setup_exec:s0
/vendor/bin/init\.wifi\.sh   u:object_r:goldfish_setup_exec:s0
/vendor/bin/qemu-props       u:object_r:qemu_props_exec:s0
<<<<<<< HEAD
=======
/vendor/bin/createns         u:object_r:createns_exec:s0
>>>>>>> c6bd5fc8
/vendor/bin/execns           u:object_r:execns_exec:s0
/vendor/bin/ipv6proxy        u:object_r:ipv6proxy_exec:s0
/vendor/bin/dhcpclient       u:object_r:dhcpclient_exec:s0
/vendor/bin/dhcpserver       u:object_r:dhcpserver_exec:s0

/vendor/bin/hw/android\.hardware\.drm@1\.0-service\.widevine          u:object_r:hal_drm_widevine_exec:s0

/vendor/lib(64)?/hw/gralloc\.ranchu\.so   u:object_r:same_process_hal_file:s0
/vendor/lib(64)?/hw/gralloc\.goldfish\.default\.so   u:object_r:same_process_hal_file:s0
/vendor/lib(64)?/libEGL_emulation\.so          u:object_r:same_process_hal_file:s0
/vendor/lib(64)?/libGLESv1_CM_emulation\.so    u:object_r:same_process_hal_file:s0
/vendor/lib(64)?/libGLESv2_emulation\.so       u:object_r:same_process_hal_file:s0
/vendor/lib(64)?/libEGL_swiftshader\.so          u:object_r:same_process_hal_file:s0
/vendor/lib(64)?/libGLESv1_CM_swiftshader\.so    u:object_r:same_process_hal_file:s0
/vendor/lib(64)?/libGLESv2_swiftshader\.so       u:object_r:same_process_hal_file:s0
/vendor/lib(64)?/libOpenglSystemCommon\.so       u:object_r:same_process_hal_file:s0
/vendor/lib(64)?/lib_renderControl_enc\.so       u:object_r:same_process_hal_file:s0
/vendor/lib(64)?/libGLESv1_enc\.so       u:object_r:same_process_hal_file:s0
/vendor/lib(64)?/libGLESv2_enc\.so       u:object_r:same_process_hal_file:s0

# data
/data/vendor/mediadrm(/.*)?            u:object_r:mediadrm_vendor_data_file:s0
<<<<<<< HEAD
/data/var/run(/.*)?                    u:object_r:varrun_file:s0
=======
/data/vendor/var/run(/.*)?             u:object_r:varrun_file:s0
>>>>>>> c6bd5fc8
<|MERGE_RESOLUTION|>--- conflicted
+++ resolved
@@ -19,10 +19,7 @@
 /vendor/bin/init\.ranchu-net\.sh u:object_r:goldfish_setup_exec:s0
 /vendor/bin/init\.wifi\.sh   u:object_r:goldfish_setup_exec:s0
 /vendor/bin/qemu-props       u:object_r:qemu_props_exec:s0
-<<<<<<< HEAD
-=======
 /vendor/bin/createns         u:object_r:createns_exec:s0
->>>>>>> c6bd5fc8
 /vendor/bin/execns           u:object_r:execns_exec:s0
 /vendor/bin/ipv6proxy        u:object_r:ipv6proxy_exec:s0
 /vendor/bin/dhcpclient       u:object_r:dhcpclient_exec:s0
@@ -45,8 +42,4 @@
 
 # data
 /data/vendor/mediadrm(/.*)?            u:object_r:mediadrm_vendor_data_file:s0
-<<<<<<< HEAD
-/data/var/run(/.*)?                    u:object_r:varrun_file:s0
-=======
 /data/vendor/var/run(/.*)?             u:object_r:varrun_file:s0
->>>>>>> c6bd5fc8
