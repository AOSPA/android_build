# Copyright (C) 2018 The Android Open Source Project
#
# Licensed under the Apache License, Version 2.0 (the "License");
# you may not use this file except in compliance with the License.
# You may obtain a copy of the License at
#
#      http://www.apache.org/licenses/LICENSE-2.0
#
# Unless required by applicable law or agreed to in writing, software
# distributed under the License is distributed on an "AS IS" BASIS,
# WITHOUT WARRANTIES OR CONDITIONS OF ANY KIND, either express or implied.
# See the License for the specific language governing permissions and
# limitations under the License.
#

# arm64 emulator specific definitions
TARGET_ARCH := arm64
TARGET_ARCH_VARIANT := armv8-a
TARGET_CPU_VARIANT := generic
TARGET_CPU_ABI := arm64-v8a

TARGET_2ND_ARCH := arm
TARGET_2ND_CPU_ABI := armeabi-v7a
TARGET_2ND_CPU_ABI2 := armeabi

ifneq ($(TARGET_BUILD_APPS)$(filter cts sdk vts10,$(MAKECMDGOALS)),)
# DO NOT USE
# DO NOT USE
#
# This architecture / CPU variant must NOT be used for any 64 bit
# platform builds. It is the lowest common denominator required
# to build an unbundled application or cts for all supported 32 and 64 bit
# platforms.
#
# If you're building a 64 bit platform (and not an application) the
# ARM-v8 specification allows you to assume all the features available in an
# armv7-a-neon CPU. You should set the following as 2nd arch/cpu variant:
#
# TARGET_2ND_ARCH_VARIANT := armv8-a
# TARGET_2ND_CPU_VARIANT := generic
#
# DO NOT USE
# DO NOT USE
TARGET_2ND_ARCH_VARIANT := armv7-a-neon
# DO NOT USE
# DO NOT USE
TARGET_2ND_CPU_VARIANT := generic
# DO NOT USE
# DO NOT USE
else
TARGET_2ND_ARCH_VARIANT := armv8-a
TARGET_2ND_CPU_VARIANT := generic
endif

include build/make/target/board/BoardConfigGsiCommon.mk

TARGET_NO_KERNEL := false
TARGET_NO_VENDOR_BOOT := true
BOARD_USES_RECOVERY_AS_BOOT := true

BOARD_BOOTIMAGE_PARTITION_SIZE := 0x04000000
BOARD_USERDATAIMAGE_PARTITION_SIZE := 576716800

BOARD_BOOT_HEADER_VERSION := 3
BOARD_MKBOOTIMG_ARGS += --header_version $(BOARD_BOOT_HEADER_VERSION)

BOARD_KERNEL_BINARIES := kernel-5.4 kernel-5.4-gz kernel-5.4-lz4

# Some vendors still haven't cleaned up all device specific directories under
# root!

# TODO(b/111434759, b/111287060) SoC specific hacks
BOARD_ROOT_EXTRA_SYMLINKS += /vendor/lib/dsp:/dsp
BOARD_ROOT_EXTRA_SYMLINKS += /mnt/vendor/persist:/persist
BOARD_ROOT_EXTRA_SYMLINKS += /vendor/firmware_mnt:/firmware

# TODO(b/36764215): remove this setting when the generic system image
# no longer has QCOM-specific directories under /.
<<<<<<< HEAD
BOARD_SEPOLICY_DIRS += build/make/target/board/generic_arm64/sepolicy

# Wifi.
BOARD_WLAN_DEVICE           := emulator
BOARD_HOSTAPD_DRIVER        := NL80211
BOARD_WPA_SUPPLICANT_DRIVER := NL80211
BOARD_HOSTAPD_PRIVATE_LIB   := lib_driver_cmd_simulated
BOARD_WPA_SUPPLICANT_PRIVATE_LIB := lib_driver_cmd_simulated
WPA_SUPPLICANT_VERSION      := VER_0_8_X
WIFI_DRIVER_FW_PATH_PARAM   := "/dev/null"
WIFI_DRIVER_FW_PATH_STA     := "/dev/null"
WIFI_DRIVER_FW_PATH_AP      := "/dev/null"

# TODO(b/150232543): Delete the following line.
BUILD_BROKEN_USES_BUILD_COPY_HEADERS := true
=======
BOARD_SEPOLICY_DIRS += build/make/target/board/generic_arm64/sepolicy
>>>>>>> d7d6cc22
<|MERGE_RESOLUTION|>--- conflicted
+++ resolved
@@ -76,22 +76,7 @@
 
 # TODO(b/36764215): remove this setting when the generic system image
 # no longer has QCOM-specific directories under /.
-<<<<<<< HEAD
 BOARD_SEPOLICY_DIRS += build/make/target/board/generic_arm64/sepolicy
 
-# Wifi.
-BOARD_WLAN_DEVICE           := emulator
-BOARD_HOSTAPD_DRIVER        := NL80211
-BOARD_WPA_SUPPLICANT_DRIVER := NL80211
-BOARD_HOSTAPD_PRIVATE_LIB   := lib_driver_cmd_simulated
-BOARD_WPA_SUPPLICANT_PRIVATE_LIB := lib_driver_cmd_simulated
-WPA_SUPPLICANT_VERSION      := VER_0_8_X
-WIFI_DRIVER_FW_PATH_PARAM   := "/dev/null"
-WIFI_DRIVER_FW_PATH_STA     := "/dev/null"
-WIFI_DRIVER_FW_PATH_AP      := "/dev/null"
-
 # TODO(b/150232543): Delete the following line.
-BUILD_BROKEN_USES_BUILD_COPY_HEADERS := true
-=======
-BOARD_SEPOLICY_DIRS += build/make/target/board/generic_arm64/sepolicy
->>>>>>> d7d6cc22
+BUILD_BROKEN_USES_BUILD_COPY_HEADERS := true