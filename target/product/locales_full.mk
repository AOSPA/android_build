--- conflicted
+++ resolved
@@ -1,7 +1,3 @@
-<<<<<<< HEAD
-PRODUCT_LOCALES := cs_CZ da_DK de_AT de_CH de_DE de_LI el_GR en_AU en_CA en_GB en_NZ en_SG en_US es_ES fr_CA fr_CH fr_BE fr_FR it_CH it_IT ja_JP ko_KR nb_NO nl_BE nl_NL pl_PL pt_PT ru_RU sv_SE tr_TR zh_CN zh_HK zh_TW am_ET hi_IN
-=======
-PRODUCT_LOCALES := en_US cs_CZ da_DK de_AT de_CH de_DE de_LI el_GR en_AU en_CA en_GB en_NZ en_SG es_ES fr_CA fr_CH fr_BE fr_FR it_CH it_IT ja_JP ko_KR nb_NO nl_BE nl_NL pl_PL pt_PT ru_RU sv_SE tr_TR zh_CN zh_HK zh_TW
->>>>>>> 37db6cf6
+PRODUCT_LOCALES := en_US cs_CZ da_DK de_AT de_CH de_DE de_LI el_GR en_AU en_CA en_GB en_NZ en_SG es_ES fr_CA fr_CH fr_BE fr_FR it_CH it_IT ja_JP ko_KR nb_NO nl_BE nl_NL pl_PL pt_PT ru_RU sv_SE tr_TR zh_CN zh_HK zh_TW am_ET hi_IN
 
 $(call inherit-product, build/target/product/languages_full.mk)