#
# Copyright (C) 2012 The Android Open Source Project
#
# Licensed under the Apache License, Version 2.0 (the "License");
# you may not use this file except in compliance with the License.
# You may obtain a copy of the License at
#
#      http://www.apache.org/licenses/LICENSE-2.0
#
# Unless required by applicable law or agreed to in writing, software
# distributed under the License is distributed on an "AS IS" BASIS,
# WITHOUT WARRANTIES OR CONDITIONS OF ANY KIND, either express or implied.
# See the License for the specific language governing permissions and
# limitations under the License.
#

# Base modules (will move elsewhere, previously user tagged)
PRODUCT_PACKAGES += \
    20-dns.conf \
    95-configured \
    am \
    android.policy \
    android.test.runner \
    app_process \
    applypatch \
    blkid \
    bmgr \
    bugreport \
    content \
    dhcpcd \
    dhcpcd-run-hooks \
    dnsmasq \
    framework \
    framework2 \
    fsck_msdos \
    ime \
<<<<<<< HEAD
    inputflinger \
=======
    input \
>>>>>>> ad495272
    javax.obex \
    libandroid \
    libandroid_runtime \
    libandroid_servers \
    libaudioeffect_jni \
    libaudioflinger \
    libaudiopolicy \
    libbundlewrapper \
    libcamera_client \
    libcameraservice \
    libdl \
    libeffectproxy \
    libeffects \
    libinput \
    libinputflinger \
    libiprouteutil \
    libjni_latinime \
    libjnigraphics \
    libldnhncr \
    libmedia \
    libmedia_jni \
    libmediaplayerservice \
    libmtp \
    libnetlink \
    libnetutils \
    libpac \
    libreference-ril \
    libreverbwrapper \
    libril \
    librtp_jni \
    libsensorservice \
    libskia \
    libsonivox \
    libsoundpool \
    libsqlite \
    libstagefright \
    libstagefright_amrnb_common \
    libstagefright_avc_common \
    libstagefright_enc_common \
    libstagefright_foundation \
    libstagefright_omx \
    libstagefright_yuv \
    libusbhost \
    libutils \
    libvisualizer \
    libvorbisidec \
    libwifi-service \
    media \
    media_cmd \
    mediaserver \
    monkey \
    mtpd \
    ndc \
    netcfg \
    netd \
    ping \
    ping6 \
    platform.xml \
    pppd \
    pm \
    racoon \
    run-as \
    schedtest \
    sdcard \
    services \
    settings \
    svc \
    tc \
    vdc \
    vold \
    webview \
    wm


$(call inherit-product, $(SRC_TARGET_DIR)/product/embedded.mk)<|MERGE_RESOLUTION|>--- conflicted
+++ resolved
@@ -34,11 +34,8 @@
     framework2 \
     fsck_msdos \
     ime \
-<<<<<<< HEAD
+    input \
     inputflinger \
-=======
-    input \
->>>>>>> ad495272
     javax.obex \
     libandroid \
     libandroid_runtime \
