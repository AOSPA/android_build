--- conflicted
+++ resolved
@@ -36,14 +36,8 @@
 # Do not generate libartd.
 PRODUCT_ART_TARGET_INCLUDE_DEBUG_BUILD := false
 
-<<<<<<< HEAD
-# Do not spin up a separate process for the network stack on go devices, use an in-process lib.
-PRODUCT_PACKAGES += NetworkStackLib
-PRODUCT_SYSTEM_SERVER_JARS += NetworkStackLib
-=======
 # Do not spin up a separate process for the network stack on go devices, use an in-process APK.
 PRODUCT_PACKAGES += InProcessNetworkStack
->>>>>>> 6ba7b178
 
 # Strip the local variable table and the local variable type table to reduce
 # the size of the system image. This has no bearing on stack traces, but will
