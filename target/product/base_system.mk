#
# Copyright (C) 2018 The Android Open Source Project
#
# Licensed under the Apache License, Version 2.0 (the "License");
# you may not use this file except in compliance with the License.
# You may obtain a copy of the License at
#
#      http://www.apache.org/licenses/LICENSE-2.0
#
# Unless required by applicable law or agreed to in writing, software
# distributed under the License is distributed on an "AS IS" BASIS,
# WITHOUT WARRANTIES OR CONDITIONS OF ANY KIND, either express or implied.
# See the License for the specific language governing permissions and
# limitations under the License.
#

# Base modules and settings for the system partition.
PRODUCT_PACKAGES += \
    abx \
    adbd_system_api \
    am \
    android.hidl.allocator@1.0-service \
    android.hidl.base-V1.0-java \
    android.hidl.manager-V1.0-java \
    android.hidl.memory@1.0-impl \
    android.hidl.memory@1.0-impl.vendor \
    android.system.suspend-service \
    android.test.base \
    android.test.mock \
    android.test.runner \
    apexd \
    appops \
    app_process \
    appwidget \
    atrace \
    audioserver \
    BackupRestoreConfirmation \
    bcc \
    blank_screen \
    blkid \
    bmgr \
    bootanimation \
    bootstat \
    boringssl_self_test \
    bpfloader \
    bu \
    bugreport \
    bugreportz \
    cgroups.json \
    charger \
    cmd \
    com.android.adbd \
    com.android.adservices \
    com.android.appsearch \
    com.android.configinfrastructure \
    com.android.conscrypt \
    com.android.cronet \
    com.android.devicelock \
    com.android.extservices \
    com.android.healthconnect \
    com.android.i18n \
    com.android.ipsec \
    com.android.location.provider \
    com.android.media \
    com.android.media.swcodec \
    com.android.mediaprovider \
    com.android.ondevicepersonalization \
    com.android.os.statsd \
    com.android.permission \
    com.android.resolv \
    com.android.rkpd \
    com.android.neuralnetworks \
    com.android.scheduling \
    com.android.sdkext \
    com.android.tethering \
    com.android.tzdata \
    com.android.uwb \
    com.android.virt \
    com.android.wifi \
    ContactsProvider \
    content \
    CtsShimPrebuilt \
    CtsShimPrivPrebuilt \
    debuggerd\
    device_config \
    dmctl \
    dnsmasq \
    dmesgd \
    DownloadProvider \
    dpm \
    dump.erofs \
    dumpstate \
    dumpsys \
    DynamicSystemInstallationService \
    e2fsck \
    ExtShared \
    flags_health_check \
    framework-graphics \
    framework-minus-apex \
    framework-res \
    framework-sysconfig.xml \
    fsck.erofs \
    fsck_msdos \
    fsverity-release-cert-der \
    fs_config_files_system \
    fs_config_dirs_system \
    group_system \
    gsid \
    gsi_tool \
    heapprofd \
    heapprofd_client \
    gatekeeperd \
    gpuservice \
    hid \
    hwservicemanager \
    idmap2 \
    idmap2d \
    ime \
    ims-common \
    incident \
    incidentd \
    incident_helper \
    incident-helper-cmd \
    init.environ.rc \
    init_system \
    input \
    installd \
    IntentResolver \
    ip \
    iptables \
    ip-up-vpn \
    javax.obex \
    keystore2 \
    ld.mc \
    libaaudio \
    libalarm_jni \
    libamidi \
    libandroid \
    libandroidfw \
    libandroid_runtime \
    libandroid_servers \
    libartpalette-system \
    libaudioeffect_jni \
    libbinder \
    libbinder_ndk \
    libbinder_rpc_unstable \
    libc.bootstrap \
    libcamera2ndk \
    libcutils \
    libdl.bootstrap \
    libdl_android.bootstrap \
    libdrmframework \
    libdrmframework_jni \
    libEGL \
    libETC1 \
    libfdtrack \
    libFFTEm \
    libfilterfw \
    libgatekeeper \
    libGLESv1_CM \
    libGLESv2 \
    libGLESv3 \
    libgui \
    libhardware \
    libhardware_legacy \
    libincident \
    libinput \
    libinputflinger \
    libiprouteutil \
    libjnigraphics \
    libjpeg \
    liblog \
    libm.bootstrap \
    libmdnssd \
    libmedia \
    libmedia_jni \
    libmediandk \
    libmtp \
    libnetd_client \
    libnetlink \
    libnetutils \
    libneuralnetworks_packageinfo \
    libOpenMAXAL \
    libOpenSLES \
    libpdfium \
    libpower \
    libpowermanager \
    libradio_metadata \
    librtp_jni \
    libsensorservice \
    libsfplugin_ccodec \
    libskia \
    libsonic \
    libsonivox \
    libsoundpool \
    libspeexresampler \
    libsqlite \
    libstagefright \
    libstagefright_foundation \
    libstagefright_omx \
    libstdc++ \
    libsysutils \
    libui \
    libusbhost \
    libutils \
    libvulkan \
    libwilhelm \
    linker \
<<<<<<< HEAD
    linkerconfig \
=======
    llkd \
>>>>>>> f8d71278
    lmkd \
    LocalTransport \
    locksettings \
    logcat \
    logd \
    lpdump \
    lshal \
    mdnsd \
    mediacodec.policy \
    mediaextractor \
    mediametrics \
    media_profiles_V1_0.dtd \
    MediaProviderLegacy \
    mediaserver \
    mediaserver64 \
    mediaserverwrapper \
    mke2fs \
    mkfs.erofs \
    monkey \
    mtectrl \
    mtpd \
    ndc \
    netd \
    NetworkStackNext \
    odsign \
    org.apache.http.legacy \
    otacerts \
    PackageInstaller \
    passwd_system \
    perfetto \
    ping \
    ping6 \
    platform.xml \
    pm \
    pppd \
    preinstalled-packages-platform.xml \
    privapp-permissions-platform.xml \
    prng_seeder \
    racoon \
    recovery-persist \
    resize2fs \
    rss_hwm_reset \
    run-as \
    sanitizer.libraries.txt \
    schedtest \
    screencap \
    sdcard \
    secdiscard \
    selinux_policy_system \
    sensorservice \
    service \
    servicemanager \
    services \
    settings \
    SettingsProvider \
    sgdisk \
    Shell \
    shell_and_utilities_system \
    sm \
    snapshotctl \
    snapuserd \
    SoundPicker \
    storaged \
    surfaceflinger \
    svc \
    task_profiles.json \
    tc \
    telecom \
    telephony-common \
    tombstoned \
    traced \
    traced_probes \
    tune2fs \
    uiautomator \
    uinput \
    uncrypt \
    usbd \
    vdc \
    viewcompiler \
    voip-common \
    vold \
    WallpaperBackup \
    watchdogd \
    wificond \
    wifi.rc \
    wm \

ifneq ($(TARGET_HAS_LOW_RAM), true)
PRODUCT_PACKAGES += \
    credstore \
    llkd \
    SecureElement
endif

# VINTF data for system image
PRODUCT_PACKAGES += \
    system_manifest.xml \
    system_compatibility_matrix.xml \

# HWASAN runtime for SANITIZE_TARGET=hwaddress builds
ifneq (,$(filter hwaddress,$(SANITIZE_TARGET)))
  PRODUCT_PACKAGES += \
   libclang_rt.hwasan.bootstrap
endif

# Jacoco agent JARS to be built and installed, if any.
ifeq ($(EMMA_INSTRUMENT),true)
  ifneq ($(EMMA_INSTRUMENT_STATIC),true)
    # For instrumented build, if Jacoco is not being included statically
    # in instrumented packages then include Jacoco classes in the product
    # packages.
    PRODUCT_PACKAGES += jacocoagent
    ifneq ($(EMMA_INSTRUMENT_FRAMEWORK),true)
      # For instrumented build, if Jacoco is not being included statically
      # in instrumented packages and has not already been included in the
      # bootclasspath via ART_APEX_JARS then include Jacoco classes into the
      # bootclasspath.
      PRODUCT_BOOT_JARS += jacocoagent
    endif # EMMA_INSTRUMENT_FRAMEWORK
  endif # EMMA_INSTRUMENT_STATIC
endif # EMMA_INSTRUMENT

# For testing purposes
ifeq ($(FORCE_AUDIO_SILENT), true)
    PRODUCT_SYSTEM_PROPERTIES += ro.audio.silent=1
endif

# Host tools to install
PRODUCT_HOST_PACKAGES += \
    BugReport \
    adb \
    art-tools \
    atest \
    bcc \
    bit \
    dump.erofs \
    e2fsck \
    fastboot \
    flags_health_check \
    fsck.erofs \
    icu-data_host_i18n_apex \
    icu_tzdata.dat_host_tzdata_apex \
    idmap2 \
    incident_report \
    ld.mc \
    lpdump \
    minigzip \
    mke2fs \
    mkfs.erofs \
    resize2fs \
    sgdisk \
    sqlite3 \
    tinyplay \
    tune2fs \
    unwind_info \
    unwind_reg_info \
    unwind_symbols \
    viewcompiler \
    tzdata_host \
    tzdata_host_tzdata_apex \
    tzlookup.xml_host_tzdata_apex \
    tz_version_host \
    tz_version_host_tzdata_apex \


PRODUCT_COPY_FILES += \
    system/core/rootdir/init.usb.rc:system/etc/init/hw/init.usb.rc \
    system/core/rootdir/init.usb.configfs.rc:system/etc/init/hw/init.usb.configfs.rc \
    system/core/rootdir/etc/hosts:system/etc/hosts

PRODUCT_COPY_FILES += system/core/rootdir/init.zygote32.rc:system/etc/init/hw/init.zygote32.rc
PRODUCT_VENDOR_PROPERTIES += ro.zygote?=zygote32

PRODUCT_SYSTEM_PROPERTIES += debug.atrace.tags.enableflags=0
PRODUCT_SYSTEM_PROPERTIES += persist.traced.enable=1

# Packages included only for eng or userdebug builds, previously debug tagged
PRODUCT_PACKAGES_DEBUG := \
    adb_keys \
    arping \
    dmuserd \
    idlcli \
    init-debug.rc \
    iotop \
    iperf3 \
    iw \
    layertracegenerator \
    logpersist.start \
    logtagd.rc \
    procrank \
    profcollectd \
    profcollectctl \
    servicedispatcher \
    showmap \
    sqlite3 \
    ss \
    start_with_lockagent \
    strace \
    su \
    sanitizer-status \
    tracepath \
    tracepath6 \
    traceroute6 \
    unwind_info \
    unwind_reg_info \
    unwind_symbols \

# The set of packages whose code can be loaded by the system server.
PRODUCT_SYSTEM_SERVER_APPS += \
    SettingsProvider \
    WallpaperBackup

PRODUCT_PACKAGES_DEBUG_JAVA_COVERAGE := \
    libdumpcoverage

PRODUCT_COPY_FILES += $(call add-to-product-copy-files-if-exists,\
    frameworks/base/config/preloaded-classes:system/etc/preloaded-classes)

# Note: it is acceptable to not have a dirty-image-objects file. In that case, the special bin
#       for known dirty objects in the image will be empty.
PRODUCT_COPY_FILES += $(call add-to-product-copy-files-if-exists,\
    frameworks/base/config/dirty-image-objects:system/etc/dirty-image-objects)

$(call inherit-product, $(SRC_TARGET_DIR)/product/runtime_libart.mk)<|MERGE_RESOLUTION|>--- conflicted
+++ resolved
@@ -206,11 +206,6 @@
     libvulkan \
     libwilhelm \
     linker \
-<<<<<<< HEAD
-    linkerconfig \
-=======
-    llkd \
->>>>>>> f8d71278
     lmkd \
     LocalTransport \
     locksettings \
