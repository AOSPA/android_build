--- conflicted
+++ resolved
@@ -79,12 +79,7 @@
     apache-xml \
     webviewchromium
 
-<<<<<<< HEAD
-PRODUCT_RUNTIMES := runtime_libdvm_default
-PRODUCT_RUNTIMES += runtime_libart
-=======
 PRODUCT_RUNTIMES := runtime_libart_default
->>>>>>> 2267c22b
 
 PRODUCT_DEFAULT_PROPERTY_OVERRIDES += \
     ro.zygote=zygote32
