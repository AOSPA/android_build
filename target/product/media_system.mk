#
# Copyright (C) 2018 The Android Open Source Project
#
# Licensed under the Apache License, Version 2.0 (the "License");
# you may not use this file except in compliance with the License.
# You may obtain a copy of the License at
#
#      http://www.apache.org/licenses/LICENSE-2.0
#
# Unless required by applicable law or agreed to in writing, software
# distributed under the License is distributed on an "AS IS" BASIS,
# WITHOUT WARRANTIES OR CONDITIONS OF ANY KIND, either express or implied.
# See the License for the specific language governing permissions and
# limitations under the License.
#

# This makefile contains the system partition contents for
# media-capable devices (non-wearables). Only add something
# here if it definitely doesn't belong on wearables. Otherwise,
# choose base_system.mk.
$(call inherit-product, $(SRC_TARGET_DIR)/product/base_system.mk)

PRODUCT_PACKAGES += \
    com.android.future.usb.accessory \
    com.android.mediadrm.signer \
    com.android.media.remotedisplay \
    com.android.media.remotedisplay.xml \
    CompanionDeviceManager \
    drmserver \
    ethernet-service \
    fsck.f2fs \
    HTMLViewer \
    libfilterpack_imageproc \
    libwebviewchromium_loader \
    libwebviewchromium_plat_support \
    make_f2fs \
    requestsync \
    StatementService \

PRODUCT_HOST_PACKAGES += \
    fsck.f2fs \

PRODUCT_COPY_FILES += \
    frameworks/native/data/etc/android.software.webview.xml:system/etc/permissions/android.software.webview.xml

ifneq (REL,$(PLATFORM_VERSION_CODENAME))
PRODUCT_COPY_FILES += \
    frameworks/native/data/etc/android.software.preview_sdk.xml:system/etc/permissions/android.software.preview_sdk.xml
endif

# The order here is the same order they end up on the classpath, so it matters.
PRODUCT_SYSTEM_SERVER_JARS := \
    com.android.location.provider \
    services \
    ethernet-service

<<<<<<< HEAD
# system server jars which are updated via apex modules.
# The values should be of the format <apex name>:<jar name>
PRODUCT_UPDATABLE_SYSTEM_SERVER_JARS := \
    com.android.appsearch:service-appsearch \
    com.android.art:service-art \
    com.android.media:service-media-s \
    com.android.permission:service-permission \
    com.android.geotz:geotz \

=======
>>>>>>> 7a7b416b
PRODUCT_COPY_FILES += \
    system/core/rootdir/etc/public.libraries.android.txt:system/etc/public.libraries.txt

# Enable boot.oat filtering of compiled classes to reduce boot.oat size. b/28026683
PRODUCT_COPY_FILES += $(call add-to-product-copy-files-if-exists,\
    frameworks/base/config/compiled-classes-phone:system/etc/compiled-classes)

# Enable dirty image object binning to reduce dirty pages in the image.
PRODUCT_COPY_FILES += $(call add-to-product-copy-files-if-exists,\
    frameworks/base/dirty-image-objects-phone:system/etc/dirty-image-objects)

# On userdebug builds, collect more tombstones by default.
ifneq (,$(filter userdebug eng,$(TARGET_BUILD_VARIANT)))
PRODUCT_VENDOR_PROPERTIES += \
    tombstoned.max_tombstone_count?=50
endif

PRODUCT_VENDOR_PROPERTIES += \
    ro.logd.size.stats=64K \
    log.tag.stats_log=I

# Enable CFI for security-sensitive components
$(call inherit-product, $(SRC_TARGET_DIR)/product/cfi-common.mk)
$(call inherit-product-if-exists, vendor/google/products/cfi-vendor.mk)<|MERGE_RESOLUTION|>--- conflicted
+++ resolved
@@ -54,18 +54,6 @@
     services \
     ethernet-service
 
-<<<<<<< HEAD
-# system server jars which are updated via apex modules.
-# The values should be of the format <apex name>:<jar name>
-PRODUCT_UPDATABLE_SYSTEM_SERVER_JARS := \
-    com.android.appsearch:service-appsearch \
-    com.android.art:service-art \
-    com.android.media:service-media-s \
-    com.android.permission:service-permission \
-    com.android.geotz:geotz \
-
-=======
->>>>>>> 7a7b416b
 PRODUCT_COPY_FILES += \
     system/core/rootdir/etc/public.libraries.android.txt:system/etc/public.libraries.txt
 
