#
# Copyright (C) 2007 The Android Open Source Project
#
# Licensed under the Apache License, Version 2.0 (the "License");
# you may not use this file except in compliance with the License.
# You may obtain a copy of the License at
#
#      http://www.apache.org/licenses/LICENSE-2.0
#
# Unless required by applicable law or agreed to in writing, software
# distributed under the License is distributed on an "AS IS" BASIS,
# WITHOUT WARRANTIES OR CONDITIONS OF ANY KIND, either express or implied.
# See the License for the specific language governing permissions and
# limitations under the License.
#

# This is a generic phone product that isn't specialized for a specific device.
# It includes the base Android platform.

PRODUCT_POLICY := android.policy_phone

PRODUCT_PACKAGES := \
    AccountAndSyncSettings \
    CarHome \
    DeskClock \
    AlarmProvider \
    Bluetooth \
    Calculator \
    Calendar \
    Camera \
    CertInstaller \
    DrmProvider \
    Email \
    Gallery3D \
    LatinIME \
    Launcher2 \
    Mms \
    Music \
    Provision \
<<<<<<< HEAD
    Phone \
=======
    Protips \
>>>>>>> 693e6555
    QuickSearchBox \
    Settings \
    Sync \
    Updater \
    CalendarProvider \
    SyncProvider

$(call inherit-product, $(SRC_TARGET_DIR)/product/core.mk)

# Overrides
PRODUCT_BRAND := generic
PRODUCT_DEVICE := generic
PRODUCT_NAME := generic<|MERGE_RESOLUTION|>--- conflicted
+++ resolved
@@ -37,11 +37,8 @@
     Mms \
     Music \
     Provision \
-<<<<<<< HEAD
     Phone \
-=======
     Protips \
->>>>>>> 693e6555
     QuickSearchBox \
     Settings \
     Sync \
