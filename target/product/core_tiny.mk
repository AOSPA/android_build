#
# Copyright (C) 2013 The Android Open Source Project
#
# Licensed under the Apache License, Version 2.0 (the "License");
# you may not use this file except in compliance with the License.
# You may obtain a copy of the License at
#
#      http://www.apache.org/licenses/LICENSE-2.0
#
# Unless required by applicable law or agreed to in writing, software
# distributed under the License is distributed on an "AS IS" BASIS,
# WITHOUT WARRANTIES OR CONDITIONS OF ANY KIND, either express or implied.
# See the License for the specific language governing permissions and
# limitations under the License.
#
# Tiny configuration for small devices such as wearables. Includes base and embedded.
# No telephony

PRODUCT_PACKAGES := \
    Bluetooth \
    CalendarProvider \
    ContactsProvider \
    CertInstaller \
    FusedLocation \
    InputDevices

PRODUCT_PACKAGES += \
    clatd \
    clatd.conf \
    pppd

PRODUCT_PACKAGES += \
    audio.primary.default \
    audio_policy.default \
    local_time.default \
    power.default

PRODUCT_PACKAGES += \
    local_time.default

PRODUCT_PACKAGES += \
    BackupRestoreConfirmation \
    DefaultContainerService \
    SettingsProvider \
    Shell \
    bu \
    com.android.location.provider \
    com.android.location.provider.xml \
    framework-res \
    installd \
    ip \
    ip-up-vpn \
    ip6tables \
    iptables \
    keystore \
    keystore.default \
    libOpenMAXAL \
    libOpenSLES \
    libdownmix \
    libfilterfw \
    libkeystore \
    libsqlite_jni \
    libwilhelm \
    make_ext4fs \
    nullwebview \
    screencap \
    sensorservice \
    uiautomator \
<<<<<<< HEAD
    uncrypt
=======
    telephony-common \
    voip-common \
    mms-common
>>>>>>> 2f9a705e

# The order matters
PRODUCT_BOOT_JARS := \
    core \
    conscrypt \
    okhttp \
    core-junit \
    bouncycastle \
    ext \
    framework \
    framework2 \
    telephony-common \
    voip-common \
    mms-common \
    android.policy \
    services \
    apache-xml \
    nullwebview

PRODUCT_RUNTIMES := runtime_libart_default

PRODUCT_PROPERTY_OVERRIDES += \
    ro.carrier=unknown

$(call inherit-product, $(SRC_TARGET_DIR)/product/base.mk)
$(call inherit-product-if-exists, frameworks/base/data/fonts/fonts.mk)

# Overrides
PRODUCT_BRAND := tiny
PRODUCT_DEVICE := tiny
PRODUCT_NAME := core_tiny<|MERGE_RESOLUTION|>--- conflicted
+++ resolved
@@ -66,13 +66,10 @@
     screencap \
     sensorservice \
     uiautomator \
-<<<<<<< HEAD
-    uncrypt
-=======
+    uncrypt \
     telephony-common \
     voip-common \
     mms-common
->>>>>>> 2f9a705e
 
 # The order matters
 PRODUCT_BOOT_JARS := \
