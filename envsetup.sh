--- conflicted
+++ resolved
@@ -272,21 +272,12 @@
 
     # Append asuite prebuilts path to ANDROID_BUILD_PATHS.
     local os_arch=$(get_build_var HOST_PREBUILT_TAG)
-<<<<<<< HEAD
-    local ACLOUD_PATH="$T/prebuilts/asuite/acloud/$os_arch:"
-    local AIDEGEN_PATH="$T/prebuilts/asuite/aidegen/$os_arch:"
-    local ATEST_PATH="$T/prebuilts/asuite/atest/$os_arch:"
-    export ANDROID_BUILD_PATHS=$ANDROID_BUILD_PATHS:$ACLOUD_PATH$AIDEGEN_PATH$ATEST_PATH
-
-    export PATH=$ANDROID_BUILD_PATHS:$PATH
-=======
     local ACLOUD_PATH="$T/prebuilts/asuite/acloud/$os_arch"
     local AIDEGEN_PATH="$T/prebuilts/asuite/aidegen/$os_arch"
     local ATEST_PATH="$T/prebuilts/asuite/atest/$os_arch"
     export ANDROID_BUILD_PATHS=$ANDROID_BUILD_PATHS:$ACLOUD_PATH:$AIDEGEN_PATH:$ATEST_PATH:
 
     export PATH=$ANDROID_BUILD_PATHS$PATH
->>>>>>> 5e9a20c3
 
     # out with the duplicate old
     if [ -n $ANDROID_PYTHONPATH ]; then
@@ -294,12 +285,9 @@
     fi
     # and in with the new
     export ANDROID_PYTHONPATH=$T/development/python-packages:
-<<<<<<< HEAD
-=======
     if [ -n $VENDOR_PYTHONPATH  ]; then
         ANDROID_PYTHONPATH=$ANDROID_PYTHONPATH$VENDOR_PYTHONPATH
     fi
->>>>>>> 5e9a20c3
     export PYTHONPATH=$ANDROID_PYTHONPATH$PYTHONPATH
 
     export ANDROID_JAVA_HOME=$(get_abs_build_var ANDROID_JAVA_HOME)
@@ -783,301 +771,17 @@
     fi
 }
 
-<<<<<<< HEAD
-function call_hook
-{
-    if [ "$2" = "-h" ] ||[ "$2" = "clean" ] ||[ "$2" = "--help" ]; then
-        return 0
-    fi
-    local T=$(gettop)
-    local ARGS
-    if [ "$T" ]; then
-        if [ "$1" = "m" ] ||  [ "$1" = "make" ] || [ "$1" = "mma" ] ||  [ "$1" = "mmma" ]; then
-            ARGS=$T
-        elif [ "$1" = "mm" ]; then
-            ARGS=`/bin/pwd`
-        elif [ "$1" = "mmm" ]; then
-            local DIRS=$(echo "${@:2}" | awk -v RS=" " -v ORS=" " '/^[^-].*$/')
-            local prefix=`/bin/pwd`
-            for dir in $DIRS
-            do
-                ARGS+=$prefix"/"$dir" "
-            done
-            echo $ARGS
-        fi
-        if [ -e $T/${QCPATH}/common/restriction_checker/restriction_checker.py ]; then
-            python $T/${QCPATH}/common/restriction_checker/restriction_checker.py $T $ARGS
-        else
-            echo "Restriction Checker not present, skipping.."
-        fi
-        local ret_val=$?
-        if [ $ret_val -ne 0 ]; then
-            echo "Violations detected, aborting build."
-        fi
-        return $ret_val
-    else
-        echo "Couldn't locate the top of the tree.  Try setting TOP."
-        return 1
-    fi
-}
-
-function m()
-=======
 function croot()
->>>>>>> 5e9a20c3
-{
-    call_hook ${FUNCNAME[0]} $@
-    if [ $? -ne 0 ]; then
-        return 1
-    fi
-
+{
     local T=$(gettop)
     if [ "$T" ]; then
-<<<<<<< HEAD
-        _wrap_build $T/build/soong/soong_ui.bash --make-mode $@
-    else
-        echo "Couldn't locate the top of the tree.  Try setting TOP."
-        return 1
-    fi
-}
-
-function findmakefile()
-{
-    local TOPFILE=build/make/core/envsetup.mk
-    local HERE=$PWD
-    if [ "$1" ]; then
-        \cd $1
-    fi;
-    local T=
-    while [ \( ! \( -f $TOPFILE \) \) -a \( $PWD != "/" \) ]; do
-        T=`PWD= /bin/pwd`
-        if [ -f "$T/Android.mk" -o -f "$T/Android.bp" ]; then
-            echo $T/Android.mk
-            \cd $HERE
-            return
-        fi
-        \cd ..
-    done
-    \cd $HERE
-    return 1
-}
-
-function mm()
-{
-    call_hook ${FUNCNAME[0]} $@
-    if [ $? -ne 0 ]; then
-        return 1
-    fi
-
-    local T=$(gettop)
-    # If we're sitting in the root of the build tree, just do a
-    # normal build.
-    if [ -f build/soong/soong_ui.bash ]; then
-        _wrap_build $T/build/soong/soong_ui.bash --make-mode $@
-    else
-        # Find the closest Android.mk file.
-        local M=$(findmakefile)
-        local MODULES=
-        local GET_INSTALL_PATH=
-        local ARGS=
-        # Remove the path to top as the makefilepath needs to be relative
-        local M=`echo $M|sed 's:'$T'/::'`
-        if [ ! "$T" ]; then
-            echo "Couldn't locate the top of the tree.  Try setting TOP."
-            return 1
-        elif [ ! "$M" ]; then
-            echo "Couldn't locate a makefile from the current directory."
-            return 1
-        else
-            local ARG
-            for ARG in $@; do
-                case $ARG in
-                  GET-INSTALL-PATH) GET_INSTALL_PATH=$ARG;;
-                esac
-            done
-            if [ -n "$GET_INSTALL_PATH" ]; then
-              MODULES=
-              ARGS=GET-INSTALL-PATH-IN-$(dirname ${M})
-              ARGS=${ARGS//\//-}
-            else
-              MODULES=MODULES-IN-$(dirname ${M})
-              # Convert "/" to "-".
-              MODULES=${MODULES//\//-}
-              ARGS=$@
-            fi
-            if [ "1" = "${WITH_TIDY_ONLY}" -o "true" = "${WITH_TIDY_ONLY}" ]; then
-              MODULES=tidy_only
-            fi
-            ONE_SHOT_MAKEFILE=$M _wrap_build $T/build/soong/soong_ui.bash --make-mode $MODULES $ARGS
-        fi
-    fi
-}
-
-function mmm()
-{
-    call_hook ${FUNCNAME[0]} $@
-    if [ $? -ne 0 ]; then
-        return 1
-    fi
-
-    local T=$(gettop)
-    if [ "$T" ]; then
-        local MAKEFILE=
-        local MODULES=
-        local MODULES_IN_PATHS=
-        local ARGS=
-        local DIR TO_CHOP
-        local DIR_MODULES
-        local GET_INSTALL_PATH=
-        local GET_INSTALL_PATHS=
-        local DASH_ARGS=$(echo "$@" | awk -v RS=" " -v ORS=" " '/^-.*$/')
-        local DIRS=$(echo "$@" | awk -v RS=" " -v ORS=" " '/^[^-].*$/')
-        for DIR in $DIRS ; do
-            DIR_MODULES=`echo $DIR | sed -n -e 's/.*:\(.*$\)/\1/p' | sed 's/,/ /'`
-            DIR=`echo $DIR | sed -e 's/:.*//' -e 's:/$::'`
-            # Remove the leading ./ and trailing / if any exists.
-            DIR=${DIR#./}
-            DIR=${DIR%/}
-            local M
-            if [ "$DIR_MODULES" = "" ]; then
-                M=$(findmakefile $DIR)
-            else
-                # Only check the target directory if a module is specified.
-                if [ -f $DIR/Android.mk -o -f $DIR/Android.bp ]; then
-                    local HERE=$PWD
-                    cd $DIR
-                    M=`PWD= /bin/pwd`
-                    M=$M/Android.mk
-                    cd $HERE
-                fi
-            fi
-            if [ "$M" ]; then
-                # Remove the path to top as the makefilepath needs to be relative
-                local M=`echo $M|sed 's:'$T'/::'`
-                if [ "$DIR_MODULES" = "" ]; then
-                    MODULES_IN_PATHS="$MODULES_IN_PATHS MODULES-IN-$(dirname ${M})"
-                    GET_INSTALL_PATHS="$GET_INSTALL_PATHS GET-INSTALL-PATH-IN-$(dirname ${M})"
-                else
-                    MODULES="$MODULES $DIR_MODULES"
-                fi
-                MAKEFILE="$MAKEFILE $M"
-            else
-                case $DIR in
-                  showcommands | snod | dist | *=*) ARGS="$ARGS $DIR";;
-                  GET-INSTALL-PATH) GET_INSTALL_PATH=$DIR;;
-                  *) if [ -d $DIR ]; then
-                         echo "No Android.mk in $DIR.";
-                     else
-                         echo "Couldn't locate the directory $DIR";
-                     fi
-                     return 1;;
-                esac
-            fi
-        done
-        if [ -n "$GET_INSTALL_PATH" ]; then
-          ARGS=${GET_INSTALL_PATHS//\//-}
-          MODULES=
-          MODULES_IN_PATHS=
-        fi
-        if [ "1" = "${WITH_TIDY_ONLY}" -o "true" = "${WITH_TIDY_ONLY}" ]; then
-          MODULES=tidy_only
-          MODULES_IN_PATHS=
-=======
         if [ "$1" ]; then
             \cd $(gettop)/$1
         else
             \cd $(gettop)
->>>>>>> 5e9a20c3
         fi
     else
         echo "Couldn't locate the top of the tree.  Try setting TOP."
-<<<<<<< HEAD
-        return 1
-    fi
-}
-
-function mma()
-{
-  call_hook ${FUNCNAME[0]} $@
-  if [ $? -ne 0 ]; then
-      return 1
-  fi
-
-  local T=$(gettop)
-  if [ -f build/soong/soong_ui.bash ]; then
-    _wrap_build $T/build/soong/soong_ui.bash --make-mode $@
-  else
-    if [ ! "$T" ]; then
-      echo "Couldn't locate the top of the tree.  Try setting TOP."
-      return 1
-    fi
-    local M=$(findmakefile || echo $(realpath $PWD)/Android.mk)
-    # Remove the path to top as the makefilepath needs to be relative
-    local M=`echo $M|sed 's:'$T'/::'`
-    local MODULES_IN_PATHS=MODULES-IN-$(dirname ${M})
-    # Convert "/" to "-".
-    MODULES_IN_PATHS=${MODULES_IN_PATHS//\//-}
-    _wrap_build $T/build/soong/soong_ui.bash --make-mode $@ $MODULES_IN_PATHS
-  fi
-}
-
-function mmma()
-{
-  call_hook ${FUNCNAME[0]} $@
-  if [ $? -ne 0 ]; then
-      return 1
-  fi
-
-  local T=$(gettop)
-  if [ "$T" ]; then
-    local DASH_ARGS=$(echo "$@" | awk -v RS=" " -v ORS=" " '/^-.*$/')
-    local DIRS=$(echo "$@" | awk -v RS=" " -v ORS=" " '/^[^-].*$/')
-    local MY_PWD=`PWD= /bin/pwd`
-    if [ "$MY_PWD" = "$T" ]; then
-      MY_PWD=
-    else
-      MY_PWD=`echo $MY_PWD|sed 's:'$T'/::'`
-    fi
-    local DIR=
-    local MODULES_IN_PATHS=
-    local ARGS=
-    for DIR in $DIRS ; do
-      if [ -d $DIR ]; then
-        # Remove the leading ./ and trailing / if any exists.
-        DIR=${DIR#./}
-        DIR=${DIR%/}
-        if [ "$MY_PWD" != "" ]; then
-          DIR=$MY_PWD/$DIR
-        fi
-        MODULES_IN_PATHS="$MODULES_IN_PATHS MODULES-IN-$DIR"
-      else
-        case $DIR in
-          showcommands | snod | dist | *=*) ARGS="$ARGS $DIR";;
-          *) echo "Couldn't find directory $DIR"; return 1;;
-        esac
-      fi
-    done
-    # Convert "/" to "-".
-    MODULES_IN_PATHS=${MODULES_IN_PATHS//\//-}
-    _wrap_build $T/build/soong/soong_ui.bash --make-mode $DASH_ARGS $ARGS $MODULES_IN_PATHS
-  else
-    echo "Couldn't locate the top of the tree.  Try setting TOP."
-    return 1
-  fi
-=======
-    fi
->>>>>>> 5e9a20c3
-}
-
-function _croot()
-{
-    local T=$(gettop)
-    if [ "$T" ]; then
-        local cur="${COMP_WORDS[COMP_CWORD]}"
-        k=0
-        for c in $(compgen -d ${T}/${cur}); do
-            COMPREPLY[k++]=${c#${T}/}/
-        done
     fi
 }
 
@@ -1752,8 +1456,43 @@
     return $ret
 }
 
-<<<<<<< HEAD
-=======
+function call_hook
+{
+    if [ "$2" = "-h" ] ||[ "$2" = "clean" ] ||[ "$2" = "--help" ]; then
+        return 0
+    fi
+    local T=$(gettop)
+    local ARGS
+    if [ "$T" ]; then
+        if [ "$1" = "m" ] ||  [ "$1" = "make" ] || [ "$1" = "mma" ] ||  [ "$1" = "mmma" ]; then
+            ARGS=$T
+        elif [ "$1" = "mm" ]; then
+            ARGS=`/bin/pwd`
+        elif [ "$1" = "mmm" ]; then
+            local DIRS=$(echo "${@:2}" | awk -v RS=" " -v ORS=" " '/^[^-].*$/')
+            local prefix=`/bin/pwd`
+            for dir in $DIRS
+            do
+                ARGS+=$prefix"/"$dir" "
+            done
+            echo $ARGS
+        fi
+        if [ -e $T/${QCPATH}/common/restriction_checker/restriction_checker.py ]; then
+            python $T/${QCPATH}/common/restriction_checker/restriction_checker.py $T $ARGS
+        else
+            echo "Restriction Checker not present, skipping.."
+        fi
+        local ret_val=$?
+        if [ $ret_val -ne 0 ]; then
+            echo "Violations detected, aborting build."
+        fi
+        return $ret_val
+    else
+        echo "Couldn't locate the top of the tree.  Try setting TOP."
+        return 1
+    fi
+}
+
 function _trigger_build()
 (
     local -r bc="$1"; shift
@@ -1766,29 +1505,53 @@
 
 function m()
 (
+    call_hook ${FUNCNAME[0]} $@
+    if [ $? -ne 0 ]; then
+        return 1
+    fi
+
     _trigger_build "all-modules" "$@"
 )
 
 function mm()
 (
+    call_hook ${FUNCNAME[0]} $@
+    if [ $? -ne 0 ]; then
+        return 1
+    fi
+
     _trigger_build "modules-in-a-dir-no-deps" "$@"
 )
 
 function mmm()
 (
+    call_hook ${FUNCNAME[0]} $@
+    if [ $? -ne 0 ]; then
+        return 1
+    fi
+
     _trigger_build "modules-in-dirs-no-deps" "$@"
 )
 
 function mma()
 (
+    call_hook ${FUNCNAME[0]} $@
+    if [ $? -ne 0 ]; then
+        return 1
+    fi
+
     _trigger_build "modules-in-a-dir" "$@"
 )
 
 function mmma()
 (
+    call_hook ${FUNCNAME[0]} $@
+    if [ $? -ne 0 ]; then
+        return 1
+    fi
+
     _trigger_build "modules-in-dirs" "$@"
 )
->>>>>>> 5e9a20c3
 
 function make()
 {
@@ -1884,10 +1647,7 @@
 #
 # This allows loading only approved vendorsetup.sh files
 function source_vendorsetup() {
-<<<<<<< HEAD
-=======
     unset VENDOR_PYTHONPATH
->>>>>>> 5e9a20c3
     allowed=
     for f in $(find -L device vendor product -maxdepth 4 -name 'allowed-vendorsetup_sh-files' 2>/dev/null | sort); do
         if [ -n "$allowed" ]; then
